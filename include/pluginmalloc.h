--- conflicted
+++ resolved
@@ -1,11 +1,7 @@
 /*
  * ParaStation
  *
-<<<<<<< HEAD
- * Copyright (C) 2012 - 2014 ParTec Cluster Competence Center GmbH, Munich
-=======
  * Copyright (C) 2012-2016 ParTec Cluster Competence Center GmbH, Munich
->>>>>>> 28e1afb3
  *
  * This file may be distributed under the terms of the Q Public License
  * as defined in the file LICENSE.QPL included in the packaging of this
@@ -14,11 +10,8 @@
 
 #ifndef __PLUGIN_LIB_MALLOC
 #define __PLUGIN_LIB_MALLOC
-<<<<<<< HEAD
-=======
 
 #include <stddef.h>
->>>>>>> 28e1afb3
 
 /**
  * @brief malloc() with error handling and logging.
@@ -112,17 +105,6 @@
  *
  * @return Returns a pointer to the buffer.
  */
-<<<<<<< HEAD
-#define str2Buf(strSave, buffer, bufSize) \
-	__str2Buf(strSave, buffer, bufSize, __func__, __LINE__)
-char *__str2Buf(char *strSave, char **buffer, size_t *bufSize, const char *func,
-		const int line);
-
-#define strn2Buf(strSave, lenSave, buffer, bufSize) \
-	__strn2Buf(strSave, lenSave, buffer, bufSize, __func__, __LINE__)
-char *__strn2Buf(char *strSave, size_t lenSave, char **buffer, size_t *bufSize,
-		const char *func, const int line);
-=======
 char *__str2Buf(char *strSave, char **buffer, size_t *bufSize, const char *func,
 		const int line);
 #define str2Buf(strSave, buffer, bufSize) \
@@ -135,6 +117,5 @@
 		 const char *func, const int line);
 #define strn2Buf(strSave, lenSave, buffer, bufSize) \
     __strn2Buf(strSave, lenSave, buffer, bufSize, __func__, __LINE__)
->>>>>>> 28e1afb3
 
 #endif   /* __PLUGIN_LIB_MALLOC */