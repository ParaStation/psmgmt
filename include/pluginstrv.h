/*
 * ParaStation
 *
 * Copyright (C) 2016 ParTec Cluster Competence Center GmbH, Munich
 *
 * This file may be distributed under the terms of the Q Public License
 * as defined in the file LICENSE.QPL included in the packaging of this
 * file.
 */
/*
 * This small library is a collection of functions for easy handling of dynamic
 * NULL terminated string vectors.
 * After each function called on a strv_t *strv:
 * - strv->strings is a pointer to a NULL terminated vector of strings
 * - strv->count contains the number of entries in the strings vector
 */

#ifndef __PLUGIN_LIB_STRV
#define __PLUGIN_LIB_STRV

/** String vector to be handled by strv* functions */
typedef struct {
    char **strings;    /**< Array of strings */
    size_t count;      /**< Current size */
    size_t size;       /**< Current maximum size (do not use) */
} strv_t;

/**
 * @brief Initialize string vector
 *
 * This function has to be called for @a strv before it can be passed
 * to any other strv* function.
 *
 * @a initstrv might hold the initial content to be copied into @a
 * strv or NULL if @a strv shall be started empty. Only the actual
 * array is copied, the strings are not. If @a initcount is 0, @a
 * initstrv is assumed to be NULL terminated.
 *
 * @param strv The string vector to initialize
 *
 * @param initstrv Array to set initially or NULL
 *
 * @param initcount Length of initstrv or 0 if initstrv is NULL terminated
 *
 * @param func Function name of the calling function
 *
 * @param line Line number where this function is called
 *
 * @return No return value
 */
void __strvInit(strv_t *strv, const char **initstrv, const size_t initcount,
		const char *func, const int line);
#define strvInit(strv, initstrv, initcount) \
    __strvInit(strv, initstrv, initcount, __func__, __LINE__)
<<<<<<< HEAD
=======
void __strvInit(strv_t *strv, char **initstrv, size_t initcount,
        const char *func, const int line);
>>>>>>> 9af11426

/**
 * @brief Add string to string vector
 *
 * Append the string @a str to the string vector @a strv. The string
 * vector @a strv has to be initialized via @ref strvInit() before.
 *
 * @attention The pointer @a str to the string pointer is stored
 * directly, i.e. a @ref strdup() has to be done explicitely if
 * intended.
 *
 * @param strv The string vector to be extended
 *
 * @param str The string to add
 *
 * @param func Function name of the calling function
 *
 * @param line Line number where this function is called
 *
 * @return No return value
 */
void __strvAdd(strv_t *strv, char *str, const char *func, const int line);
#define strvAdd(strv, str) __strvAdd(strv, str, __func__, __LINE__)
<<<<<<< HEAD
=======
int __strvAdd(strv_t *strv, char *str, const char *func, int line);
>>>>>>> 9af11426

/**
 * Destroys string vector
 *
 * Destroy the string vector @a strv. All memory used by the string
 * vector itself is invalidated and free()ed. Nevertheless, memory
 * used by the strings within the vector is left untouched.
 *
 * To use @a strv again @ref strvInit() has to be called once more.
 *
 * @attention This function especially frees strv->strings.
 *
 * @param strv The string vector to be destroy
 *
 * @param func Function name of the calling function
 *
 * @param line Line number where this function is called
 *
 * @return No return value
 */
<<<<<<< HEAD
void __strvDestroy(strv_t *strv, const char *func, const int line);
#define strvDestroy(strv) __strvDestroy(strv, __func__, __LINE__)
=======
#define strvDestroy(strv) __strvDestroy(strv, __func__, __LINE__)
void __strvDestroy(strv_t *strv, const char *func, int line);
>>>>>>> 9af11426

#endif  /* __PLUGIN_LIB_STRV */<|MERGE_RESOLUTION|>--- conflicted
+++ resolved
@@ -48,15 +48,10 @@
  *
  * @return No return value
  */
-void __strvInit(strv_t *strv, const char **initstrv, const size_t initcount,
-		const char *func, const int line);
+void __strvInit(strv_t *strv, char **initstrv, size_t initcount,
+		const char *func, int line);
 #define strvInit(strv, initstrv, initcount) \
     __strvInit(strv, initstrv, initcount, __func__, __LINE__)
-<<<<<<< HEAD
-=======
-void __strvInit(strv_t *strv, char **initstrv, size_t initcount,
-        const char *func, const int line);
->>>>>>> 9af11426
 
 /**
  * @brief Add string to string vector
@@ -78,12 +73,8 @@
  *
  * @return No return value
  */
-void __strvAdd(strv_t *strv, char *str, const char *func, const int line);
+void __strvAdd(strv_t *strv, char *str, const char *func, int line);
 #define strvAdd(strv, str) __strvAdd(strv, str, __func__, __LINE__)
-<<<<<<< HEAD
-=======
-int __strvAdd(strv_t *strv, char *str, const char *func, int line);
->>>>>>> 9af11426
 
 /**
  * Destroys string vector
@@ -104,12 +95,7 @@
  *
  * @return No return value
  */
-<<<<<<< HEAD
-void __strvDestroy(strv_t *strv, const char *func, const int line);
+void __strvDestroy(strv_t *strv, const char *func, int line);
 #define strvDestroy(strv) __strvDestroy(strv, __func__, __LINE__)
-=======
-#define strvDestroy(strv) __strvDestroy(strv, __func__, __LINE__)
-void __strvDestroy(strv_t *strv, const char *func, int line);
->>>>>>> 9af11426
 
 #endif  /* __PLUGIN_LIB_STRV */