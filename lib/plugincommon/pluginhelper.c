/*
 * ParaStation
 *
 * Copyright (C) 2012-2016 ParTec Cluster Competence Center GmbH, Munich
 *
 * This file may be distributed under the terms of the Q Public License
 * as defined in the file LICENSE.QPL included in the packaging of this
 * file.
 */

#include <stdlib.h>
#include <stdio.h>
#include <sys/stat.h>
#include <dirent.h>
#include <string.h>
#include <signal.h>
<<<<<<< HEAD
#include <errno.h>
=======
#include <sys/types.h>
#include <sys/socket.h>
#include <netdb.h>
>>>>>>> cd9baa2a

#include "pscommon.h"
#include "psidnodes.h"
#include "pluginlog.h"

#include "pluginhelper.h"

extern int h_errno; /* errno for gethostbyname from netdb.h */

int removeDir(char *directory, int root)
{
    struct dirent *d;
    DIR *dir;
    char buf[400];
    struct stat sbuf;

    if (!(dir = opendir(directory))) return 0;

    while ((d = readdir(dir))) {
	if ((!strcmp(d->d_name, ".") || !(strcmp(d->d_name, "..")))) continue;
	snprintf(buf, sizeof(buf), "%s/%s", directory, d->d_name);
	stat(buf, &sbuf);

	if (S_ISDIR(sbuf.st_mode)) {
	    /* remove all dirs recursive */
	    removeDir(buf, 1);
	} else {
	    remove(buf);
	}
    }

    /* delete also the root directory */
    if (root) {
	remove(directory);
    }

    closedir(dir);
    return 1;
}

PSnodes_ID_t getNodeIDbyName(char *host)
{
<<<<<<< HEAD
    struct hostent *hp;
    struct in_addr sin_addr;
    PSnodes_ID_t node;
=======
    PSnodes_ID_t nodeID = -1;
    struct addrinfo hints;
    struct addrinfo *result, *rp;
    int rc;

    memset(&hints, 0, sizeof(struct addrinfo));
    hints.ai_family = AF_UNSPEC;    /* Allow IPv4 or IPv6 */
    hints.ai_socktype = SOCK_DGRAM; /* Datagram socket */
    hints.ai_flags = 0;
    hints.ai_protocol = 0;          /* Any protocol */
    hints.ai_canonname = NULL;
    hints.ai_addr = NULL;
    hints.ai_next = NULL;

    rc = getaddrinfo(host, NULL, &hints, &result);
    if (rc) {
	pluginlog("%s: unknown host %s: %s\n", __func__, host,
		  gai_strerror(rc));
	return -1;
    }
>>>>>>> cd9baa2a

    /* try each address returned by getaddrinfo() until a node ID is
       successfully resolved */
    for (rp = result; rp != NULL; rp = rp->ai_next) {
	struct sockaddr_in *saddr;
	switch (rp->ai_family) {
	case AF_INET:
	    saddr = (struct sockaddr_in *)rp->ai_addr;
	    nodeID = PSIDnodes_lookupHost(saddr->sin_addr.s_addr);
	    break;
	case AF_INET6:
	    /* ignore -- don't handle IPv6 yet */
	    nodeID = -1;
	    break;
	}

	if (nodeID >= 0 && nodeID < PSC_getNrOfNodes()) break;
    }
    freeaddrinfo(result);

<<<<<<< HEAD
    if (!(hp = gethostbyname(host))) {
	pluginlog("%s: gethostbyname failed for '%s' : %s", __func__, host,
		    hstrerror(h_errno));
	return -1;
    }

    memcpy(&sin_addr, hp->h_addr_list[0], hp->h_length);
    if ((node = PSIDnodes_lookupHost(sin_addr.s_addr)) == -1) {
	pluginlog("%s: lookup host '%s' failed\n", __func__, host);
    }

    return node;
=======
    if (nodeID < 0) {
	pluginlog("%s: cannot get PS_ID for host %s\n", __func__, host);
	return -1;
    } else if (nodeID >= PSC_getNrOfNodes()) {
	pluginlog("%s: PS_ID %d for host %s out of range\n", __func__,
		  nodeID, host);
	return -1;
    }

    return nodeID;
>>>>>>> cd9baa2a
}

const char *getHostnameByNodeId(PSnodes_ID_t id)
{
    in_addr_t nAddr;
    char *nName = NULL, buf[NI_MAXHOST];

    /* identify and set hostname */
    nAddr = PSIDnodes_getAddr(id);

    if (nAddr != INADDR_ANY) {
	struct sockaddr_in addr = {
	    .sin_family = AF_INET,
	    .sin_port = 0,
	    .sin_addr = { .s_addr = nAddr } };
	if (!getnameinfo((struct sockaddr *)&addr, sizeof(addr),
			 buf, sizeof(buf), NULL, 0, NI_NAMEREQD)) {
	    char *ptr = strchr (buf, '.');
	    if (ptr) *ptr = '\0';
	    nName = buf;
	}
    }

    return nName;
}

void blockSignal(int signal, int block)
{
    sigset_t set, oldset;

    sigemptyset(&set);
    sigaddset(&set, signal);
    sigprocmask(block ? SIG_BLOCK : SIG_UNBLOCK, &set, &oldset);
}

char *trim(char *string)
{
    if (!string) return NULL;

    string = ltrim(string);
    string = rtrim(string);
    return string;
}

char *ltrim(char *string)
{
    if (!string) return NULL;

    /* remove leading whitespaces */
    while (string[0] == ' ') {
	string++;
    }
    return string;
}

char *rtrim(char *string)
{
    ssize_t len;

    if (!string) return NULL;

    /* remove trailing whitespaces */
    len = strlen(string);
    while (len >0 && (string[len-1] == ' ' || string[len-1] == '\n')) {
	string[len-1] = '\0';
	len--;
    }
    return string;
}

char *trim_quotes(char *string)
{
    size_t len;

    if (!string) return NULL;

    if (string[0] == '"') {
	string++;

	len = strlen(string);
	if (string[len-1] == '"') {
	    string[len-1] = '\0';
	}
    }

    return string;
}

char *printTime(time_t time)
{
    struct tm *ts;
    static char buf[512];

    ts = localtime(&time);
    strftime(buf, sizeof(buf), "%Y-%m-%d %H:%M:%S", ts);

    return buf;
}

unsigned long stringTimeToSec(char *wtime)
{
    int count = 0;
    int arg1 = 0, arg2 = 0, arg3 = 0;

    if (!wtime) return 0;

    if ((count = sscanf(wtime, "%d:%d:%d", &arg1, &arg2, &arg3)) > 3) return 0;

    switch (count) {
    case 0:
	return 0;
    case 1:
	return arg1;
    case 2:
	return (arg1 * 60) + arg2;
    case 3:
	return (arg1 * 3600) + (arg2 * 60) + arg3 ;
    }
    return 0;
}

void __printBinaryData(char *data, size_t len, char *tag,
		       const char *func, const int line)
{
    size_t i;

    if (!data) {
	pluginlog("%s: invalid data ptr from '%s:%i'\n", __func__,
		    func, line);
	return;
    }

    pluginlog("%s: %s len %zu '", func, tag ? tag : "", len);
    for (i=0; i<len; i++) {
	pluginlog("%s%02x", i ? " " : "", (unsigned char) data[i]);
    }
    pluginlog("'\n");
}<|MERGE_RESOLUTION|>--- conflicted
+++ resolved
@@ -14,21 +14,15 @@
 #include <dirent.h>
 #include <string.h>
 #include <signal.h>
-<<<<<<< HEAD
-#include <errno.h>
-=======
 #include <sys/types.h>
 #include <sys/socket.h>
 #include <netdb.h>
->>>>>>> cd9baa2a
 
 #include "pscommon.h"
 #include "psidnodes.h"
 #include "pluginlog.h"
 
 #include "pluginhelper.h"
-
-extern int h_errno; /* errno for gethostbyname from netdb.h */
 
 int removeDir(char *directory, int root)
 {
@@ -63,11 +57,6 @@
 
 PSnodes_ID_t getNodeIDbyName(char *host)
 {
-<<<<<<< HEAD
-    struct hostent *hp;
-    struct in_addr sin_addr;
-    PSnodes_ID_t node;
-=======
     PSnodes_ID_t nodeID = -1;
     struct addrinfo hints;
     struct addrinfo *result, *rp;
@@ -88,7 +77,6 @@
 		  gai_strerror(rc));
 	return -1;
     }
->>>>>>> cd9baa2a
 
     /* try each address returned by getaddrinfo() until a node ID is
        successfully resolved */
@@ -109,20 +97,6 @@
     }
     freeaddrinfo(result);
 
-<<<<<<< HEAD
-    if (!(hp = gethostbyname(host))) {
-	pluginlog("%s: gethostbyname failed for '%s' : %s", __func__, host,
-		    hstrerror(h_errno));
-	return -1;
-    }
-
-    memcpy(&sin_addr, hp->h_addr_list[0], hp->h_length);
-    if ((node = PSIDnodes_lookupHost(sin_addr.s_addr)) == -1) {
-	pluginlog("%s: lookup host '%s' failed\n", __func__, host);
-    }
-
-    return node;
-=======
     if (nodeID < 0) {
 	pluginlog("%s: cannot get PS_ID for host %s\n", __func__, host);
 	return -1;
@@ -133,7 +107,6 @@
     }
 
     return nodeID;
->>>>>>> cd9baa2a
 }
 
 const char *getHostnameByNodeId(PSnodes_ID_t id)
