--- conflicted
+++ resolved
@@ -1,11 +1,7 @@
 /*
  * ParaStation
  *
-<<<<<<< HEAD
- * Copyright (C) 2012 - 2015 ParTec Cluster Competence Center GmbH, Munich
-=======
  * Copyright (C) 2012-2016 ParTec Cluster Competence Center GmbH, Munich
->>>>>>> 28e1afb3
  *
  * This file may be distributed under the terms of the Q Public License
  * as defined in the file LICENSE.QPL included in the packaging of this
@@ -15,8 +11,6 @@
 #include <stdlib.h>
 #include <stdio.h>
 #include <string.h>
-#include <signal.h>
-#include <errno.h>
 
 #include "pluginlog.h"
 #include "pluginmalloc.h"
@@ -32,13 +26,8 @@
     if (size < MIN_MALLOC_SIZE) size = MIN_MALLOC_SIZE;
 
     if (!(ptr = malloc(size))) {
-<<<<<<< HEAD
-        pluginlog("%s: memory allocation of '%zu' failed\n", func, size);
-        exit(EXIT_FAILURE);
-=======
 	pluginlog("%s: memory allocation of '%zu' failed\n", func, size);
 	exit(EXIT_FAILURE);
->>>>>>> 28e1afb3
     }
 
     snprintf(tmp, sizeof(tmp), "%i", line);
@@ -57,29 +46,17 @@
     if (size < MIN_MALLOC_SIZE) size = MIN_MALLOC_SIZE;
 
     if (!(ptr = realloc(old, size))) {
-<<<<<<< HEAD
-        pluginlog("%s: realloc of '%zu' failed.\n", func, size);
-        exit(EXIT_FAILURE);
-=======
 	pluginlog("%s: realloc of '%zu' failed.\n", func, size);
 	exit(EXIT_FAILURE);
->>>>>>> 28e1afb3
     }
 
     snprintf(tmp, sizeof(tmp), "%i", line);
     if (old) {
 	plugindbg(PLUGIN_LOG_MALLOC, "urealloc\t%15s\t%s\t%p (%zu)\t%s\n", func,
-<<<<<<< HEAD
-		    tmp, ptr, size, save);
-    } else {
-	plugindbg(PLUGIN_LOG_MALLOC, "umalloc\t%15s\t%s\t%p (%zu)\n", func, tmp,
-		    ptr, size);
-=======
 		  tmp, ptr, size, save);
     } else {
 	plugindbg(PLUGIN_LOG_MALLOC, "umalloc\t%15s\t%s\t%p (%zu)\n", func, tmp,
 		  ptr, size);
->>>>>>> 28e1afb3
     }
 
     return ptr;
@@ -116,32 +93,19 @@
 }
 
 char *__strn2Buf(char *strSave, size_t lenSave, char **buffer, size_t *bufSize,
-<<<<<<< HEAD
-		const char *func, const int line)
-=======
 		 const char *func, const int line)
->>>>>>> 28e1afb3
 {
     size_t lenBuf;
 
     if (!*buffer) {
-<<<<<<< HEAD
-	*buffer = __umalloc(STR_MALLOC_SIZE, func, line);
-	*bufSize = STR_MALLOC_SIZE;
-=======
 	*bufSize = STR_MALLOC_SIZE;
 	*buffer = __umalloc(*bufSize, func, line);
->>>>>>> 28e1afb3
 	*buffer[0] = '\0';
     }
 
     lenBuf = strlen(*buffer);
 
     while (lenBuf + lenSave + 1 > *bufSize) {
-<<<<<<< HEAD
-	*buffer = __urealloc(*buffer, *bufSize + STR_MALLOC_SIZE, func, line);
-=======
->>>>>>> 28e1afb3
 	*bufSize += STR_MALLOC_SIZE;
 	*buffer = __urealloc(*buffer, *bufSize, func, line);
     }
