/*
 * ParaStation
 *
 * Copyright (C) 2016 ParTec Cluster Competence Center GmbH, Munich
 *
 * This file may be distributed under the terms of the Q Public License
 * as defined in the file LICENSE.QPL included in the packaging of this
 * file.
 */

#include <string.h>
#include <assert.h>

#include "pluginmalloc.h"

#include "pluginstrv.h"

#define VECTOR_CHUNK_SIZE 5

void __strvInit(strv_t *strv, char **initstrv, size_t initcount,
<<<<<<< HEAD
		const char *func, int line)
=======
		const char *func, const int line)
>>>>>>> ea194b4b
{
    size_t count = 0;

    if (initstrv) {
	if (initcount) {
	    count = initcount;
	} else {
	    while (initstrv[count]) count++;
	}
	strv->size = (count/VECTOR_CHUNK_SIZE + 1) * VECTOR_CHUNK_SIZE;
	strv->count = count;
    } else {
	strv->size = VECTOR_CHUNK_SIZE;
	strv->count = 0;
    }

    strv->strings = __umalloc(strv->size * sizeof(char *), func, line);

    if (initstrv) memcpy(strv->strings, initstrv, count * sizeof(char *));

    strv->strings[strv->count] = NULL; /* terminate string */
}

void __strvAdd(strv_t *strv, char *str, const char *func, int line)
{
    assert(strv && strv->strings);
    assert(strv->size > strv->count);

    if (strv->count == strv->size - 2) {
	strv->size += VECTOR_CHUNK_SIZE;
	strv->strings = __urealloc(strv->strings, strv->size * sizeof(char *),
				   func, line);
    }
    strv->strings[strv->count++] = str;
    strv->strings[strv->count] = NULL;
}

void __strvDestroy(strv_t *strv, const char *func, int line)
{
    if (!strv || !strv->strings) return;

    __ufree(strv->strings, func, line);
    memset(strv, 0, sizeof(strv_t));
}

/* vim: set ts=8 sw=4 tw=0 sts=4 noet:*/<|MERGE_RESOLUTION|>--- conflicted
+++ resolved
@@ -18,11 +18,7 @@
 #define VECTOR_CHUNK_SIZE 5
 
 void __strvInit(strv_t *strv, char **initstrv, size_t initcount,
-<<<<<<< HEAD
-		const char *func, int line)
-=======
 		const char *func, const int line)
->>>>>>> ea194b4b
 {
     size_t count = 0;
 
