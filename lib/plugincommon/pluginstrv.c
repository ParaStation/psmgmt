/*
 * ParaStation
 *
 * Copyright (C) 2016 ParTec Cluster Competence Center GmbH, Munich
 *
 * This file may be distributed under the terms of the Q Public License
 * as defined in the file LICENSE.QPL included in the packaging of this
 * file.
 */

#include <string.h>
#include <assert.h>

#include "pluginmalloc.h"

#include "pluginstrv.h"

#define VECTOR_CHUNK_SIZE 5

<<<<<<< HEAD
void __strvInit(strv_t *strv, const char **initstrv, const size_t initcount,
		const char *func, const int line)
{
    size_t count = 0;
=======
void __strvInit(strv_t *strv, char **initstrv, size_t initcount,
	const char *func, const int line) {

    size_t count;
>>>>>>> 9af11426

    if (initstrv) {
	if (initcount) {
	    count = initcount;
	} else {
	    while (initstrv[count]) count++;
	}
	strv->size = (count/VECTOR_CHUNK_SIZE + 1) * VECTOR_CHUNK_SIZE;
	strv->count = count;
    } else {
	strv->size = VECTOR_CHUNK_SIZE;
	strv->count = 0;
    }

    strv->strings = __umalloc(strv->size * sizeof(char *), func, line);

    if (initstrv) memcpy(strv->strings, initstrv, count * sizeof(char *));

    strv->strings[strv->count] = NULL; /* terminate string */
}

<<<<<<< HEAD
void __strvAdd(strv_t *strv, char *str, const char *func, const int line)
{
=======
int __strvAdd(strv_t *strv, char *str, const char *func,
	int line) {

>>>>>>> 9af11426
    assert(strv && strv->strings);
    assert(strv->size > strv->count);

    if (strv->count == strv->size - 2) {
	strv->size += VECTOR_CHUNK_SIZE;
	strv->strings = __urealloc(strv->strings, strv->size * sizeof(char *),
				   func, line);
    }
    strv->strings[strv->count++] = str;
    strv->strings[strv->count] = NULL;
}

<<<<<<< HEAD
void __strvDestroy(strv_t *strv, const char *func, const int line)
{
=======
void __strvDestroy(strv_t *strv, const char *func, int line) {

>>>>>>> 9af11426
    if (!strv || !strv->strings) return;

    __ufree(strv->strings, func, line);
    memset(strv, 0, sizeof(strv_t));
}

/* vim: set ts=8 sw=4 tw=0 sts=4 noet:*/<|MERGE_RESOLUTION|>--- conflicted
+++ resolved
@@ -17,17 +17,10 @@
 
 #define VECTOR_CHUNK_SIZE 5
 
-<<<<<<< HEAD
-void __strvInit(strv_t *strv, const char **initstrv, const size_t initcount,
-		const char *func, const int line)
+void __strvInit(strv_t *strv, char **initstrv, size_t initcount,
+		const char *func, int line)
 {
     size_t count = 0;
-=======
-void __strvInit(strv_t *strv, char **initstrv, size_t initcount,
-	const char *func, const int line) {
-
-    size_t count;
->>>>>>> 9af11426
 
     if (initstrv) {
 	if (initcount) {
@@ -49,14 +42,8 @@
     strv->strings[strv->count] = NULL; /* terminate string */
 }
 
-<<<<<<< HEAD
-void __strvAdd(strv_t *strv, char *str, const char *func, const int line)
+void __strvAdd(strv_t *strv, char *str, const char *func, int line)
 {
-=======
-int __strvAdd(strv_t *strv, char *str, const char *func,
-	int line) {
-
->>>>>>> 9af11426
     assert(strv && strv->strings);
     assert(strv->size > strv->count);
 
@@ -69,13 +56,8 @@
     strv->strings[strv->count] = NULL;
 }
 
-<<<<<<< HEAD
-void __strvDestroy(strv_t *strv, const char *func, const int line)
+void __strvDestroy(strv_t *strv, const char *func, int line)
 {
-=======
-void __strvDestroy(strv_t *strv, const char *func, int line) {
-
->>>>>>> 9af11426
     if (!strv || !strv->strings) return;
 
     __ufree(strv->strings, func, line);
