/*
 * ParaStation
 *
 * Copyright (C) 1999-2004 ParTec AG, Karlsruhe
 * Copyright (C) 2005-2016 ParTec Cluster Competence Center GmbH, Munich
 *
 * This file may be distributed under the terms of the Q Public License
 * as defined in the file LICENSE.QPL included in the packaging of this
 * file.
 */
#ifndef DOXYGEN_SHOULD_SKIP_THIS
static char vcid[] __attribute__((used)) =
    "$Id$";
#endif /* DOXYGEN_SHOULD_SKIP_THIS */

#include <stdio.h>
#include <unistd.h>
#include <stdlib.h>
#include <errno.h>
#include <string.h>
#include <libgen.h>
#include <netinet/in.h>
#include <arpa/inet.h>
#include <netdb.h>
#include <signal.h>
#include <termios.h>
#include <sys/types.h>
#include <sys/ioctl.h>
#include <sys/stat.h>

#ifdef __linux__
#include <linux/limits.h>
#endif

#include "pscommon.h"
#include "psprotocol.h"
#include "pstask.h"

#include "psi.h"
#include "psilog.h"
#include "psiinfo.h"
#include "psienv.h"
#include "psipartition.h"

#include "psispawn.h"

#define ENV_NODE_RARG      "PSI_RARG_PRE_%d"

static uid_t defaultUID = 0;

void PSI_setUID(uid_t uid)
{
    if (!getuid()) {
	defaultUID = uid;
    }
}

void PSI_RemoteArgs(int Argc, char **Argv, int *RArgc, char ***RArgv)
{
    int new_argc=0;
    char **new_argv;
    char env_name[ sizeof(ENV_NODE_RARG) + 20];
    int cnt;
    int i;

    PSI_log(PSI_LOG_VERB, "%s()\n", __func__);

    cnt=0;
    for (;;) {
	snprintf(env_name, sizeof(env_name), ENV_NODE_RARG, cnt);
	if (getenv(env_name)) {
	    cnt++;
	} else {
	    break;
	}
    }

    if (cnt) {
	new_argc=cnt+Argc;
	new_argv=malloc(sizeof(char*)*(new_argc+1));
	new_argv[new_argc]=NULL;

	for (i=0; i<cnt; i++) {
	    snprintf(env_name, sizeof(env_name), ENV_NODE_RARG, i);
	    new_argv[i] = getenv(env_name);
	    /* Propagate the environment */
	    setPSIEnv(env_name, new_argv[i], 1);
	}
	for (i=0; i<Argc; i++) {
	    new_argv[i+cnt] = Argv[i];
	}
	*RArgc=new_argc;
	*RArgv=new_argv;
    } else {
	*RArgc=Argc;
	*RArgv=Argv;
    }
    return;
}

/**
 * @brief Get current working directory.
 *
 * Get the current working directory. If @a ext is given, it will be
 * appended to the determined string. If the working directory starts
 * with a string indicating the use of an automount ("/tmp_mnt" or
 * "/export" for now), this signiture will be cut from the string.
 *
 * The strategy to determine the current working directory is to
 * firstly look for the PWD environment variable and if this is not
 * present, to call getcwd(3).
 *
 * @param ext The extension to append to determined directory.
 *
 * @return On success, a pointer to a character array containing the
 * extended working directory is returned. This array is allocated via
 * malloc() and should be free()ed by the user when it is no longer
 * needed. If something went wrong, NULL is returned.
 */
static char *mygetwd(const char *ext)
{
    char *dir;

    if (!ext || (ext[0]!='/')) {
	char *temp = getenv("PWD"), *tmp;

	if (temp) {
	    dir = strdup(temp);
	} else {
#ifdef __linux__
	    dir = getcwd(NULL, 0);
#else
#error wrong OS
#endif
	}
	if (!dir) goto error;

	/* Enlarge the string */
	tmp = dir;
	dir = realloc(dir, strlen(dir) + (ext ? strlen(ext) : 0) + 2);
	if (!dir) {
	    if (tmp) free(tmp);
	    goto error;
	}

	strcat(dir, "/");
	strcat(dir, ext ? ext : "");

	/* remove automount directory name. */
	if (strncmp(dir, "/tmp_mnt", strlen("/tmp_mnt"))==0) {
	    temp = dir;
	    dir = strdup(&temp[strlen("/tmp_mnt")]);
	    free(temp);
	} else if (strncmp(dir, "/export", strlen("/export"))==0) {
	    temp = dir;
	    dir = strdup(&temp[strlen("/export")]);
	    free(temp);
	}
    } else {
	dir = strdup(ext);
    }
    if (!dir) goto error;

    return dir;

error:
    errno = ENOMEM;
    return NULL;
}

/**
 * @brief Get protocol version
 *
 * Get the protocol-version supported by the ParaStation daemon
 * running on node @a node.
 *
 * This function does some simple caching, i.e. consecutive calls
 * asking for the version of the same node will not request this
 * information from the daemon more than once.
 *
 * @param node The node to ask.
 *
 * @return On success, return the protocol-version supported by the
 * node's daemon. Otherwise, -1 is returned.
 */
static int getProtoVersion(PSnodes_ID_t node)
{
    static PSnodes_ID_t lastNode = -2;
    static int lastProtoVersion = 0;
    PSP_Option_t opt = PSP_OP_PROTOCOLVERSION;
    PSP_Optval_t val;
    int err;

    if (node == lastNode) {
	return lastProtoVersion;
    }

    lastNode = node;
    err = PSI_infoOption(node, 1, &opt, &val, 0);
    if (err == -1) {
	PSI_log(-1, "%s: error getting info\n", __func__);
	lastNode = -2;
    }

    switch (opt) {
    case PSP_OP_PROTOCOLVERSION:
	lastProtoVersion = val;
	return lastProtoVersion;
	break;
    case PSP_OP_UNKNOWN:
	PSI_log(-1, "%s: PSP_OP_PROTOCOLVERSION unknown\n", __func__);
	break;
    default:
	PSI_log(-1, "%s: got option type %d\n", __func__, opt);
    }

    lastNode = -2;

    return -1;
}

/**
 * @brief Send task-structure
 *
 * Send the actual task structure stored in @a task using the message
 * template @a msg. @a msg has to have the destination address already
 * filled in.
 *
 * This function might send -- besides the initial PSP_SPAWN_TASK
 * message -- more messages containing trailing part of the task's
 * working-directory. The latter will use messages of type
 * PSP_SPAWN_WDIRCNTD.
 *
 * @param msg Message template prepared to send the task-structure.
 *
 * @param task The task to send.
 *
 * @return If an error occurs, -1 is returned. On success this
 * function returns 0.
 */
static int sendTask(DDTypedBufferMsg_t *msg, PStask_t *task)
{
    /* pack the task information in the msg */
    char *offset = NULL;
    size_t len = PStask_encodeTask(msg->buf, sizeof(msg->buf), task, &offset);

    msg->header.len += len;
    if (PSI_sendMsg(msg)<0) {
	PSI_warn(-1, errno, "%s: PSI_sendMsg", __func__);
	return -1;
    }
    msg->header.len -= len;

    while (offset) {
	msg->type = PSP_SPAWN_WDIRCNTD;
	if (strlen(offset) < sizeof(msg->buf)) {
	    /* tail fits into buffer */
	    strcpy(msg->buf, offset);
	    len = strlen(offset) + 1;
	    offset = NULL;
	} else {
	    /* buffer to small */
	    strncpy(msg->buf, offset, sizeof(msg->buf) - 1);
	    msg->buf[sizeof(msg->buf) - 1] = '\0';
	    len =  sizeof(msg->buf);
	    offset += sizeof(msg->buf) - 1;
	}

	msg->header.len += len;
	if (PSI_sendMsg(msg)<0) {
	    PSI_warn(-1, errno, "%s: PSI_sendMsg", __func__);
	    return -1;
	}
	msg->header.len -= len;
    }

    return 0;
}

/**
 * @brief Send argument-vector
 *
 * Send the argument-vector @a argv using the message template @a
 * msg. @a msg has to have the destination address already filled in.
 *
 * This function might send several messages of both types,
 * PSP_SPAWN_ARG and PSP_SPAWN_ARGCNTD, depending on the size of @a
 * argv as a whole and the single arguments.
 *
 * @param msg Message template prepared to send the argument-vector.
 *
 * @param argv The argument-vector to send
 *
 * @return If an error occurred, -1 is return. On success this
 * function returns 0.
 */
static int sendArgv(DDTypedBufferMsg_t *msg, char **argv)
{
    char *off = NULL;
    int num = 0, len;

    if (!argv) return 0;

    msg->header.len = sizeof(msg->header) + sizeof(msg->type);

    while (num != -1) {
	msg->type = (off) ? PSP_SPAWN_ARGCNTD : PSP_SPAWN_ARG;

	len = PStask_encodeArgv(msg->buf, sizeof(msg->buf), argv, &num, &off);

	msg->header.len += len;
	if (PSI_sendMsg(msg)<0) {
	    PSI_warn(-1, errno, "%s: PSI_sendMsg", __func__);
	    return -1;
	}
	msg->header.len -= len;
    }

    return 0;
}

/** Function called to create per rank environment */
static char **(*extraEnvFunc)(int) = NULL;

void PSI_registerRankEnvFunc(char **(*func)(int))
{
    PSI_log(PSI_LOG_SPAWN, "%s(%p)\n", __func__, func);

    extraEnvFunc = func;
}

/**
 * @brief Send environment
 *
 * Send the environment @a env using the message template @a msg. @a
 * msg has to have the destination address already filled in.
 *
 * This function might send several messages of both types,
 * PSP_SPAWN_ENV and PSP_SPAWN_ENVCNTD, depending on the size of @a
 * env as a whole and the single key-value pairs of the environment.
 *
 * @param msg Message template prepared to send the environment
 *
 * @param env The environment to send
 *
 * @param len Pointer to current length of @a msg's buffer.
 *
 * @return If an error occurred, -1 is return. On success this
 * function returns 0. In the latter case, @a msg will point to the
 * last message still to be sent to the destination. The current
 * length of the message's buffer is given back in @a len.
 */
static int sendEnv(DDTypedBufferMsg_t *msg, char **env, size_t *len)
{
    char *off = NULL;
    int num = 0;

    *len = 0;

    if (!env) return 0;

    msg->header.len = sizeof(msg->header) + sizeof(msg->type);

    while (1) {
	if (off) msg->type = PSP_SPAWN_ENVCNTD;

	*len = PStask_encodeEnv(msg->buf, sizeof(msg->buf), env, &num, &off);
	msg->header.len += *len;

	if (num == -1) {
	    /* last entry done */
	    if (msg->type == PSP_SPAWN_ENVCNTD) {
		if (PSI_sendMsg(msg)<0) {
		    PSI_warn(-1, errno, "%s: PSI_sendMsg(CNTD)", __func__);
		    return -1;
		}
		msg->header.len -= *len;
		*len = 0;
	    }
	    return 0;
	}

	if (PSI_sendMsg(msg)<0) {
	    PSI_warn(-1, errno, "%s: PSI_sendMsg", __func__);
	    return -1;
	}
	msg->header.len -= *len;
	msg->type = PSP_SPAWN_ENV;
    }

    PSI_log(-1, "%s: Never be here\n", __func__);
    return -1;
}

/**
 * @brief Handle answer on spawn requests
 *
 * Handle pending answers sent by the remote side on spawn
 * requests. The original spawn request asked for spawning @a count
 * processes on the nodes listed in @a dstnodes starting with rank @a
 * firstRank. Errors are logged within @a errors, the resulting task
 * IDs will be stored within @a tids.
 *
 * @param firstRank
 *
 * @param count The number of processes to spawn.
 *
 * @param dstnodes The nodes used in order to spawn processes.
 *
 * @param errors Array holding error codes upon return.
 *
 * @param tids Array holding unique task IDs upon return. If this is
 * NULL, no such information will be stored.
 *
 * @return Return might have 4 different values: -1: fatal error, 0:
 * general error, but answer from known node, 1: no error, 2: ignore
 * message, e.g. from unknown node or answer on "who died" question.
 */
static int handleAnswer(unsigned int firstRank, int count, PSnodes_ID_t *dstnodes,
		 int *errors, PStask_ID_t *tids)
{
    DDBufferMsg_t answer;
    DDErrorMsg_t *errMsg = (DDErrorMsg_t *)&answer;
    DDSignalMsg_t *sigMsg = (DDSignalMsg_t *)&answer;
    int rank, fallback = 0;

recv_retry:
    if (PSI_recvMsg((DDMsg_t *)&answer, sizeof(answer))<0) {
	PSI_warn(-1, errno, "%s: PSI_recvMsg", __func__);
	return -1;
    }
    switch (answer.header.type) {
    case PSP_CD_SPAWNFAILED:
    case PSP_CD_SPAWNSUCCESS:
	rank = errMsg->request - firstRank;
	/* find the right task request */
	if (rank && ((rank >= count)
		     || (dstnodes[rank] != PSC_getID(answer.header.sender))
		     || (tids && tids[rank])
		     || errors[rank])) {
	    fallback = 1;
	}

	if (!rank || fallback) {
	    for (rank=0; rank<count; rank++) {
		if (dstnodes[rank]==PSC_getID(answer.header.sender)
		    && (!tids || !tids[rank]) && !errors[rank]) {
		    /*
		     * We have to test for !errors[i], since daemon on node 0
		     * (which has tid 0) might have returned an error.
		     */
		    break;
		}
	    }
	}

	if (rank < count) {
	    errors[rank] = errMsg->error;
	    if (tids) tids[rank] = answer.header.sender;
	}

	if (rank==count) {
	    if (PSC_getID(answer.header.sender)==PSC_getMyID()
		&& errMsg->error==EACCES && count==1) {
		/* This might be due to 'starting not allowed' here */
		errors[0] = errMsg->error;
		if (tids) tids[0] = answer.header.sender;
	    } else {
		PSI_log(-1, "%s: %s from unknown node %d\n", __func__,
			PSP_printMsg(answer.header.type),
			PSC_getID(answer.header.sender));
		return 2; /* Ignore answer */
	    }
	}

	if (answer.header.type==PSP_CD_SPAWNFAILED) {
	    if ((size_t)answer.header.len > sizeof(*errMsg)) {
		size_t bufUsed = sizeof(*errMsg) - sizeof(answer.header);
		char *note = answer.buf + bufUsed;

		if (note[strlen(note)-1] == '\n') note[strlen(note)-1] = '\0';
		if (note[strlen(note)-1] == '\r') note[strlen(note)-1] = '\0';

		PSI_log(-1, "%s: spawn to node %d failed: \"%s\"\n",
			__func__, PSC_getID(answer.header.sender), note);
	    } else {
		PSI_warn(-1, errMsg->error, "%s: spawn to node %d failed",
			 __func__, PSC_getID(answer.header.sender));
	    }
	    return 0;
	}
	break;
    case PSP_CD_WHODIED:
	PSI_log(-1, "%s: got signal %d from %s\n", __func__, sigMsg->signal,
		PSC_printTID(sigMsg->header.sender));
	return 2; /* Ignore answer */
	break;
    case PSP_CD_SENDSTOP:
    case PSP_CD_SENDCONT:
	/* Wait for answer */
	goto recv_retry;
	break;
    default:
	PSI_log(-1, "%s: unexpected answer %s\n", __func__,
		PSP_printMsg(answer.header.type));
	return 2; /* Ignore answer */
    }
    return 1;
}

/**
 * @brief Actually spawn processes.
 *
 * Actually spawn @a count processes on the nodes stored within @a
 * dstnodes. The spawned processes will be started within @a
 * workingdir as the current working directory. The @a argc arguments
 * used in order to start the processes are stored within @a argv. The
 * first process spawned -- if not a service process -- will get the
 * unique rank @a rank, all further processes will get successive
 * ranks.
 *
 * Service processes always get rank -2. Only a single service-process
 * is allowed to be spawned.
 *
 * Upon return the array @a errors will hold @a count error codes
 * indicating if the corresponding spawn was successful and if not,
 * what cause the failure. The array @a tids will hold the unique task
 * ID of the started processes, if @a tids was different from NULL.
 *
 * @param count The number of processes to spawn.
 *
 * @param dstnodes The nodes used in order to spawn processes.
 *
 * @param workingdir The initial working directory of the spawned processes.
 *
 * @param argc The number of arguments used to spawn the processes.
 *
 * @param argv The arguments used to spawn the processes.
 *
 * @param strictArgv Flag to prevent "smart" replacement of argv[0].
 *
 * @param taskGroup Task-group under which the spawned process shall
 * be started. At the time, TG_ANY and TG_ADMINTASK are good
 * values. The latter is used for admin-tasks, i.e. unaccounted tasks.
 *
 * @param rank The rank of the first process spawned.
 *
 * @param errors Array holding error codes upon return.
 *
 * @param tids Array holding unique task IDs upon return. If this is
 * NULL, no such information will be stored.
 *
 * @return Upon success, the number of processes spawned is returned,
 * i.e. usually this is @a count. Otherwise a negativ value is
 * returned which indicates the number of answer got from spawn
 * requests.
 */
static int dospawn(int count, PSnodes_ID_t *dstnodes, char *workingdir,
		   int argc, char **argv, int strictArgv,
		   PStask_group_t taskGroup,
		   unsigned int rank, int *errors, PStask_ID_t *tids)
{
    int outstanding_answers=0;
    DDTypedBufferMsg_t msg;
    char *mywd;

    int i;          /* count variable */
    int ret = 0;    /* return value */
    int error = 0;  /* error flag */
    int fd = 0;
    PStask_t* task; /* structure to store the information of the new process */
    unsigned int firstRank = rank;
    char *offset = NULL;
    int hugeTask = 0, hugeArgv = 0;
    char *valgrind;
    char *callgrind;
    PSnodes_ID_t lastNode = -1;

    if (!errors) {
	PSI_log(-1, "%s: unable to reports errors\n", __func__);
	return -1;
    }

    valgrind = getenv("PSI_USE_VALGRIND");
    callgrind = getenv("PSI_USE_CALLGRIND");

    if ((taskGroup == TG_SERVICE || taskGroup == TG_SERVICE_SIG
	|| taskGroup == TG_KVS) && count != 1) {
	PSI_log(-1, "%s: spawn %d SERVICE tasks not allowed\n",
		__func__, count);
	return -1;
    }

    for (i=0; i<count; i++) errors[i] = 0;

    if (tids) for (i=0; i<count; i++) tids[i] = 0;

    /* setup task structure */
    task = PStask_new();
    if (!task) {
	PSI_log(-1, "%s: Cannot create task structure.\n", __func__);
	return -1;
    }

    task->ptid = PSC_getMyTID();
    if (defaultUID) {
	task->uid = defaultUID;
    } else {
	task->uid = getuid();
    }
    task->gid = getgid();
    task->aretty = 0;
    if (isatty(STDERR_FILENO)) {
	task->aretty |= (1 << STDERR_FILENO);
	fd = STDERR_FILENO;
    }
    if (isatty(STDOUT_FILENO)) {
	task->aretty |= (1 << STDOUT_FILENO);
	fd = STDOUT_FILENO;
    }
    if (isatty(STDIN_FILENO) && !getenv("__PSI_NO_TERM")) {
	task->aretty |= (1 << STDIN_FILENO);
	fd = STDIN_FILENO;
    }
    if (task->aretty) {
	tcgetattr(fd, &task->termios);
	ioctl(fd, TIOCGWINSZ, &task->winsize);
    }
    task->group = taskGroup;
    if (PSI_infoTaskID(-1, PSP_INFO_LOGGERTID, NULL, &(task->loggertid), 0)) {
	PSI_warn(-1, errno, "%s: unable to determine logger's TID", __func__);
	goto error;
    }

    mywd = mygetwd(workingdir);

    if (!mywd) {
	PSI_warn(-1, errno, "%s: unable to get working directory", __func__);
	goto error;
    }

    task->workingdir = mywd;
    task->argc = argc;

    if(!valgrind) {
	 task->argv = (char**)malloc(sizeof(char*)*(task->argc+1));
    }
    else {
	 /* add 'valgrind' and its parameters before executable: (see below)*/
	 task->argv = (char**)malloc(sizeof(char*)*(task->argc+4));
    }

    if (!task->argv) {
	PSI_warn(-1, errno, "%s: unable to store argument vector", __func__);
	goto error;
    }
    {
	struct stat statbuf;

	if (stat(argv[0], &statbuf) && !strictArgv) {
#ifdef __linux__
	    char myexec[PATH_MAX];
	    int length;

	    length = readlink("/proc/self/exe", myexec, sizeof(myexec)-1);
	    if (length<0) {
		PSI_warn(-1, errno, "%s: readlink", __func__);
	    } else {
		myexec[length]='\0';
	    }

	    task->argv[0]=strdup(myexec);
#else
	    PSI_log(-1, "%s: Cannot start job from PATH.\n", __func__);
	    goto error;
#endif
	} else {
	    task->argv[0]=strdup(argv[0]);
	}
    }

    /* check for valgrind support and whether this is the actual executable: */
    if( valgrind && (strcmp(basename(argv[0]), "mpiexec") !=0 )
	&& (strcmp(argv[0], "valgrind") !=0 ) ) {
	/* add 'valgrind' and its parameters before the executable name: */
	 task->argv[3]=strdup(argv[0]);
	 task->argv[0]=strdup("valgrind");
	 task->argv[1]=strdup("--quiet");

	 if (!callgrind) {
	      task->argv[2]=strdup("--leak-check=full");
	 } else {
	      task->argv[2]=strdup("--tool=callgrind");
	 }

	 for (i=1;i<task->argc;i++) {
	      task->argv[i+3]=strdup(argv[i]);
	      if (!task->argv[i+3]) goto error;
	 }
	 task->argc+=3;
    } else {

	 for (i=1;i<task->argc;i++) {
	      task->argv[i]=strdup(argv[i]);
	      if (!task->argv[i]) goto error;
	 }
    }
    task->argv[task->argc] = NULL;

    unsetPSIEnv("__PSI_EXPORTS");
    task->environ = dumpPSIEnv();
    if (!task->environ) {
	PSI_log(-1, "%s: cannot dump environment.", __func__);
	goto error;
    }

    /* test if task can be send */
    PStask_encodeTask(msg.buf, sizeof(msg.buf), task, &offset);
    if (offset) hugeTask = 1;

    i = 0;
    PStask_encodeArgv(msg.buf, sizeof(msg.buf), task->argv, &i, &offset);
    if (i != -1) hugeArgv = 1;

    for (i=0; i<count && !error; i++) {
	/* check if dstnode is ok */
	if (dstnodes[i] < 0 || dstnodes[i] >= PSC_getNrOfNodes()) {
	    errors[i] = ENETUNREACH;
	    if (tids) tids[i] = -1;
	    goto error;
	}
	if (hugeTask || hugeArgv) {
	    int proto = getProtoVersion(dstnodes[i]);

	    if (proto > 339) continue;

	    if (hugeTask) {
		PSI_log(-1, "%s: size of task too large.", __func__);
		PSI_log(-1, " Working directory '%s' too long?\n",
			task->workingdir);
		goto error;
	    }
	    if (hugeArgv) {
		PSI_log(-1, "%s: size of task too large.", __func__);
		PSI_log(-1, " Too many/too long arguments?\n");
		goto error;
	    }
	}
    }

    /* send actual requests */
    outstanding_answers=0;
    PSnodes_ID_t lastNode = -1;
    for (i=0; i<count && !error; i++) {
	size_t len = 0;

	msg.header.type = PSP_CD_SPAWNREQ;
	msg.header.dest = PSC_getTID(dstnodes[i],0);
	msg.header.sender = PSC_getMyTID();
	msg.header.len = sizeof(msg.header) + sizeof(msg.type);
	msg.type = PSP_SPAWN_TASK;

	/* set correct rank */
	task->rank = rank;

	/* send actual task */
	if (sendTask(&msg, task) < 0) goto error;

	msg.type = PSP_SPAWN_ARG;

	/* send argv stuff */
	if (sendArgv(&msg, task->argv) < 0) goto error;

	if (lastNode != dstnodes[i]) {
	    /* Send the static part of the environment */
	    msg.type = PSP_SPAWN_ENV;
	    if (sendEnv(&msg, task->environ, &len) < 0) goto error;
	} else {
<<<<<<< HEAD
	    /* Let the new rank use the environment of its siblings */
=======
	    /* Let the new rank use the environment of its sibling */
>>>>>>> c637ee00
	    msg.type = PSP_SPAWN_ENV_CLONE;
	    msg.header.len = sizeof(msg.header) + sizeof(msg.type);
	    if (PSI_sendMsg(&msg)<0) {
		PSI_warn(-1, errno, "%s: PSI_sendMsg", __func__);
		goto error;
	    }
	}
	lastNode = dstnodes[i];

	/* Maybe some variable stuff shall also be sent */
	if (extraEnvFunc) {
	    char **extraEnv = extraEnvFunc(rank);

	    if (extraEnv) {
		if (len) {
		    if (PSI_sendMsg(&msg)<0) {
			PSI_warn(-1, errno, "%s: PSI_sendMsg", __func__);
			goto error;
		    }
		    msg.header.len -= len;
		}

		msg.type = PSP_SPAWN_ENV;
		if (sendEnv(&msg, extraEnv, &len) < 0) goto error;
	    }
	}

	msg.type = PSP_SPAWN_END;
	if (PSI_sendMsg(&msg)<0) {
	    PSI_warn(-1, errno, "%s: PSI_sendMsg", __func__);
	    goto error;
	}
	msg.header.len -= len;

	rank++;
	outstanding_answers++;

	while ((PSI_availMsg() > 0) && outstanding_answers) {
	    int r = handleAnswer(firstRank, count, dstnodes, errors, tids);
	    switch (r) {
	    case -1:
		goto error;
		break;
	    case 0:
		error = 1;
	    case 1:
		outstanding_answers--;
		ret++;
		break;
	    case 2:
		/* just ignore */
		break;
	    default:
		PSI_log(-1, "%s: unknown return %d, from handleAnswer()\n",
			__func__, r);
	    }
	}
    }/* for all new processes */

    PStask_delete(task);

    /* collect outstanding answers */
    while (outstanding_answers) {
	int r = handleAnswer(firstRank, count, dstnodes, errors, tids);
	switch (r) {
	case -1:
	    return -1;
	    break;
	case 0:
	    error = 1;
	case 1:
	    outstanding_answers--;
	    ret++;
	    break;
	case 2:
	    /* just ignore */
	    break;
	default:
	    PSI_log(-1, "%s: unknown return %d, from handleAnswer()\n",
		    __func__, r);
	}
    }

    if (error) ret = -ret;
    return ret;

 error:
    PStask_delete(task);

    return -1;
}

int PSI_spawn(int count, char *workdir, int argc, char **argv,
	      int *errors, PStask_ID_t *tids)
{
    return PSI_spawnStrict(count, workdir, argc, argv, 0, errors, tids);
}

int PSI_spawnStrict(int count, char *workdir, int argc, char **argv,
		    int strictArgv, int *errors, PStask_ID_t *tids)
{
    return PSI_spawnStrictHW(count, 0/*hwType*/, 1/*tpp*/, 0/*options*/,
			     workdir, argc, argv, strictArgv, errors, tids);
}

int PSI_spawnStrictHW(int count, uint32_t hwType, uint16_t tpp,
		      PSpart_option_t options, char *workdir,
		      int argc, char **argv, int strictArgv,
		      int *errors, PStask_ID_t *tids)
{
    int total = 0;
    PSnodes_ID_t *nodes;

    PSI_log(PSI_LOG_VERB, "%s(%d)\n", __func__, count);

    if (!errors) {
	PSI_log(-1, "%s: unable to reports errors\n", __func__);
	return -1;
    }

    if (count<=0) return 0;

    nodes = malloc(sizeof(*nodes) * NODES_CHUNK);
    if (!nodes) {
	*errors = ENOMEM;
	return -1;
    }

    while (count>0) {
	int chunk = (count>NODES_CHUNK) ? NODES_CHUNK : count;
	int rank = PSI_getNodes(chunk, hwType, tpp, options, nodes);
	int i, ret;

	if (rank < 0) {
	    errors[total] = ENXIO;
	    free(nodes);
	    return -1;
	}

	PSI_log(PSI_LOG_SPAWN, "%s: will spawn to:", __func__);
	for (i=0; i<chunk; i++) {
	    PSI_log(PSI_LOG_SPAWN, " %2d", nodes[i]);
	}
	PSI_log(PSI_LOG_SPAWN, ".\n");
	PSI_log(PSI_LOG_SPAWN, "%s: first rank: %d\n", __func__, rank);

	ret = dospawn(chunk, nodes, workdir, argc, argv, strictArgv,
		      TG_ANY, rank, errors+total, tids ? tids+total : NULL);
	if (ret != chunk) {
	    free(nodes);
	    return -1;
	}

	count -= chunk;
	total += chunk;
    }

    free(nodes);
    return total;
}

int PSI_spawnRsrvtn(int count, PSrsrvtn_ID_t resID, char *workdir,
		    int argc, char **argv, int strictArgv,
		    int *errors, PStask_ID_t *tids)
{
    int total = 0, ret = -1;
    PSnodes_ID_t *nodes = NULL;

    PSI_log(PSI_LOG_VERB, "%s(%d, %#x)\n", __func__, count, resID);

    if (!errors) {
	PSI_log(-1, "%s: unable to reports errors\n", __func__);
	goto exit;
    }

    if (!(count > 0)) return 0;

    nodes = malloc(sizeof(*nodes) * NODES_CHUNK);
    if (!nodes) {
	*errors = ENOMEM;
	goto exit;
    }

    while (count>0) {
	int chunk = (count>NODES_CHUNK) ? NODES_CHUNK : count;
	int rank = PSI_getSlots(chunk, resID, nodes);
	int i, num;

	if (rank < 0) {
	    errors[total] = ENXIO;
	    goto exit;
	}

	PSI_log(PSI_LOG_SPAWN, "%s: will spawn to:", __func__);
	for (i=0; i<chunk; i++) {
	    PSI_log(PSI_LOG_SPAWN, " %2d", nodes[i]);
	}
	PSI_log(PSI_LOG_SPAWN, ".\n");
	PSI_log(PSI_LOG_SPAWN, "%s: first rank: %d\n", __func__, rank);

	num = dospawn(chunk, nodes, workdir, argc, argv, strictArgv,
		      TG_ANY, rank, errors+total, tids ? tids+total : NULL);
	if (num != chunk) goto exit;

	count -= chunk;
	total += chunk;
    }
    ret = total;

exit:
    if (nodes) free(nodes);
    return ret;
}

int PSI_spawnSingle(char *workdir, int argc, char **argv,
		    int *error, PStask_ID_t *tid)
{
    /* @todo Here we should get the node to spawn to and test if this
     * is corret */
    int ret, rank;
    PSnodes_ID_t node;

    PSI_log(PSI_LOG_VERB, "%s()\n", __func__);

    if (!error) {
	PSI_log(-1, "%s: unable to reports errors\n", __func__);
	return -1;
    }

    rank = PSI_getNodes(1, 0 /*hwType*/, 1 /*tpp*/, 0/*options*/, &node);
    if (rank < 0) {
	*error = ENXIO;
	return -1;
    }

    PSI_log(PSI_LOG_SPAWN, "%s: will spawn to: %d  rank %d\n",
	    __func__, node, rank);

    ret = dospawn(1, &node, workdir, argc, argv, 0, TG_ANY, rank, error, tid);
    if (ret != 1) return -1;

    return rank;
}

int PSI_spawnAdmin(PSnodes_ID_t node, char *workdir, int argc, char **argv,
		   int strictArgv, unsigned int rank,
		   int *error, PStask_ID_t *tid)
{
    int ret;

    PSI_log(PSI_LOG_VERB, "%s(%d)\n", __func__, node);

    if (!error) {
	PSI_log(-1, "%s: unable to reports errors\n", __func__);
	return -1;
    }

    if (node == -1) node = PSC_getMyID();
    ret = dospawn(1, &node, workdir, argc, argv, strictArgv,
		  TG_ADMINTASK, rank, error, tid);
    if (ret != 1) return -1;

    return 1;
}

int PSI_spawnService(PSnodes_ID_t node, char *workdir, int argc, char **argv,
		     int getSignals, int *error, PStask_ID_t *tid, int rank)
{
    int ret;
    char *envStr = getenv(ENV_NUM_SERVICE_PROCS);
    PStask_group_t group;

    PSI_log(PSI_LOG_VERB, "%s(%d)\n", __func__, node);

    if (!error) {
	PSI_log(-1, "%s: unable to reports errors\n", __func__);
	return -1;
    }

    /* tell logger about service process */
    if (envStr) {
	char *end, newStr[32];
	long oldNum = strtol(envStr, &end, 10);

	if (*end) {
	    PSI_log(-1, "%s: unknown value '%s' in environment '%s'\n",
		    __func__, envStr, ENV_NUM_SERVICE_PROCS);
	    oldNum = 0;
	}

	snprintf(newStr, sizeof(newStr), "%ld", oldNum+1);
	setenv("__PSI_SERVICE_PROCS", newStr, 1);
    } else {
	setenv("__PSI_SERVICE_PROCS", "1", 1);
    }

    if (node == -1) node = PSC_getMyID();

    if (rank >= -1) rank = -2;

    group = getSignals ? TG_SERVICE_SIG : TG_SERVICE;
    if ((getenv("SERVICE_KVS_PROVIDER"))) group = TG_KVS;

    ret = dospawn(1, &node, workdir, argc, argv, 0, group, rank, error, tid);
    if (ret != 1) return -1;

    return 1;
}

PStask_ID_t PSI_spawnRank(int rank, char *workdir, int argc, char **argv,
			  int *error)
{
    PSnodes_ID_t node;
    int ret, rankGot = PSI_getRankNode(rank, &node);
    PStask_ID_t tid;

    PSI_log(PSI_LOG_VERB, "%s(%d)\n", __func__, rank);

    if (!error) {
	PSI_log(-1, "%s: unable to reports errors\n", __func__);
	return -1;
    }

    if (rankGot != rank) {
	*error = ENXIO;
	return 0;
    }

    PSI_log(PSI_LOG_SPAWN, "%s: will spawn to: %d  rank %d\n",
	    __func__, node, rank);

    ret = dospawn(1, &node, workdir, argc, argv, 0, TG_ANY, rank, error, &tid);
    if (ret != 1) return 0;

    return tid;
}

PStask_ID_t PSI_spawnGMSpawner(int np, char *workdir, int argc, char **argv,
			       int *error)
{
    PSnodes_ID_t node;
    int ret, rankGot = PSI_getRankNode(0, &node);
    PStask_ID_t tid;

    PSI_log(PSI_LOG_VERB, "%s(%d)\n", __func__, np);

    if (!error) {
	PSI_log(-1, "%s: unable to reports errors\n", __func__);
	return -1;
    }

    if (rankGot) {
	*error = ENXIO;
	return 0;
    }

    PSI_log(PSI_LOG_SPAWN, "%s: will spawn to: %d", __func__, node);

    ret = dospawn(1, &node, workdir, argc, argv, 0, TG_ANY, np, error, &tid);
    if (ret != 1) return 0;

    return tid;
}

char *PSI_createPGfile(int num, const char *prog, int local)
{
    char *PIfilename, *myprog, filename[20];
    FILE *PIfile;
    int i;

    myprog = mygetwd(prog);
    if (!myprog) {
	PSI_warn(-1, errno, "%s: mygetwd", __func__);
	return NULL;
    }

    snprintf(filename, sizeof(filename), "PI%d", getpid());
    PIfile = fopen(filename, "w+");

    if (PIfile) {
	PIfilename = strdup(filename);
    } else {
	/* File open failed, lets try the user's home directory */
	char *home = getenv("HOME");
	PIfilename = PSC_concat(home, "/", filename, NULL);

	PIfile = fopen(PIfilename, "w+");
	/* File open failed finally */
	if (!PIfile) {
	    PSI_warn(-1, errno, "%s: fopen", __func__);
	    free(PIfilename);
	    free(myprog);
	    return NULL;
	}
    }

    for (i=0; i<num; i++) {
	PSnodes_ID_t node;
	static struct in_addr hostaddr;

	if (!local || !i) {
	    int ret = PSI_infoNodeID(-1, PSP_INFO_RANKID, &i, &node, 1);
	    if (ret || (node < 0)) {
		fclose(PIfile);
		free(PIfilename);
		free(myprog);
		return NULL;
	    }
	    PSI_infoUInt(-1, PSP_INFO_NODE, &node, &hostaddr.s_addr, 0);
	}
	fprintf(PIfile, "%s %d %s\n", inet_ntoa(hostaddr), (i != 0), myprog);
    }
    fclose(PIfile);
    free(myprog);

    return PIfilename;
}

char *PSI_createMPIhosts(int num, int local)
{
    char *MPIhostsFilename, filename[20];
    FILE *MPIhostsFile;
    int i;

    snprintf(filename, sizeof(filename), "mpihosts%d", getpid());
    MPIhostsFile = fopen(filename, "w+");

    if (MPIhostsFile) {
	MPIhostsFilename = strdup(filename);
    } else {
	/* File open failed, lets try the user's home directory */
	char *home = getenv("HOME");
	MPIhostsFilename = PSC_concat(home, "/", filename, NULL);

	MPIhostsFile = fopen(MPIhostsFilename, "w+");
	/* File open failed finally */
	if (!MPIhostsFile) {
	    PSI_warn(-1, errno, "%s: fopen", __func__);
	    free(MPIhostsFilename);
	    return NULL;
	}
    }

    for (i=0; i<num; i++) {
	PSnodes_ID_t node;
	static struct in_addr hostaddr;

	if (!local || !i) {
	    int ret = PSI_infoNodeID(-1, PSP_INFO_RANKID, &i, &node, 1);
	    if (ret || (node < 0)) {
		fclose(MPIhostsFile);
		free(MPIhostsFilename);
		return NULL;
	    }
	    ret = PSI_infoUInt(-1, PSP_INFO_NODE, &node, &hostaddr.s_addr, 0);
	    if (ret || (hostaddr.s_addr == INADDR_ANY)) {
		fclose(MPIhostsFile);
		free(MPIhostsFilename);
		return NULL;
	    }
	}
	fprintf(MPIhostsFile, "%s\n", inet_ntoa(hostaddr));
    }
    fclose(MPIhostsFile);

    return MPIhostsFilename;
}

int PSI_kill(PStask_ID_t tid, short signal, int async)
{
    DDSignalMsg_t msg;
    DDErrorMsg_t answer;

    PSI_log(PSI_LOG_VERB, "%s(%s, %d)\n", __func__, PSC_printTID(tid), signal);

    msg.header.type = PSP_CD_SIGNAL;
    msg.header.sender = PSC_getMyTID();
    msg.header.dest = tid;
    msg.header.len = sizeof(msg);
    msg.signal = signal;
    msg.param = getuid();
    msg.pervasive = 0;
    msg.answer = 1;

    if (PSI_sendMsg(&msg)<0) {
	PSI_warn(-1, errno, "%s: PSI_sendMsg", __func__);
	return -1;
    }

    if (!async) {
	if (PSI_recvMsg((DDMsg_t *)&answer, sizeof(answer))<0) {
	    PSI_warn(-1, errno, "%s: PSI_recvMsg", __func__);
	    return -1;
	}

	if (answer.request != tid) {
	    PSI_log(-1, "%s: answer from wrong task (%s/",
		    __func__, PSC_printTID(answer.request));
	    PSI_log(-1, "%s)\n", PSC_printTID(tid));
	    return -2;
	}

	return answer.error;
    }

    return 0;
}<|MERGE_RESOLUTION|>--- conflicted
+++ resolved
@@ -707,7 +707,6 @@
     }
     task->argv[task->argc] = NULL;
 
-    unsetPSIEnv("__PSI_EXPORTS");
     task->environ = dumpPSIEnv();
     if (!task->environ) {
 	PSI_log(-1, "%s: cannot dump environment.", __func__);
@@ -750,7 +749,6 @@
 
     /* send actual requests */
     outstanding_answers=0;
-    PSnodes_ID_t lastNode = -1;
     for (i=0; i<count && !error; i++) {
 	size_t len = 0;
 
@@ -776,11 +774,7 @@
 	    msg.type = PSP_SPAWN_ENV;
 	    if (sendEnv(&msg, task->environ, &len) < 0) goto error;
 	} else {
-<<<<<<< HEAD
-	    /* Let the new rank use the environment of its siblings */
-=======
 	    /* Let the new rank use the environment of its sibling */
->>>>>>> c637ee00
 	    msg.type = PSP_SPAWN_ENV_CLONE;
 	    msg.header.len = sizeof(msg.header) + sizeof(msg.type);
 	    if (PSI_sendMsg(&msg)<0) {
