--- conflicted
+++ resolved
@@ -90,8 +90,6 @@
 /** List of all registered selectors. */
 static LIST_HEAD(selectorList);
 
-<<<<<<< HEAD
-=======
 /** Array (indexed by file-descriptor number) pointing to Selectors */
 static Selector_t **selectors = NULL;
 
@@ -353,7 +351,6 @@
 		 epollFD, usedSelectors, availSelectors);
 }
 
->>>>>>> e661cabc
 int32_t Selector_getDebugMask(void)
 {
     return logger_getMask(logger);
@@ -388,10 +385,7 @@
 void Selector_init(FILE* logfile)
 {
     list_t *s, *tmp;
-<<<<<<< HEAD
-=======
     int numFiles;
->>>>>>> e661cabc
 
     logger = logger_init("Selector", logfile);
     if (!logger) {
@@ -403,11 +397,7 @@
 	exit(1);
     }
 
-<<<<<<< HEAD
-    /* Free all old selectors, if any */
-=======
     /* Free all old selectors if any */
->>>>>>> e661cabc
     list_for_each_safe(s, tmp, &selectorList) {
 	Selector_t *selector = list_entry(s, Selector_t, next);
 	putSelector(selector);
@@ -421,11 +411,8 @@
 	logger_exit(logger, errno, "%s: epoll_create1())", __func__);
 	return;
     }
-<<<<<<< HEAD
-=======
     logger_print(logger, SELECTOR_LOG_VERB, "%s: epollFD is %d\n",
 		 __func__, epollFD);
->>>>>>> e661cabc
 
     numFiles = sysconf(_SC_OPEN_MAX);
     if (numFiles <= 0) {
@@ -506,13 +493,8 @@
 	selector->deleted = 0;
 	selector->disabled = 0;
     } else {
-<<<<<<< HEAD
-	/* Create new selector */
-	selector = malloc(sizeof(Selector_t));
-=======
 	/* get new selector */
 	selector = getSelector();
->>>>>>> e661cabc
     }
     if (!selector) {
 	logger_print(logger, -1, "%s: No memory\n", __func__);
@@ -659,8 +641,6 @@
 
 int Selector_vacateWrite(int fd)
 {
-<<<<<<< HEAD
-=======
     Selector_t *selector = findSelector(fd);
     struct epoll_event ev;
     int rc;
@@ -689,21 +669,13 @@
 
 static void doRemove(Selector_t *selector)
 {
->>>>>>> e661cabc
     if (!selector) {
 	logger_print(logger, -1, "%s: no selector given\n", __func__);
 	return;
     }
 
-<<<<<<< HEAD
-    list_del(&selector->next);
-
-    /* Release allocated memory for removed selector */
-    free(selector);
-=======
     /* Put selector back into the pool */
     putSelector(selector);
->>>>>>> e661cabc
 }
 
 int Selector_isRegistered(int fd)
@@ -879,30 +851,6 @@
 	    }
 	}
 
-<<<<<<< HEAD
-	list_for_each(s, &selectorList) {
-	    Selector_t *selector = list_entry(s, Selector_t, next);
-	    if (selector->deleted) FD_CLR(selector->fd, &rfds);
-	    if (selector->deleted || selector->disabled) continue;
-	    if (FD_ISSET(selector->fd, &rfds) && selector->selectHandler) {
-		/* Got message on handled fd */
-		int ret = selector->selectHandler(selector->fd,
-						  selector->info);
-		switch (ret) {
-		case -1:
-		    retval = -1;
-		    break;
-		case 0:
-		    retval--;
-		    FD_CLR(selector->fd, &rfds);
-		    break;
-		case 1:
-		    break;
-		default:
-		    logger_print(logger, -1,
-				 "%s: selectHandler for fd=%d returns %d\n",
-				 __func__, selector->fd, ret);
-=======
 	for (ev = 0; ev < retval; ev++) {
 	    Selector_t *selector = findSelector(events[ev].data.fd);
 
@@ -1026,7 +974,6 @@
 				 __func__, selector->fd, events[ev].events);
 		    selector->writeHandler = NULL; /* force remove */
 		    Selector_remove(selector->fd);
->>>>>>> e661cabc
 		}
 	    }
 	}
