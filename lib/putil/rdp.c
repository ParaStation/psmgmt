/*
 * ParaStation
 *
 * Copyright (C) 1999-2004 ParTec AG, Karlsruhe
 * Copyright (C) 2005-2016 ParTec Cluster Competence Center GmbH, Munich
 *
 * This file may be distributed under the terms of the Q Public License
 * as defined in the file LICENSE.QPL included in the packaging of this
 * file.
 */
#ifndef DOXYGEN_SHOULD_SKIP_THIS
static char vcid[] __attribute__((used)) =
    "$Id$";
#endif /* DOXYGEN_SHOULD_SKIP_THIS */

#include <stdio.h>
#include <stdlib.h>
#include <stdint.h>
#include <errno.h>
#include <syslog.h>
#include <unistd.h>
#include <sys/time.h>
#include <sys/types.h>
#include <sys/socket.h>
#include <sys/select.h>
#include <fcntl.h>
#include <signal.h>
#include <string.h>
#include <arpa/inet.h>
#include <netinet/in.h>
#include <netdb.h>

/* Extra includes for extended reliable error message passing */
#ifdef __linux__
#include <asm/types.h>
#include <linux/errqueue.h>
#include <sys/uio.h>
#endif

#include "list.h"
#include "logging.h"
#include "selector.h"
#include "timer.h"
#include "psbyteorder.h"

#include "rdp.h"

/** The socket used to send and receive RDP messages. Created in RDP_init(). */
static int rdpsock = -1;

/** The unique ID of the timer registered by RDP. */
static int timerID = -1;

/** The size of the cluster. Set via RDP_init(). */
static int nrOfNodes = 0;

/** The logger we use inside RDP */
static logger_t *logger;

/** Abbrev for normal log messages. This is a wrapper to @ref logger_print() */
#define RDP_log(...) logger_print(logger, __VA_ARGS__)

/** Abbrev for errno-warnings. This is a wrapper to @ref logger_warn() */
#define RDP_warn(...) logger_warn(logger, __VA_ARGS__)

/** Abbrev for fatal log messages. This is a wrapper to @ref logger_exit() */
#define RDP_exit(...) logger_exit(logger, __VA_ARGS__)

/**
 * The callback function. Will be used to send notifications to the
 * calling process. Set via RDP_init().
 */
static void (*RDPCallback)(int, void*) = NULL;

/**
 * The message dispatcher function. Will be used to actually read and
 * handle valid RDP messages. To be provided by the calling process
 * within RDP_init().
 */
static void (*RDPDispatcher)(int) = NULL;

/** Possible RDP states of a connection */
typedef enum {
    CLOSED=0x1,  /**< connection is down */
    SYN_SENT,    /**< connection establishing: SYN sent */
    SYN_RECVD,   /**< connection establishing: SYN received */
    ACTIVE       /**< connection is up */
} RDPState_t;

/** The possible RDP message types. RDP_SYNNACK type is just kept for
 * backward compatibility and not sent any more. It will disappear
 * soon. */
#define RDP_DATA     0x1  /**< regular data message */
#define RDP_SYN      0x2  /**< synchronization message */
#define RDP_ACK      0x3  /**< explicit acknowledgment */
#define RDP_SYNACK   0x4  /**< first acknowledgment */
#define RDP_NACK     0x5  /**< negative acknowledgment */
#define RDP_SYNNACK  0x6  /**< NACK to reestablish broken connection */

static struct {
    int id;
    char *name;
} RDPTypes[] = {
    { RDP_DATA,    "RDP_DATA"   },
    { RDP_SYN,     "RDP_SYN"    },
    { RDP_ACK,     "RDP_ACK"    },
    { RDP_SYNACK,  "RDP_SYNACK" },
    { RDP_NACK,    "RDP_NACK"   },
    { RDP_SYNNACK, "RDP_SYNNACK"},
    {0,NULL}
};

/**
 * @brief String describing RDP message type
 *
 * Return a strings describing the RDP message type @a msgtype in a
 * human readable way.
 *
 * @param msgType RDP message type to describe
 *
 * @return A static string describing the RDP message type is returned.
 */
static char *RDPMsgString(int msgtype)
{
    static char txt[30];
    int i = 0;

    while (RDPTypes[i].name && RDPTypes[i].id != msgtype) i++;

    if (RDPTypes[i].name) {
	return RDPTypes[i].name;
    } else {
	snprintf(txt, sizeof(txt), "RDP type 0x%x UNKNOWN", msgtype);
	return txt;
    }
}

/** The RDP Packet Header */
typedef struct {
    int16_t type;         /**< packet type */
    uint16_t len;         /**< message length *not* including header */
    int32_t seqno;        /**< Sequence number of packet */
    int32_t ackno;        /**< Sequence number of ack */
    int32_t connid;       /**< Connection Identifier */
} rdphdr_t;

/** Up to this size predefined buffers are use to store the message. */
#define RDP_SMALL_DATA_SIZE 64

/**
 * The maximum size of a RDP message.
 * 1472 is derived from 1500 (MTU) - 20 (IP header) - 8 (UDP header)
 */
#define RDP_MAX_DATA_SIZE (1472-sizeof(rdphdr_t))

/**
 * The maximum number of pending messages on a connection. If
 * @a MAX_WINDOW_SIZE messages are pending on a connection, calls to
 * Rsendto() will return -1 with errno set to EAGAIN.
 */
#define MAX_WINDOW_SIZE 32

/**
 * The maximum number of pending ACKs on a connection. If @a
 * RDPMaxAckPending ACKs are pending on a connection, a explicit ACK
 * is send. I.e., if set to 1, each packet is acknowledged by an
 * explicit ACK.
 *
 * Get/set via getMaxAckPendRDP()/setMaxAckPendRDP()
 */
static int RDPMaxAckPending = 4;

/** Flag RDP-statistics including number of message an mean time to ACK */
static int RDPStatistics = 0;

/** Timeout for retransmission = 300msec */
static struct timeval RESEND_TIMEOUT = {0, 300000}; /* sec, usec */

/** Timeout for closed connections = 2sec */
static struct timeval CLOSED_TIMEOUT = {2, 0}; /* sec, usec */

/** The timeout used for RDP timer = 100 msec. Change via setTmOutRDP() */
static struct timeval RDPTimeout = {0, 100000}; /* sec, usec */

/** The actual packet-loss rate. Get/set by getPktLossRDP()/setPktLossRDP() */
static int RDPPktLoss = 0;

/** Signal request for cleanup of deleted msgbufs to main timeout-handler */
static int cleanupReq = 0;

/**
 * The actual maximum re-transmission count. Get/set by
 * getMaxRetransRDP()/setMaxRetransRDP()
 */
static int RDPMaxRetransCount = 32;

/** Actual number of re-transmissions done */
static unsigned int retransCount = 0;

/**
 * Compare two sequence numbers. The sign of the result represents the
 * relationship in sequence space similar to the result of
 * strcmp(). '-' means a precedes b, '0' stands for a equals b and '+'
 * represents a follows b.
 */
#define RSEQCMP(a,b) ( (a) - (b) )

/* ---------------------------------------------------------------------- */
/* ---------------------------------------------------------------------- */
/**
 * One entry for each node we want to connect with
 */
typedef struct ipentry_ {
    unsigned int ipnr;      /**< IP number of the node */
    int node;               /**< logical node number */
    struct ipentry_ *next;  /**< pointer to next entry */
} ipentry_t;

/**
 * 256 entries since lookup is based on LAST byte of IP number.
 * Initialized by initIPTable().
 */
static ipentry_t iptable[256];

/**
 * @brief Initialize @ref iptable.
 *
 * Initializes @ref iptable. List is empty after this call.
 *
 * @return No return value.
 */
static void initIPTable(void)
{
    int i;
    for (i=0; i<256; i++) {
	iptable[i].ipnr = 0;
	iptable[i].node = 0;
	iptable[i].next = NULL;
    }
}

/**
 * @brief Create new entry in @ref iptable.
 *
 * Register another node in @ref iptable.
 *
 * @param ipno The IP number of the node to register.
 * @param node The corresponding node number.
 *
 * @return No return value.
 */
static void insertIPTable(struct in_addr ipno, int node)
{
    ipentry_t *ip;
    int idx = ntohl(ipno.s_addr) & 0xff;  /* use last byte of IP addr */

    if ((ntohl(ipno.s_addr) >> 24) == IN_LOOPBACKNET) {
	RDP_log(-1, "%s: address <%s> within loopback range\n",
		__func__, inet_ntoa(ipno));
	exit(1);
    }

    if (iptable[idx].ipnr != 0) {
	/* create new entry */
	ip = &iptable[idx];
	while (ip->next) ip = ip->next; /* search end */
	ip->next = malloc(sizeof(ipentry_t));
	if (!ip->next) RDP_exit(errno, "%s", __func__);
	ip = ip->next;
	ip->next = NULL;
	ip->ipnr = ipno.s_addr;
	ip->node = node;
    } else {
	/* base entry is free, so use it */
	iptable[idx].ipnr = ipno.s_addr;
	iptable[idx].node = node;
    }
}

/**
 * @brief Get node number from IP number.
 *
 * Get the node number from given IP number for a node registered via
 * insertIPTable().
 *
 * @param ipno The IP number of the node to find.
 *
 * @return On success, the node number corresponding to @a ipno is returned,
 * or -1 if the node could not be found in @ref iptable.
 */
static int lookupIPTable(struct in_addr ipno)
{
    ipentry_t *ip = NULL;
    int idx = ntohl(ipno.s_addr) & 0xff;  /* use last byte of IP addr */

    ip = &iptable[idx];

    do {
	if (ip->ipnr == ipno.s_addr) {
	    /* node found */
	    return ip->node;
	}
	ip = ip->next;
    } while (ip);

    return -1;
}

static void cleanupIPTable(void)
{
    int i;
    for (i=0; i<256; i++) {
	ipentry_t *ip = iptable[i].next;

	while (ip) {
	    ipentry_t *next = ip->next;
	    free(ip);
	    ip = next;
	}
    }
}

/* ---------------------------------------------------------------------- */

static LIST_HEAD(AckList);     /**< List of pending ACKs */

/* ---------------------------------------------------------------------- */

/**
 * Prototype of a small RDP message.
 */
typedef struct Smsg_ {
    rdphdr_t header;                /**< Message header */
    char data[RDP_SMALL_DATA_SIZE]; /**< Body for small packets */
    struct Smsg_ *next;             /**< Pointer to next Smsg buffer */
} Smsg_t;

/** Pointer to pool of Smsgs */
static Smsg_t *SmsgPool = NULL;

/**
 * Pool of small messages ready to use. Initialized by initSMsgList().
 * To get a message from this pool, use getSMsg(), to put it back into
 * it use putSMsg().
 */
static Smsg_t *SMsgFreeList;

/**
 * @brief Initialize the message pool.
 *
 * Initialize the pool of small messages @ref SMsgFreeList for @a nodes nodes.
 * For now @ref MAX_WINDOW_SIZE * @a nodes small messages will be allocated.
 *
 * @param nodes The number of nodes the small message pool has to serve.
 *
 * @return No return value.
 */
static void initSMsgList(int nodes)
{
    int i, count;

    if (SmsgPool) return;

    count = nodes * MAX_WINDOW_SIZE;
    SmsgPool = malloc(count * sizeof(*SmsgPool));
    if (!SmsgPool) RDP_exit(errno, "%s", __func__);

    for (i=0; i<count; i++) {
	SmsgPool[i].next = &SmsgPool[i+1];
    }
    SmsgPool[count - 1].next = NULL;
    SMsgFreeList = SmsgPool;
}

/**
 * @brief Get small message from pool.
 *
 * Get a small message from the pool of free ones @ref SMsgFreeList.
 *
 * @return Pointer to the small message taken from the pool.
 */
static Smsg_t *getSMsg(void)
{
    Smsg_t *mp = SMsgFreeList;
    if (!mp) {
	RDP_log(-1, "%s: no more elements in SMsgFreeList\n", __func__);
	errno = ENOMEM;
    } else {
	SMsgFreeList = SMsgFreeList->next;
    }
    return mp;
}

/**
 * @brief Put small message back to pool.
 *
 * Put a small message back to the pool of free ones @ref SMsgFreeList.
 *
 * @param mp The small message to be put back.
 *
 * @return No return value.
 */
static void putSMsg(Smsg_t *mp)
{
    mp->next = SMsgFreeList;
    SMsgFreeList = mp;
}

<<<<<<< HEAD
=======
/* ---------------------------------------------------------------------- */

>>>>>>> e661cabc
/**
 * Prototype of a large (or normal) RDP message.
 */
typedef struct {
    rdphdr_t header;                /**< Message header */
    char data[RDP_MAX_DATA_SIZE];   /**< Body for large packets */
} Lmsg_t;

/**
 * Control info for each message buffer
 */
typedef struct {
    list_t next;                    /**< Use to put into @ref MsgFreeList etc.*/
    list_t nxtACK;                  /**< Use to put into @ref AckList */
    int node;                       /**< ID of connection */
    int len;                        /**< Length of body */
    union {
	Smsg_t *small;              /**< Pointer to a small msg */
	Lmsg_t *large;              /**< Pointer to a large msg */
    } msg;                          /**< The actual message */
    struct timeval sentTime;        /**< Time message is sent initially */
    char deleted;                   /**< Flag message as gone. Cleanup
				     * during next timeout */
} msgbuf_t;

/** Pointer to pool of Msgs */
static msgbuf_t *MsgPool = NULL;

/**
 * Pool of message buffers ready to use. Initialized by initMsgList().
 * To get a buffer from this pool, use getMsg(), to put it back into
 * it use putMsg().
 */
static LIST_HEAD(MsgFreeList);

/**
 * @brief Initialize the message pool.
 *
 * Initialize the pool of message buffers @ref MsgFreeList for @a nodes nodes.
 * For now @ref MAX_WINDOW_SIZE * @a nodes message buffer will be allocated.
 *
 * @param nodes The number of nodes the message buffer pool has to serve.
 *
 * @return No return value.
 */
static void initMsgList(int nodes)
{
    int i, count;

    if (MsgPool) return;

    count = nodes * MAX_WINDOW_SIZE;
    MsgPool = malloc(count * sizeof(*MsgPool));
    if (!MsgPool) RDP_exit(errno, "%s", __func__);

    for (i=0; i<count; i++) {
	MsgPool[i].node = -1;
	MsgPool[i].len = -1;
	INIT_LIST_HEAD(&MsgPool[i].nxtACK);
	MsgPool[i].msg.small = NULL;
	MsgPool[i].deleted = 0;
	list_add_tail(&MsgPool[i].next, &MsgFreeList);
    }
}

/**
 * @brief Get message buffer from pool.
 *
 * Get a message buffer from the pool of free ones @ref MsgFreeList.
 *
 * @return Pointer to the message buffer taken from the pool.
 */
static msgbuf_t *getMsg(void)
{
    if (list_empty(&MsgFreeList)) {
	RDP_log(-1, "%s: no more elements in MsgFreeList\n", __func__);
    } else {
	msgbuf_t *mp;
	/* get list's first element */
	mp = list_entry(MsgFreeList.next, msgbuf_t, next);
	list_del(&mp->next);

	return mp;
    }
    return NULL;
}

/**
 * @brief Put message buffer back to pool.
 *
 * Put a message buffer back to the pool of free ones @ref MsgFreeList.
 *
 * @param mp The message buffer to be put back.
 *
 * @return No return value.
 */
static void putMsg(msgbuf_t *mp)
{
    if (mp->len > RDP_SMALL_DATA_SIZE) {    /* release msg frame */
	free(mp->msg.large);                /* free memory */
    } else {
	putSMsg(mp->msg.small);             /* back to freelist */
    }
    mp->msg.small = NULL;                   /* invalidate message buffer */
    mp->node = -1;
    mp->deleted = 0;
    timerclear(&mp->sentTime);
    list_del(&mp->nxtACK);                  /* remove msgbuf from ACK-list */
    INIT_LIST_HEAD(&mp->nxtACK);
    list_del(&mp->next);                    /* remove msgbuf from list */
    list_add_tail(&mp->next, &MsgFreeList);
}

/* ---------------------------------------------------------------------- */

/**
 * Number of packets not to take into account for MTTA during
 * connection startup
 */
#define NUM_WARMUP 15

/**
 * Connection info for each node expected to receive data from or send data
 * to.
 */
typedef struct {
    int window;              /**< Window size */
    int ackPending;          /**< Flag, that a ACK to node is pending */
    int msgPending;          /**< Outstanding msgs during reconnect */
    struct sockaddr_in sin;  /**< Pre-built descriptor for sendto */
    int32_t frameToSend;     /**< Seq Nr for next frame going to host */
    int32_t ackExpected;     /**< Expected ACK for msgs pending to hosts */
    int32_t frameExpected;   /**< Expected Seq Nr for msg coming from host */
    int32_t ConnID_in;       /**< Connection ID to recognize node */
    int32_t ConnID_out;      /**< Connection ID to node */
    RDPState_t state;        /**< State of connection to host */
    list_t pendList;         /**< List of pending message buffers */
    struct timeval tmout;    /**< Timer for resend timeout */
    struct timeval closed;   /**< Timer for closed connection timeout */
    struct timeval TTA;      /**< Total amount of time waiting for ACK */
    int retrans;             /**< Number of re-transmissions */
    unsigned int totRetrans; /**< Total number of re-transmissions */
    unsigned int totSent;    /**< Number of messages sent successfully */
    unsigned int totNACK;    /**< Number of NACKs sent */
} Rconninfo_t;

/**
 * Array to hold all connection info.
 */
static Rconninfo_t *conntable = NULL;

/**
 * @brief Initialize the @ref conntable.
 *
 * Initialize the @ref conntable for @a nodes nodes to receive data from
 * or send data to. The IP numbers of all nodes are stored in @a host.
 *
 * @param nodes The number of nodes that should be connected.
 * @param host The IP number of each node indexed by node number. The length
 * of @a host must be at least @a nodes.
 * @param port The port we expect the data to be sent from.
 *
 * @return No return value.
 */
static void initConntable(int nodes, unsigned int host[], unsigned short port)
{
    int i;
    struct timeval tv;

    if (!conntable) {
	conntable = malloc(nodes * sizeof(*conntable));
	if (!conntable) RDP_exit(errno, "%s", __func__);
    }
    initIPTable();
    gettimeofday(&tv, NULL);
    srandom(tv.tv_sec+tv.tv_usec);
    RDP_log(RDP_LOG_INIT,
	    "%s: nodes=%d, win is %d\n", __func__, nodes, MAX_WINDOW_SIZE);
    for (i=0; i<nodes; i++) {
	memset(&conntable[i].sin, 0, sizeof(struct sockaddr_in));
	conntable[i].sin.sin_family = AF_INET;
	conntable[i].sin.sin_addr.s_addr = host[i];
	conntable[i].sin.sin_port = port;
	insertIPTable(conntable[i].sin.sin_addr, i);
	RDP_log(RDP_LOG_INIT, "%s: IP-ADDR of node %d is %s\n",
		__func__, i, inet_ntoa(conntable[i].sin.sin_addr));
	INIT_LIST_HEAD(&conntable[i].pendList);
	conntable[i].ConnID_in = -1;
	conntable[i].window = MAX_WINDOW_SIZE;
	conntable[i].ackPending = 0;
	conntable[i].msgPending = 0;
	conntable[i].frameToSend = random();
	RDP_log(RDP_LOG_INIT, "%s: NFTS to %d set to %x\n",
		__func__, i, conntable[i].frameToSend);
	conntable[i].ackExpected = conntable[i].frameToSend;
	conntable[i].frameExpected = random();
	RDP_log(RDP_LOG_INIT, "%s: FE from %d set to %x\n",
		__func__, i, conntable[i].frameExpected);
	conntable[i].ConnID_out = random();
	conntable[i].state = CLOSED;
	timerclear(&conntable[i].tmout);
	timerclear(&conntable[i].closed);
	timerclear(&conntable[i].TTA);
	conntable[i].retrans = 0;
	conntable[i].totRetrans = 0;
	conntable[i].totSent = 0;
	conntable[i].totNACK = 0;
    }
}


static int handleErr(int eno);

/**
 * @brief Recv a message
 *
 * My version of recvfrom(), which restarts on EINTR.  EINTR is mostly
 * caused by the interval timer. Receives a message from @a sock and
 * stores it to @a buf. The sender-address is stored in @a from.
 *
 * On platforms supporting extended reliable error messages, these
 * type of messages are handled upon occurrence. This may result in a
 * return value of 0 in the special case, where only such an extended
 * message is pending without any other "normal" message.
 *
 * @param sock The socket to read from.
 *
 * @param buf Buffer the message is stored to.
 *
 * @param len Length of @a buf.
 *
 * @param flags Flags passed to recvfrom().
 *
 * @param from The address of the message-sender.
 *
 * @param fromlen Length of @a from.
 *
 * @return On success, the number of bytes received is returned, or -1
 * if an error occurred. Be aware of return values of 0 triggered by
 * the special situation, where only a extended error message is
 * pending on the socket.
 *
 * @see recvfrom(2)
 */
static int MYrecvfrom(int sock, void *buf, size_t len, int flags,
		      struct sockaddr *from, socklen_t *fromlen)
{
    int ret;
 restart:
    ret = recvfrom(sock, buf, len, flags, from, fromlen);
    if (ret < 0) {
	int eno = errno;
	switch (eno) {
	case EINTR:
	    RDP_log(RDP_LOG_INTR, "%s: recvfrom() interrupted\n", __func__);
	    goto restart;
	    break;
	case ECONNREFUSED:
	case EHOSTUNREACH:
#ifdef __linux__
	    RDP_warn(RDP_LOG_CONN, eno, "%s: handle this", __func__);
	    /* Handle extended error */
	    ret = handleErr(eno);
	    if (ret < 0) {
		RDP_warn(-1, eno, "%s", __func__);
		return ret;
	    }
	    /* Another packet pending ? */
	select_cont:
	    {
		struct timeval tv = {.tv_sec = 0, .tv_usec = 0};
		fd_set fds;

		FD_ZERO(&fds);
		FD_SET(sock, &fds);

		ret = select(sock+1, &fds, NULL, NULL, &tv);
		if (ret < 0) {
		    if (errno == EINTR) {
			/* Interrupted syscall, just start again */
			RDP_log(RDP_LOG_INTR,
				"%s: select() interrupted\n", __func__);
			goto select_cont;
		    } else {
			eno = errno;
			RDP_warn(-1, eno, "%s: select", __func__);
			errno = eno;
			return ret;
		    }
		}
		if (ret) goto restart;

		return 0;
	    }
	    break;
#endif
	default:
	    RDP_warn(-1, eno, "%s", __func__);
	}
    }
    if (ret < (int)sizeof(rdphdr_t)) {
	if (ret >= 0) {
	    RDP_log(-1, "%s: incomplete RDP message received\n", __func__);
	}
    } else {
	/* message on the wire not in host-byteorder */
	rdphdr_t *msg = buf;

	msg->type = psntoh16(msg->type);
	msg->len = psntoh16(msg->len);
	msg->seqno = psntoh32(msg->seqno);
	msg->ackno = psntoh32(msg->ackno);
	msg->connid = psntoh32(msg->connid);
    }
    return ret;
}


/**
 * @brief Send a message
 *
 * My version of sendto(), which resolves the internal node ID @a node
 * to the corresponding inet address and restarts on EINTR.  EINTR is
 * mostly caused by the interval timer. Send a message of length @a
 * len stored in @a buf via @a sock to node @a node. If the flag @a
 * hton is set, the message's header is converted to ParaStation's
 * network byte-order beforehand.
 *
 * On platforms supporting extended reliable error messages, these
 * type of messages are handled upon occurrence. This should not touch
 * the sending of a message since automatic retries a triggered.
 *
 *
 * @param sock The socket to send to.
 *
 * @param buf Buffer the message is stored in.
 *
 * @param len Length of the message.
 *
 * @param flags Flags passed to sendto().
 *
 * @param node The node ID of the node to send to.
 *
 * @param hton
 *
 * @return On success, the number of bytes sent is returned, or -1 if an error
 * occurred.
 *
 * @see sendto(2)
 */
static int MYsendto(int sock, void *buf, size_t len, int flags,
		    int node, int hton)
{
    int ret;
    struct sockaddr *to = (struct sockaddr *)&conntable[node].sin;
    socklen_t tolen = sizeof(struct sockaddr);

    if (((struct sockaddr_in *)to)->sin_addr.s_addr == INADDR_ANY) {
	RDP_log(-1, "%s: don't send to INADDR_ANY\n", __func__);
	errno = EINVAL;
	return -1;
    }
    if (hton) {
	/* message on the wire shall be in network-byteorder */
	rdphdr_t *msg = buf;

	msg->type = pshton16(msg->type);
	msg->len = pshton16(msg->len);
	msg->seqno = pshton32(msg->seqno);
	msg->ackno = pshton32(msg->ackno);
	msg->connid = pshton32(msg->connid);
    }
 restart:
    ret = sendto(sock, buf, len, flags, to, tolen);
    if (ret < 0) {
	int eno = errno;
	switch (eno) {
	case EINTR:
	    RDP_log(RDP_LOG_INTR, "%s: sendto() interrupted\n", __func__);
	    goto restart;
	    break;
	case ECONNREFUSED:
	case EHOSTUNREACH:
#ifdef __linux__
	    RDP_warn(RDP_LOG_CONN, eno, "%s: to %s (%d), handle this", __func__,
		     inet_ntoa(((struct sockaddr_in *)to)->sin_addr), node);
	    /* Handle extended error */
	    ret = handleErr(eno);
	    if (ret < 0) {
		RDP_warn(-1, eno, "%s: to %s (%d)", __func__,
			 inet_ntoa(((struct sockaddr_in *)to)->sin_addr), node);
		return ret;
	    }
	    if (conntable[node].state == CLOSED) {
		/*
		 * conn changed state (closeConnection() in handleErr()):
		 *   - no second send necessary
		 *   - tell calling layer
		 */
		errno = eno;
		return -1;
	    }
	    /* Try to send again */
	    goto restart;
	    break;
#endif
	default:
	    RDP_warn(-1, eno, "%s to %s(%d)", __func__,
		     inet_ntoa(((struct sockaddr_in *)to)->sin_addr), node);
	    errno = eno;
	}
    }
    return ret;
}

/* ---------------------------------------------------------------------- */

/**
 * @brief Send a SYN message.
 *
 * Send a SYN message to node @a node.
 *
 * @param node The node number the message is send to.
 *
 * @return No return value.
 */
static void sendSYN(int node)
{
    rdphdr_t hdr;

    hdr.type = RDP_SYN;
    hdr.len = 0;
    hdr.seqno = conntable[node].frameToSend;       /* Tell initial seqno */
    hdr.ackno = 0;                                 /* nothing to ack yet */
    hdr.connid = conntable[node].ConnID_out;
    RDP_log(RDP_LOG_CNTR, "%s: to %d (%s), NFTS=%x\n", __func__, node,
	    inet_ntoa(conntable[node].sin.sin_addr), hdr.seqno);
    MYsendto(rdpsock, &hdr, sizeof(hdr), 0, node, 1);
}

/**
 * @brief Send a explicit ACK message.
 *
 * Send a ACK message to node @a node.
 *
 * @param node The node number the message is send to.
 *
 * @return No return value.
 */
static void sendACK(int node)
{
    rdphdr_t hdr;

    hdr.type = RDP_ACK;
    hdr.len = 0;
    hdr.seqno = 0;                                 /* ACKs have no seqno */
    hdr.ackno = conntable[node].frameExpected-1;   /* ACK Expected - 1 */
    hdr.connid = conntable[node].ConnID_out;
    RDP_log(RDP_LOG_ACKS, "%s: to %d, FE=%x\n", __func__, node, hdr.ackno);
    MYsendto(rdpsock, &hdr, sizeof(hdr), 0, node, 1);
    conntable[node].ackPending = 0;
}

/**
 * @brief Send a SYNACK message.
 *
 * Send a SYNACK message to node @a node.
 *
 * @param node The node number the message is send to.
 *
 * @return No return value.
 */
static void sendSYNACK(int node)
{
    rdphdr_t hdr;

    hdr.type = RDP_SYNACK;
    hdr.len = 0;
    hdr.seqno = conntable[node].frameToSend;       /* Tell initial seqno */
    hdr.ackno = conntable[node].frameExpected-1;   /* ACK Expected - 1 */
    hdr.connid = conntable[node].ConnID_out;
    RDP_log(RDP_LOG_CNTR, "%s: to %d, NFTS=%x, FE=%x\n", __func__, node,
	    hdr.seqno, hdr.ackno);
    MYsendto(rdpsock, &hdr, sizeof(hdr), 0, node, 1);
    conntable[node].ackPending = 0;
}

/**
 * @brief Send a NACK message.
 *
 * Send a NACK message to node @a node.
 *
 * @param node The node number the message is send to.
 *
 * @return No return value.
 */
static void sendNACK(int node)
{
    rdphdr_t hdr;

    hdr.type = RDP_NACK;
    hdr.len = 0;
    hdr.seqno = 0;                                 /* NACKs have no seqno */
    hdr.ackno = conntable[node].frameExpected-1;   /* The frame I expect */
    hdr.connid = conntable[node].ConnID_out;
    conntable[node].totNACK++;
    RDP_log(RDP_LOG_CNTR, "%s: to %d, FE=%x\n", __func__, node, hdr.ackno);
    MYsendto(rdpsock, &hdr, sizeof(hdr), 0, node, 1);
}

/* ---------------------------------------------------------------------- */

/**
 * @brief Setup a socket for RDP communication.
 *
 * Sets up a socket used for all RDP communications.
 *
 * @param addr The source IP address to bind to.
 * @param port The UDP port to use.
 * @param qlen No used yet
 *
 * @return -1 is returned if an error occurs; otherwise the return value
 * is a descriptor referencing the socket.
 */
static int initSockRDP(in_addr_t addr, unsigned short port, int qlen)
{
    struct sockaddr_in sin;  /* an internet endpoint address */
    int s;                   /* socket descriptor */

    memset(&sin, 0, sizeof(sin));
    sin.sin_family = AF_INET;
    sin.sin_addr.s_addr = addr;
    sin.sin_port = port;

    /*
     * allocate a socket
     */
    if ((s = socket(PF_INET, SOCK_DGRAM, IPPROTO_UDP)) < 0) {
	RDP_exit(errno, "%s: socket", __func__);
    }

    /*
     * bind the socket
     */
    if (bind(s, (struct sockaddr *)&sin, sizeof(sin)) < 0) {
	RDP_exit(errno, "%s: bind(%d)", __func__, ntohs(port));
    }

#ifdef __linux__
    /*
     * enable RECV Error Queue
     */
    {
	int val = 1;
	if (setsockopt(s, SOL_IP, IP_RECVERR, &val, sizeof(int)) < 0) {
	    RDP_exit(errno, "%s: setsockopt(IP_RECVERR)", __func__);
	}
    }
#endif

    return s;
}

static RDPDeadbuf deadbuf;

/**
 * @brief Clear message queue of a connection.
 *
 * Clear the message queue of the connection to node @a node. This is usually
 * called upon final timeout.
 *
 * @param node The node number of the connection to be cleared.
 *
 * @return No return value.
 */
static void clearMsgQ(int node)
{
    Rconninfo_t *cp = &conntable[node];
    list_t *m;
    int blocked = Timer_block(timerID, 1);

    list_for_each(m, &cp->pendList) {
	msgbuf_t *mp = list_entry(m, msgbuf_t, next);

	if (mp->deleted) continue;

	if (RDPCallback) { /* give msg back to upper layer */
	    deadbuf.dst = node;
	    deadbuf.buf = mp->msg.small->data;
	    deadbuf.buflen = mp->len;
	    RDPCallback(RDP_PKT_UNDELIVERABLE, &deadbuf);
	}
	RDP_log(RDP_LOG_DROP, "%s: drop msg %x to %d\n",
		__func__, psntoh32(mp->msg.small->header.seqno), node);
	mp->deleted = 1;
	cleanupReq = 1;
    }

    cp->ackExpected = cp->frameToSend;          /* restore initial setting */

    Timer_block(timerID, blocked);
}

/**
 * @brief Close a connection.
 *
 * Close the RDP connection to node @a node and inform the calling
 * program. The last step will be performed only if the @a callback
 * flag is set.
 *
 * If @a silent is different from 0, no message concerning the lost
 * connection is created within the logs -- unless RDP_LOG_CONN is
 * part of the debug-mask.
 *
 * @param node Connection to this node will be brought down.
 *
 * @param callback Flag, if the RDP-callback shall be performed.
 *
 * @return No return value.
 */
static void closeConnection(int node, int callback, int silent)
{
    int blocked;

    RDP_log((conntable[node].state == ACTIVE && !silent) ? -1 : RDP_LOG_CONN,
	    "%s(%d)\n", __func__, node);

    /*
     * A blocked timer needs to be restored since closeConnection()
     * can be called from within handleTimeoutRDP().
     */
    blocked = Timer_block(timerID, 1);

    clearMsgQ(node);

    conntable[node].state = CLOSED;
    conntable[node].ackPending = 0;
    conntable[node].msgPending = 0;
    conntable[node].ConnID_out = random();
    conntable[node].retrans = 0;
    conntable[node].totRetrans = 0;
    conntable[node].totSent = 0;
    conntable[node].totNACK = 0;
    timerclear(&conntable[node].tmout);
    timerclear(&conntable[node].TTA);

    /* Restore blocked timer */
    Timer_block(timerID, blocked);

    if (callback && RDPCallback) {  /* inform daemon */
	RDPCallback(RDP_LOST_CONNECTION, &node);
    }
}

/**
 * @brief Resend pending message.
 *
 * Resend the first pending message to node @a node. Pending messages
 * will be resent, if the @ref RESEND_TIMEOUT since the last (re-)send
 * has elapsed without receiving the corresponding ACK. If more than
 * @ref RDPMaxRetransCount unsuccessful re-sends have been made, the
 * corresponding packet will be discarded and the connection to node
 * @a node will be declared dead.
 *
 * If no pending message to the requested node exists, nothing will be done.
 *
 * @param node The node, the pending message should be resent to.
 *
 * @return No return value.
 */
static void resendMsgs(int node)
{
    struct timeval tv;
    list_t *m;

    if (list_empty(&conntable[node].pendList)) {
	RDP_log(RDP_LOG_ACKS, "%s: no pending messages\n", __func__);
	return;
    }

    gettimeofday(&tv, NULL);
    if (!timercmp(&conntable[node].tmout, &tv, <)) return;    /* no timeout */
    timeradd(&tv, &RESEND_TIMEOUT, &conntable[node].tmout);

    if (conntable[node].retrans > RDPMaxRetransCount) {
	RDP_log((conntable[node].state != ACTIVE) ? RDP_LOG_CONN : -1,
		"%s: Retransmission count exceeds limit"
		" [seqno=%x], closing connection to %d\n",
		__func__, conntable[node].ackExpected, node);
	closeConnection(node, 1, 0);
	return;
    }

    conntable[node].retrans++;
    conntable[node].totRetrans++;
    retransCount++;

    switch (conntable[node].state) {
    case CLOSED:
	RDP_log(-1, "%s: CLOSED connection\n", __func__);
	break;
    case SYN_SENT:
	RDP_log(RDP_LOG_CNTR, "%s: send SYN again\n", __func__);
	sendSYN(node);
	break;
    case SYN_RECVD:
	RDP_log(RDP_LOG_CNTR, "%s: send SYNACK again\n", __func__);
	sendSYNACK(node);
	break;
    case ACTIVE:
    {
	int blocked = Timer_block(timerID, 1);
	list_for_each(m, &conntable[node].pendList) {
	    int ret;
	    msgbuf_t *mp = list_entry(m, msgbuf_t, next);

	    if (mp->deleted) continue;

	    RDP_log(RDP_LOG_ACKS, "%s: %d to %d\n",
		    __func__, psntoh32(mp->msg.small->header.seqno), mp->node);
	    /* update ackinfo */
	    mp->msg.small->header.ackno =
		pshton32(conntable[node].frameExpected-1);
	    ret = MYsendto(rdpsock, &mp->msg.small->header,
			   mp->len + sizeof(rdphdr_t), 0, node, 0);
	    if (ret < 0) break;
	}
	conntable[node].ackPending = 0;

	Timer_block(timerID, blocked);
	break;
    }
    default:
	RDP_log(-1, "%s: unknown state %d for %d\n",
		__func__, conntable[node].state, node);
    }
}

/**
 * @brief Update state machine.
 *
 * Update the state of the connection to node @a node according to the
 * information in the packet header @a hdr.
 *
 * The new state of the connection depends on the old state and the
 * type of the packet received.
 *
 * Basically a connection undergoes one of two standard status
 * histories: Either CLOSED -> SYN_SENT -> ACTIVE or CLOSED ->
 * SYN_RECVD -> ACTIVE. But obviously depending on special incidents
 * further status histories are possible, especially if unexpected
 * events happen.
 *
 * Furthermore depending on the old state of the connection and the
 * type of packet received various actions like sending packets to the
 * communication partner might be attempted.
 *
 * @param hdr Packet header according to which the state is updated.
 *
 * @param node The node whose state is updated.
 *
 * @return No return value.
 */
static void updateState(rdphdr_t *hdr, int node)
{
    Rconninfo_t *cp = &conntable[node];
    int logLevel = RDP_LOG_CNTR;

    switch (cp->state) {
    case CLOSED:
	switch (hdr->type) {
	case RDP_SYN:
	    cp->state = SYN_RECVD;
	    cp->frameExpected = hdr->seqno;
	    cp->ConnID_in = hdr->connid;
	    RDP_log(RDP_LOG_CNTR,
		    "%s: state(%d): CLOSED -> SYN_RECVD on %s, FE=%x\n",
		    __func__, node, RDPMsgString(hdr->type),
		    cp->frameExpected);
	    sendSYNACK(node);
	    break;
	default:
	    cp->state = SYN_SENT;
	    RDP_log(RDP_LOG_CNTR,
		    "%s: state(%d): CLOSED -> SYN_SENT on %s, FE=%x\n",
		    __func__, node, RDPMsgString(hdr->type),
		    cp->frameExpected);
	    sendSYN(node);
	    break;
	}
	break;
    case SYN_SENT:
	switch (hdr->type) {
	case RDP_SYN:
	    cp->state = SYN_RECVD;
	    cp->frameExpected = hdr->seqno;
	    cp->ConnID_in = hdr->connid;
	    RDP_log(RDP_LOG_CNTR,
		    "%s: state(%d): SYN_SENT -> SYN_RECVD on %s, FE=%x\n",
		    __func__, node, RDPMsgString(hdr->type),
		    cp->frameExpected);
	    sendSYNACK(node);
	    break;
	case RDP_SYNACK:
	    cp->state = ACTIVE;
	    cp->frameExpected = hdr->seqno;
	    cp->ConnID_in = hdr->connid;
	    RDP_log(RDP_LOG_CNTR,
		    "%s: state(%d): SYN_SENT -> ACTIVE on %s, FE=%x\n",
		    __func__, node, RDPMsgString(hdr->type),
		    cp->frameExpected);
	    if (cp->msgPending){
		resendMsgs(node);
		cp->frameToSend += cp->msgPending;
		cp->msgPending = 0;
	    } else {
		sendACK(node);
	    }
	    if (RDPCallback) { /* inform daemon */
		RDPCallback(RDP_NEW_CONNECTION, &node);
	    }
	    break;
	default:
	    RDP_log(RDP_LOG_CNTR,
		    "%s: state(%d): stay in SYN_SENT on %s, FE=%x\n",
		    __func__, node, RDPMsgString(hdr->type),
		    cp->frameExpected);
	    sendSYN(node);
	    break;
	}
	break;
    case SYN_RECVD:
	switch (hdr->type) {
	case RDP_SYN:
	    cp->frameExpected = hdr->seqno;
	    if (hdr->connid != cp->ConnID_in) { /* NEW CONNECTION */
		cp->ConnID_in = hdr->connid;    /* Accept connection ID */
		RDP_log(-1,
			"%s: state(%d) new conn in SYN_RECVD on %s, FE=%x\n",
			__func__, node, RDPMsgString(hdr->type),
			cp->frameExpected);
	    } else {
		RDP_log(RDP_LOG_CNTR,
			"%s: state(%d): stay in SYN_RECVD on %s, FE=%x\n",
			__func__, node, RDPMsgString(hdr->type),
			cp->frameExpected);
	    }
	    sendSYNACK(node);
	    break;
	case RDP_SYNACK:
	    cp->frameExpected = hdr->seqno;
	    if (hdr->connid != cp->ConnID_in) {
		cp->ConnID_in = hdr->connid;
		logLevel = -1;
	    }
	case RDP_ACK:
	case RDP_DATA:
	    cp->state = ACTIVE;
	    RDP_log(logLevel,
		    "%s: state(%d): SYN_RECVD -> ACTIVE on %s, FE=%x\n",
		    __func__, node, RDPMsgString(hdr->type),
		    cp->frameExpected);
	    if (cp->msgPending) {
		resendMsgs(node);
		cp->frameToSend += cp->msgPending;
		cp->msgPending = 0;
	    } else {
		sendACK(node);
	    }
	    if (RDPCallback) { /* inform daemon */
		RDPCallback(RDP_NEW_CONNECTION, &node);
	    }
	    break;
	default:
	    cp->state = SYN_SENT;
	    RDP_log(-1, "%s: state(%d): SYN_RECVD -> SYN_SENT on %s, FE=%x\n",
		    __func__, node, RDPMsgString(hdr->type),
		    cp->frameExpected);
	    sendSYN(node);
	    break;
	}
	break;
    case ACTIVE:
	if (hdr->connid != cp->ConnID_in) {
	    int32_t oldFE = cp->frameExpected;
	    /* New Connection */
	    switch (hdr->type) {
	    case RDP_SYN:
	    case RDP_SYNNACK:
		closeConnection(node, 1, 0);
		cp->state = SYN_RECVD;
		cp->frameExpected = hdr->seqno;
		cp->ConnID_in = hdr->connid;
		RDP_log(-1, "%s: state(%d): ACTIVE -> SYN_RECVD (%x vs %x)"
			" on %s, FE=%x, seqno=%x\n", __func__, node,
			hdr->connid, cp->ConnID_in, RDPMsgString(hdr->type),
			oldFE, cp->frameExpected);
		sendSYNACK(node);
		break;
	    case RDP_SYNACK:
		closeConnection(node, 1, 0);
		cp->state = SYN_SENT;
		cp->frameExpected = hdr->seqno;
		cp->ConnID_in = hdr->connid;
		RDP_log(-1, "%s: state(%d): ACTIVE -> SYN_SENT (%x vs %x)"
			" on %s, FE=%x, seqno=%x\n", __func__, node,
			hdr->connid, cp->ConnID_in, RDPMsgString(hdr->type),
			oldFE, cp->frameExpected);
		sendSYN(node);
		break;
	    default:
		RDP_log(-1, "%s: state(%d): ACTIVE -> CLOSED (%x vs %x)"
			" on %s, FE=%x, seqno=%x\n", __func__, node,
			hdr->connid, cp->ConnID_in, RDPMsgString(hdr->type),
			oldFE, cp->frameExpected);
		closeConnection(node, 1, 0);
		break;
	    }
	} else { /* SYN Packet on OLD Connection (probably lost answers) */
	    switch (hdr->type) {
	    case RDP_SYN:
		closeConnection(node, 1, 0);
		cp->state = SYN_RECVD;
		cp->frameExpected = hdr->seqno;
		RDP_log(-1,
			"%s: state(%d): ACTIVE -> SYN_RECVD on %s, FE=%x\n",
			__func__, node, RDPMsgString(hdr->type),
			cp->frameExpected);
		sendSYNACK(node);
		break;
	    default:
		RDP_log(RDP_LOG_CNTR,
			"%s: state(%d): stay in ACTIVE on %s, FE=%x\n",
			__func__, node, RDPMsgString(hdr->type),
			cp->frameExpected);
		break;
	    }
	}
	break;
    default:
	RDP_log(-1, "%s: invalid state for %d\n", __func__, node);
	break;
    }
}


/**
 * @brief Timeout handler to be registered in Timer facility.
 *
 * Timeout handler called from Timer facility every time @ref RDPTimeout
 * expires.
 *
 * @param fd Descriptor referencing the RDP socket.
 *
 * @return No return value.
 */
static void handleTimeoutRDP(void)
{
    list_t *a, *tmp;
    struct timeval tv;

    gettimeofday(&tv, NULL);

    list_for_each(a, &AckList) {
	msgbuf_t *mp = list_entry(a, msgbuf_t, nxtACK);
	int node = mp->node;

	if (mp->deleted) continue;

	if (timercmp(&conntable[node].tmout, &tv, <)) {
	    /* msg has a timeout */
	    resendMsgs(node);
	}
    }

    /*
     * Actually cleanup invalidated messages. This should be safe here
     * since we're inside the timeout-handler (i.e. timer is blocked)
     * and nothing else is done within this loop
     */
    if (cleanupReq) {
	list_for_each_safe(a, tmp, &AckList) {
	    msgbuf_t *mp = list_entry(a, msgbuf_t, nxtACK);

	    if (mp->deleted) {
		int node = mp->node;
		Rconninfo_t *cp = &conntable[node];
		int cb = !cp->window;

		putMsg(mp);
		cp->window++;

		if (cb && RDPCallback) RDPCallback(RDP_CAN_CONTINUE, &node);
	    }
	}
	cleanupReq = 0;
    }
}

/**
 * @brief Handle piggyback ACK.
 *
 * Handle the piggyback acknowledgment information contained in the
 * header of @a hdr received from node @a fromnode.
 *
 * Besides an update of the corresponding counters and flags this also
 * includes freeing the packets buffers of the messages which ACK was
 * pending and is now received.
 *
 * Furthermore re-transmissions on the communication partner node @a
 * fromnode might be initiated by sending a NACK message.
 *
 * @param hdr The packet header with the ACK in
 *
 * @param fromnode The node @a hdr was received from and whose ACK
 * information has to be updated.
 *
 * @return No return value.
 */
static void doACK(rdphdr_t *hdr, int fromnode)
{
    Rconninfo_t *cp;
    list_t *m, *tmp;
    int blocked, callback = 0;
    struct timeval now;

    if ((hdr->type == RDP_SYN) || (hdr->type == RDP_SYNACK)) return;
    /* these packets are used for initialization only */

    cp = &conntable[fromnode];

    RDP_log(RDP_LOG_ACKS,
	    "process ACK from %d [Type=%d, seq=%x, AE=%x, got=%x]\n",
	    fromnode, hdr->type, hdr->seqno, cp->ackExpected, hdr->ackno);

    if (hdr->connid != cp->ConnID_in) { /* New Connection */
	RDP_log(-1, "unable to process ACK for new conn to %d (%x vs %x)\n",
		fromnode, hdr->connid, cp->ConnID_in);
	updateState(hdr, fromnode);
	return;
    }

    if (hdr->type == RDP_DATA) {
	if (RSEQCMP(hdr->seqno, cp->frameExpected) < 0) { /* Duplicated MSG */
	    sendACK(fromnode); /* (re)send ack to avoid further timeouts */
	    RDP_log(RDP_LOG_ACKS, "(re)send ACK to %d\n", fromnode);
	}
	if (RSEQCMP(hdr->seqno, cp->frameExpected) > 0) { /* Missing Data */
	    sendNACK(fromnode); /* send nack to inform sender */
	    RDP_log(RDP_LOG_ACKS, "send NACK to %d\n", fromnode);
	}
    }

    if (RDPStatistics) gettimeofday(&now, NULL);

    blocked = Timer_block(timerID, 1);

    list_for_each_safe(m, tmp, &cp->pendList) {
	msgbuf_t *mp = list_entry(m, msgbuf_t, next);
	int32_t seqno = psntoh32(mp->msg.small->header.seqno);

	if (mp->deleted) {
	    if (!callback) callback = !cp->window;
	    putMsg(mp);
	    cp->window++;
	    continue;
	}

	RDP_log(RDP_LOG_ACKS, "%s: compare seqno %d with %d\n", __func__,
		seqno, hdr->ackno);
	if (RSEQCMP((int)seqno, hdr->ackno) <= 0) {
	    /* ACK this buffer */
	    if ((int)seqno != cp->ackExpected) {
		RDP_log(-1, "%s: strange things happen: msg.seqno = %x,"
			" AE=%x from %d\n", __func__, seqno, cp->ackExpected,
			fromnode);
	    }
	    /* release msg frame */
	    RDP_log(RDP_LOG_ACKS, "%s: release buffer seqno=%x to %d\n",
		    __func__, seqno, fromnode);

	    if (!callback) callback = !cp->window;
	    cp->totSent++;
	    if (RDPStatistics) {
		if (cp->totSent > NUM_WARMUP) {
		    struct timeval flightTime;
		    timersub(&now, &mp->sentTime, &flightTime);
		    timeradd(&flightTime, &cp->TTA, &cp->TTA);
		}
	    }
	    putMsg(mp);
	    cp->window++;
	    cp->ackExpected++;             /* inc ack count */
	    cp->retrans = 0;               /* start new retransmission count */
	} else {
	    break;  /* everything done */
	}
    }

    if (callback && RDPCallback) RDPCallback(RDP_CAN_CONTINUE, &fromnode);

    Timer_block(timerID, blocked);
}

/**
 * @brief Handle control packets.
 *
 * Handle the control packet @a hdr received from node @a
 * node. Control packets within RDP are all packets except the ones of
 * type RDP_DATA.
 *
 * @param hdr The control packet received.
 *
 * @param node The node the packet was received from.
 *
 * @return No return value.
 */
static void handleControlPacket(rdphdr_t *hdr, int node)
{
    RDP_log((hdr->type == RDP_ACK) ? RDP_LOG_ACKS : RDP_LOG_CNTR,
	    "%s: got %s from %d\n", __func__, RDPMsgString(hdr->type), node);
    switch (hdr->type) {
    case RDP_ACK:
	if (conntable[node].state != ACTIVE) {
	    updateState(hdr, node);
	} else {
	    doACK(hdr, node);
	}
	break;
    case RDP_NACK:
	if (conntable[node].state != ACTIVE) {
	    updateState(hdr, node);
	} else {
	    doACK(hdr, node);
	}
	if (conntable[node].state == ACTIVE) resendMsgs(node);
	break;
    case RDP_SYN:
    case RDP_SYNACK:
    case RDP_SYNNACK:
	updateState(hdr, node);
	break;
    default:
	RDP_log(-1, "%s: delete unknown msg", __func__);
	break;
    }
}

/**
 * @brief Handle extended reliable error message.
 *
 * Handle extended reliable error messages. Thus the message is
 * received from the corresponding error queue and handled
 * appropriately. As a result corresponding connections within RDP
 * might be closed depending on the error message received.
 *
 * @return If the error message could be handled, 0 is
 * returned. Otherwise, i.e. when something went wrong, -1 is
 * passed to the calling function.
 *
 * @see cmsg(3), IP(7)
 */
static int handleErr(int eno)
{
#ifdef __linux__
    struct msghdr errmsg;
    struct sockaddr_in sin;
    struct iovec iov;
    struct cmsghdr *cmsg;
    struct sock_extended_err *extErr;
    int node;
    char cbuf[256];

    errmsg.msg_name = &sin;
    errmsg.msg_namelen = sizeof(sin);
    errmsg.msg_iov = &iov;
    errmsg.msg_iovlen = 1;
    errmsg.msg_control = &cbuf;
    errmsg.msg_controllen = sizeof(cbuf);
    iov.iov_base = NULL;
    iov.iov_len = 0;
    if (recvmsg(rdpsock, &errmsg, MSG_ERRQUEUE) == -1) {
	int leno = errno;
	if (errno == EAGAIN) return 0;
	RDP_warn(-1, errno, "%s: recvmsg", __func__);
	errno = leno;
	return -1;
    }

    if (! (errmsg.msg_flags & MSG_ERRQUEUE)) {
	RDP_log(-1, "%s: MSG_ERRQUEUE requested but not returned\n", __func__);
	return -1;
    }

    if (errmsg.msg_flags & MSG_CTRUNC) {
	RDP_log(-1, "%s: cmsg truncated\n", __func__);
	return -1;
    }

    RDP_log(RDP_LOG_EXTD, "%s: errmsg: msg_name->sinaddr = %s,"
	    " msg_namelen = %d, msg_iovlen = %ld, msg_controllen = %d\n",
	    __func__, inet_ntoa(sin.sin_addr), errmsg.msg_namelen,
	    (unsigned long) errmsg.msg_iovlen,
	    (unsigned int) errmsg.msg_controllen);

    RDP_log(RDP_LOG_EXTD, "%s: errmsg.msg_flags: < %s%s%s%s%s%s>\n", __func__,
	    errmsg.msg_flags & MSG_EOR ? "MSG_EOR ":"",
	    errmsg.msg_flags & MSG_TRUNC ? "MSG_TRUNC ":"",
	    errmsg.msg_flags & MSG_CTRUNC ? "MSG_CTRUNC ":"",
	    errmsg.msg_flags & MSG_OOB ? "MSG_OOB ":"",
	    errmsg.msg_flags & MSG_ERRQUEUE ? "MSG_ERRQUEUE ":"",
	    errmsg.msg_flags & MSG_DONTWAIT ? "MSG_DONTWAIT ":"");

    cmsg = CMSG_FIRSTHDR(&errmsg);
    if (!cmsg) {
	RDP_log(-1, "%s: cmsg is NULL\n", __func__);
	return -1;
    }

    RDP_log(RDP_LOG_EXTD,
	    "%s: cmsg: cmsg_len = %d, cmsg_level = %d (SOL_IP=%d),"
	    " cmsg_type = %d (IP_RECVERR = %d)\n", __func__,
	    (unsigned int) cmsg->cmsg_len, cmsg->cmsg_level, SOL_IP,
	    cmsg->cmsg_type, IP_RECVERR);

    if (! cmsg->cmsg_len) {
	RDP_log(-1, "%s: cmsg->cmsg_len = 0, local error?\n", __func__);
	return -1;
    }

    extErr = (struct sock_extended_err *)CMSG_DATA(cmsg);
    if (!extErr) {
	RDP_log(-1, "%s: extErr is NULL\n", __func__);
	return -1;
    }

    RDP_log(RDP_LOG_EXTD, "%s: sock_extended_err: ee_errno = %u,"
	    " ee_origin = %hhu, ee_type = %hhu, ee_code = %hhu,"
	    " ee_pad = %hhu, ee_info = %u, ee_data = %u\n",
	    __func__, extErr->ee_errno, extErr->ee_origin, extErr->ee_type,
	    extErr->ee_code, extErr->ee_pad, extErr->ee_info, extErr->ee_data);

    node = lookupIPTable(sin.sin_addr);
    if (node < 0) {
	RDP_log(-1, "%s: unable to resolve %s\n", __func__,
		inet_ntoa(sin.sin_addr));
	errno = ELNRNG;
	return -1;
    }

    switch (eno) {
    case ECONNREFUSED:
	RDP_log(RDP_LOG_CONN, "%s: CONNREFUSED to %s(%d) port %d", __func__,
		inet_ntoa(sin.sin_addr), node, ntohs(sin.sin_port));
	closeConnection(node, 1, 0);
	break;
    case EHOSTUNREACH:
	RDP_log(RDP_LOG_CONN, "%s: HOSTUNREACH to %s(%d) port %d\n", __func__,
		inet_ntoa(sin.sin_addr), node, ntohs(sin.sin_port));
	closeConnection(node, 1, 0);
	break;
    default:
	RDP_warn(-1, eno, "%s: UNKNOWN errno %d to %s(%d) port %d\n", __func__,
		 eno, inet_ntoa(sin.sin_addr), node, ntohs(sin.sin_port));
    }
#endif

    return 0;
}

/**
 * @brief Handle RDP message.
 *
 * Peek into a RDP message pending on @a fd. Depending on the type of
 * the message it is either fully handled within this function or a
 * return value of 1 signals the calling function, that a RDP_DATA
 * message is now pending on the RDP socket.
 *
 * Handling of the packet includes -- besides consistency checks --
 * processing of the acknowledgment information coming within the
 * packet header.
 *
 * If the @ref RDPPktLoss parameter of the RDP protocol is different
 * from 0, the artificial packet loss (implemented for debugging
 * purposes) is also realized within this function. This will result
 * in randomly lost packets testing the resent capabilities of the
 * protocol.
 *
 * This function is intended to be passed as a handler function to the
 * selector facility. Thus this function is called every time a
 * message is pending on the socket used for realizing the RDP
 * protocol.
 *
 * @param fd The file-descriptor on which a RDP message is pending.
 *
 * @param info Extra info. Currently ignored.
 *
 * @return If an error occurs, -1 is returned. Otherwise the return
 * value depends on the type of message pending. If it is a control
 * message and can thus be handled completely within this function, 0
 * is passed to the calling function. If a RDP_DATA message containing
 * payload data was pending, 1 is returned.
 */
static int handleRDP(int fd, void *info)
{
    Lmsg_t msg;
    struct sockaddr_in sin;
    socklen_t slen;
    int fromnode, ret;

    slen = sizeof(sin);
    memset(&sin, 0, slen);
    /* read msg for inspection */
    ret = MYrecvfrom(fd, &msg, sizeof(msg), MSG_PEEK,
		     (struct sockaddr *)&sin, &slen);
    if (ret < 0) {
	RDP_warn(-1, errno, "%s: MYrecvfrom(MSG_PEEK)", __func__);
	return ret;
    } else if (!ret) return ret;

    if (RDPPktLoss) {
	if (100.0*rand()/(RAND_MAX+1.0) < RDPPktLoss) {

	    /* really get the msg */
	    if (MYrecvfrom(fd, &msg, sizeof(msg), 0,
			   (struct sockaddr *) &sin, &slen)<0) {
		RDP_exit(errno, "%s/PKTLOSS: MYrecvfrom", __func__);
	    } else if (!ret) {
		RDP_log(-1, "%s/PKTLOSS: MYrecvfrom() returns 0\n", __func__);
	    }

	    /* Throw it away */
	    return 0;
	}
    }

    fromnode = lookupIPTable(sin.sin_addr);     /* lookup node */
    if (fromnode < 0) {
	RDP_log(-1, "%s: unable to resolve %s\n", __func__,
		inet_ntoa(sin.sin_addr));

	/* really get the msg */
	if (MYrecvfrom(fd, &msg, sizeof(msg), 0,
		       (struct sockaddr *) &sin, &slen)<0) {
	    RDP_exit(errno, "%s/ELNRNG: MYrecvfrom", __func__);
	} else if (!ret) {
	    RDP_log(-1, "%s/ELNRNG: MYrecvfrom() returns 0\n", __func__);
	}

	errno = ELNRNG;
	return -1;
    }

    if (timerisset(&conntable[fromnode].closed)) {
	/* Test, if connection was closed recently */
	struct timeval tv;
	gettimeofday(&tv, NULL);

	if (timercmp(&tv, &conntable[fromnode].closed, <)) {
	    /* really get the msg */
	    if (MYrecvfrom(fd, &msg, sizeof(msg), 0,
			   (struct sockaddr *) &sin, &slen)<0) {
		RDP_exit(errno, "%s/CLOSED: MYrecvfrom", __func__);
	    } else if (!ret) {
		RDP_log(-1, "%s/CLOSED: MYrecvfrom() returns 0\n", __func__);
	    }

	    /* Throw it away */
	    return 0;
	} else {
	    /* Clear timer */
	    timerclear(&conntable[fromnode].closed);
	}
    }

    if (msg.header.type != RDP_DATA) {
	/* This is a control message */

	/* really get the msg */
	ret = MYrecvfrom(fd, &msg, sizeof(msg), 0,
			 (struct sockaddr *) &sin, &slen);
	if (ret < 0) {
	    RDP_warn(-1, errno, "%s/CCTRL: MYrecvfrom", __func__);
	} else if (!ret) {
	    RDP_log(-1, "%s/CCTRL: MYrecvfrom() returns 0\n", __func__);
	} else {
	    /* process it */
	    handleControlPacket(&msg.header, fromnode);
	}
	return 0;
    }

    /* Check DATA_MSG for re-transmissions */
    if (RSEQCMP(msg.header.seqno, conntable[fromnode].frameExpected)
	|| conntable[fromnode].state != ACTIVE) {
	/* Wrong seq */
	slen = sizeof(sin);
	ret = MYrecvfrom(fd, &msg, sizeof(msg), 0,
			 (struct sockaddr *) &sin, &slen);

	if (ret < 0) {
	    RDP_warn(-1, errno, "%s/CDTA: MYrecvfrom", __func__);
	    return ret;
	} else if (!ret) {
	    RDP_log(-1, "%s/CDTA: MYrecvfrom() returns 0\n", __func__);
	} else {
	    RDP_log(RDP_LOG_DROP, "%s: check DATA from %d (SEQ %x/FE %x)\n",
		    __func__, fromnode, msg.header.seqno,
		    conntable[fromnode].frameExpected);

	    if (conntable[fromnode].state == ACTIVE) {
		doACK(&msg.header, fromnode);
	    } else {
		updateState(&msg.header, fromnode);
	    }
	}
	return 0;
    }

    if (RDPDispatcher) {
	RDPDispatcher(fd);
	return 0;
    }

    return 1;
}

/**
 * @brief Create string from @ref RDPState_t.
 *
 * Create a \\0-terminated string from RDPState_t @a state.
 *
 * @param state The @ref RDPState_t for which the name is requested.
 *
 * @return Returns a pointer to a \\0-terminated string containing the
 * symbolic name of the @ref RDPState_t @a state.
 */
static char *stateStringRDP(RDPState_t state)
{
    switch (state) {
    case CLOSED:
	return "CLOSED";
	break;
    case SYN_SENT:
	return "SYNSNT";
	break;
    case SYN_RECVD:
	return "SYNRCV";
	break;
    case ACTIVE:
	return "ACTIVE";
	break;
    default:
	break;
    }
  return "UNKNOWN";
}

/* ---------------------------------------------------------------------- */

int RDP_init(int nodes, in_addr_t addr, unsigned short portno, FILE* logfile,
	     unsigned int hosts[], void (*dispatcher)(int),
	     void (*callback)(int, void*))
{
    logger = logger_init("RDP", logfile);
    if (!logger) {
	if (logfile) {
	    fprintf(logfile, "%s: failed to initialize logger\n", __func__);
	} else {
	    syslog(LOG_CRIT, "%s: failed to initialize logger", __func__);
	}
	exit(1);
    }

    RDPDispatcher = dispatcher;
    RDPCallback = callback;
    nrOfNodes = nodes;

    RDP_log(RDP_LOG_INIT, "%s: %d nodes\n", __func__, nrOfNodes);

    initMsgList(nodes);
    initSMsgList(nodes);

    if (!portno) portno = DEFAULT_RDP_PORT;
    initConntable(nodes, hosts, htons(portno));

    if (!Selector_isInitialized()) Selector_init(logfile);

    rdpsock = initSockRDP(addr, htons(portno), 0);
    Selector_register(rdpsock, handleRDP, NULL);

    if (!Timer_isInitialized()) Timer_init(logfile);
    timerID = Timer_register(&RDPTimeout, handleTimeoutRDP);

    return rdpsock;
}

void exitRDP(void)
{
    Selector_remove(rdpsock);      /* unregister selector */
    Timer_remove(timerID);         /* stop interval timer */
    close(rdpsock);                /* close RDP socket */
    logger_finalize(logger);
    logger = NULL;
    RDP_clearMem();
}

int32_t getDebugMaskRDP(void)
{
    return logger_getMask(logger);
}

void setDebugMaskRDP(int32_t mask)
{
    logger_setMask(logger, mask);
}

int getPktLossRDP(void)
{
    return RDPPktLoss;
}

void setPktLossRDP(int rate)
{
    if (0<=rate && rate<=100) {
	RDPPktLoss = rate;
    }
}

int getTmOutRDP(void)
{
    return RDPTimeout.tv_sec * 1000 + RDPTimeout.tv_usec / 1000;
}

void setTmOutRDP(int timeout)
{
    if (timeout < MIN_TIMEOUT_MSEC) return;

    RDPTimeout.tv_sec = timeout / 1000;
    RDPTimeout.tv_usec = (timeout%1000) * 1000;

    if (!nrOfNodes) return;

    if (timerID > 0) {
	Timer_block(timerID, 1);
	Timer_remove(timerID);
	timerID = -1;
    }
    timerID = Timer_register(&RDPTimeout, handleTimeoutRDP);
    if (timerID < 0) {
	RDP_log(-1, "%s: Failed to (re-)register RDP timer\n",__func__);
	exit(1);
    }
}

int getRetransRDP(void)
{
    return retransCount;
}

void setRetransRDP(unsigned int newCount)
{
    retransCount = newCount;
}

int getMaxRetransRDP(void)
{
    return RDPMaxRetransCount;
}

void setMaxRetransRDP(int limit)
{
    if (limit > 0) RDPMaxRetransCount = limit;
}

int getRsndTmOutRDP(void)
{
    return RESEND_TIMEOUT.tv_sec * 1000 + RESEND_TIMEOUT.tv_usec / 1000;
}

void setRsndTmOutRDP(int timeout)
{
    if (timeout > 0) {
	RESEND_TIMEOUT.tv_sec = timeout / 1000;
	RESEND_TIMEOUT.tv_usec = (timeout%1000) * 1000;
    }
}

int getClsdTmOutRDP(void)
{
    return CLOSED_TIMEOUT.tv_sec * 1000 + CLOSED_TIMEOUT.tv_usec / 1000;
}

void setClsdTmOutRDP(int timeout)
{
    if (timeout >= 0) {
	CLOSED_TIMEOUT.tv_sec = timeout / 1000;
	CLOSED_TIMEOUT.tv_usec = (timeout%1000) * 1000;
    }
}

int getMaxAckPendRDP(void)
{
    return RDPMaxAckPending;
}

void setMaxAckPendRDP(int limit)
{
    RDPMaxAckPending = limit;
}

int RDP_getStatistics(void)
{
    return RDPStatistics;
}

void RDP_setStatistics(int state)
{
    RDPStatistics = state;

    if (RDPStatistics) {
	int n;
	for (n = 0; n < nrOfNodes; n++) {
	    timerclear(&conntable[n].TTA);
	    conntable[n].totRetrans = 0;
	    conntable[n].totSent = 0;
	    conntable[n].totNACK = 0;
	}
    }
}

int Rsendto(int node, void *buf, size_t len)
{
    msgbuf_t *mp;
    int retval = 0, blocked;

    if (((node < 0) || (node >= nrOfNodes))) {
	/* illegal node number */
	RDP_log(-1, "%s: illegal node number %d\n", __func__, node);
	errno = EHOSTUNREACH;
	return -1;
    }

    if (conntable[node].sin.sin_addr.s_addr == INADDR_ANY) {
	/* no IP configured */
	RDP_log(RDP_LOG_CONN, "%s: node %d not configured\n", __func__, node);
	errno = EHOSTUNREACH;
	return -1;
    }

    if (!conntable[node].window) {
	/* transmission window full */
	RDP_log(RDP_LOG_CONN, "%s: window to %d full\n", __func__, node);
	errno = EAGAIN;
	return -1;
    }
    if (len>RDP_MAX_DATA_SIZE) {
	/* msg too large */
	RDP_log(-1, "%s: len=%zd > RDP_MAX_DATA_SIZE=%zd\n",
		__func__, len, RDP_MAX_DATA_SIZE);
	errno = EMSGSIZE;
	return -1;
    }

    if (conntable[node].state == CLOSED
	&& timerisset(&conntable[node].closed)) {
	/* Test, if connection was closed recently */
	struct timeval tv;
	gettimeofday(&tv, NULL);

	if (timercmp(&tv, &conntable[node].closed, <)) {
	    /* Drop message */
	    RDP_log(RDP_LOG_CONN, "%s: node %d just closed\n", __func__, node);
	    errno = ECONNRESET;
	    return -1;
	} else {
	    /* Clear timer */
	    timerclear(&conntable[node].closed);
	}
    }

    /*
     * A blocked timer needs to be restored since Rsendto() can be called
     * from within the callback function.
     */
    blocked = Timer_block(timerID, 1);

    /* setup msg buffer */
    mp = getMsg();
    if (!mp) {
	RDP_log(-1, "%s: Unable to get msg buffer\n", __func__);
	Timer_block(timerID, blocked);
	errno = EAGAIN;
	return -1;
    }

    if (len <= RDP_SMALL_DATA_SIZE) {
	mp->msg.small = getSMsg();
    } else {
	mp->msg.large = malloc(sizeof(rdphdr_t) + len);
    }

    if (!mp->msg.small) {
	RDP_warn(-1, errno, "%s", __func__);
	Timer_block(timerID, blocked);
	return -1;
    }

    gettimeofday(&mp->sentTime, NULL);
    if (list_empty(&conntable[node].pendList)
	&& conntable[node].state == ACTIVE) {
	timeradd(&mp->sentTime, &RESEND_TIMEOUT, &conntable[node].tmout);
	conntable[node].retrans = 0;
    }
    list_add_tail(&mp->next, &conntable[node].pendList);

    /* prepare basic message settings */
    mp->node = node;
    mp->len = len;

    /*
     * setup msg header -- we use network byte-order since this goes
     * into the list of pending messages
     */
    mp->msg.small->header.type = pshton16(RDP_DATA);
    mp->msg.small->header.len = pshton16(len);
    mp->msg.small->header.seqno =
	pshton32(conntable[node].frameToSend + conntable[node].msgPending);
    mp->msg.small->header.ackno = pshton32(conntable[node].frameExpected-1);
    mp->msg.small->header.connid = pshton32(conntable[node].ConnID_out);
    conntable[node].ackPending = 0;

    /* copy msg data */
    memcpy(mp->msg.small->data, buf, len);

    /* Add to ACK-list */
    list_add_tail(&mp->nxtACK, &AckList);

    /*
     * counters (window, msgPending, frameToSend) have to be updated
     * before MYsendto(). sendto() might fail, close a connection and
     * call Rsendto() again via the callback
     */
    conntable[node].window--;

    switch (conntable[node].state) {
    case CLOSED:
	conntable[node].state = SYN_SENT;
    case SYN_SENT:
	RDP_log(RDP_LOG_CNTR, "%s: no connection to %d yet\n", __func__, node);

	conntable[node].msgPending++;
	sendSYN(node);

	retval = len + sizeof(rdphdr_t);
	break;
    case SYN_RECVD:
	RDP_log(RDP_LOG_CNTR, "%s: no connection to %d yet\n", __func__, node);

	conntable[node].msgPending++;
	sendSYNACK(node);

	retval = len + sizeof(rdphdr_t);
	break;
    case ACTIVE:
	/* connection established, send data right now */
	RDP_log(RDP_LOG_COMM,
		"%s: send DATA[len=%ld] to %d (seq=%x, ack=%x)\n",
		__func__, (long) len, node, conntable[node].frameToSend,
		conntable[node].frameExpected);

	conntable[node].frameToSend++;
	retval = MYsendto(rdpsock, &mp->msg.small->header,
			  len + sizeof(rdphdr_t), 0, node, 0);
	break;
    default:
	RDP_log(-1, "%s: unknown state %d for %d\n",
		__func__, conntable[node].state, node);
    }

    /* Restore blocked timer */
    Timer_block(timerID, blocked);

    if (retval == -1) {
	if (errno == ENOBUFS) {
	    /* Message kept in pendList anyhow => report success */
	    errno = 0;
	    retval = len;
	} else {
	    RDP_warn(-1, errno, "%s",  __func__);
	    return retval;
	}
    }

    return (retval - sizeof(rdphdr_t));
}

int Rrecvfrom(int *node, void *msg, size_t len)
{
    struct sockaddr_in sin;
    Lmsg_t msgbuf;
    socklen_t slen;
    int retval;
    int fromnode;

    if (!node || !msg) {
	/* we definitely need a pointer */
	RDP_log(-1, "%s: got NULL pointer\n", __func__);
	errno = EINVAL;
	return -1;
    }
    if (((*node < -1) || (*node >= nrOfNodes))) {
	/* illegal node number */
	RDP_log(-1, "%s: illegal node number %d\n", __func__, *node);
	errno = EINVAL;
	return -1;
    }
    if ((*node != -1) && (conntable[*node].state != ACTIVE)) {
	/* connection not established */
	RDP_log(-1, "%s: node %d NOT ACTIVE\n", __func__, *node);
	errno = EAGAIN;
	return -1;
    }

    slen = sizeof(sin);
    /* get pending msg */
    retval = MYrecvfrom(rdpsock, &msgbuf, sizeof(msgbuf), 0,
			(struct sockaddr *)&sin, &slen);

    if (retval < 0) {
	if (errno == EWOULDBLOCK) {
	    errno = EAGAIN;
	    return -1;
	}
	RDP_exit(errno, "%s: MYrecvfrom", __func__);
    } else if (!retval) {
	RDP_log(-1,  "%s: MYrecvfrom() returns 0\n", __func__);
	return 0;
    }

    fromnode = lookupIPTable(sin.sin_addr);        /* lookup node */
    if (fromnode < 0) {
	RDP_log(-1, "%s: unable to resolve %s\n", __func__,
		inet_ntoa(sin.sin_addr));
	errno = ELNRNG;
	return -1;
    }

    if (msgbuf.header.type != RDP_DATA) {
	RDP_log(-1, "%s: not RDP_DATA [%d] from %d\n",
		__func__, fromnode, msgbuf.header.type);
	handleControlPacket(&msgbuf.header, fromnode);
	*node = -1;
	errno = EAGAIN;
	return -1;
    }

    RDP_log(RDP_LOG_COMM, "%s: got DATA from %d (seq=%x, ack=%x)\n",
	    __func__, fromnode, msgbuf.header.seqno, msgbuf.header.ackno);

    switch (conntable[fromnode].state) {
    case CLOSED:
    case SYN_SENT:
	updateState(&msgbuf.header, fromnode);
	*node = -1;
	errno = EAGAIN;
	return -1;
	break;
    case SYN_RECVD:
	updateState(&msgbuf.header, fromnode);
	break;
    case ACTIVE:
	break;
    default:
	RDP_log(-1, "%s: unknown state %d for %d\n",
		__func__, conntable[fromnode].state, fromnode);
    }

    doACK(&msgbuf.header, fromnode);
    if (conntable[fromnode].frameExpected == msgbuf.header.seqno) {
	/* msg is good */
	conntable[fromnode].frameExpected++;  /* update seqno counter */
	RDP_log(RDP_LOG_COMM, "%s: increase FE for %d to %x\n",
		__func__, fromnode, conntable[fromnode].frameExpected);
	conntable[fromnode].ackPending++;
	if (conntable[fromnode].ackPending >= RDPMaxAckPending) {
	    sendACK(fromnode);
	}

	if (len<msgbuf.header.len){
	    /* buffer to small */
	    errno = EMSGSIZE;
	    return -1;
	}

	memcpy(msg, msgbuf.data, msgbuf.header.len);    /* copy data part */
	retval -= sizeof(rdphdr_t);                     /* adjust retval */
	*node = fromnode;
    } else {
	/* WrongSeqNo Received */
	RDP_log(-1, "%s: wrong sequence from %d (SEQ %x/FE %x)\n", __func__,
		fromnode, msgbuf.header.seqno,
		conntable[fromnode].frameExpected);
	*node = -1;
	errno = EAGAIN;
	return -1;
    }

    return retval;
}

void getConnInfoRDP(int node, char *s, size_t len)
{
    snprintf(s, len, "%3d [%s]: IP=%-15s ID[%08x|%08x] FTS=%08x AE=%08x"
	     " FE=%08x AP=%2d MP=%2d",
	     node, stateStringRDP(conntable[node].state),
	     inet_ntoa(conntable[node].sin.sin_addr),
	     conntable[node].ConnID_in,     conntable[node].ConnID_out,
	     conntable[node].frameToSend,   conntable[node].ackExpected,
	     conntable[node].frameExpected, conntable[node].ackPending,
	     conntable[node].msgPending);
}

void getStateInfoRDP(int node, char *s, size_t len)
{
    snprintf(s, len, "%3d [%s]: IP=%-15s TOT=%6d AP=%2d MP=%2d RTR=%2d"
	     " TOTRET=%4d NACK=%4d", node,
	     stateStringRDP(conntable[node].state),
	     inet_ntoa(conntable[node].sin.sin_addr), conntable[node].totSent,
	     conntable[node].ackPending, conntable[node].msgPending,
	     conntable[node].retrans, conntable[node].totRetrans,
	     conntable[node].totNACK);

    if (RDPStatistics) {
	double tta = conntable[node].TTA.tv_sec * 1000
	    + 1.0E-3 * conntable[node].TTA.tv_usec;
	unsigned int totSent = conntable[node].totSent;

	if (totSent > NUM_WARMUP) {
	    totSent -= NUM_WARMUP;
	} else {
	    totSent = 0;
	}
	snprintf(s+strlen(s), len-strlen(s)," MTTA=%7.4f",
		 totSent ? tta/totSent : 0.0);
    }
}

void closeConnRDP(int node)
{
    struct timeval tv;

    closeConnection(node, 0, 1);
    gettimeofday(&tv, NULL);
    timeradd(&tv, &CLOSED_TIMEOUT, &conntable[node].closed);
}

int RDP_blockTimer(int block)
{
    return Timer_block(timerID, block);
}

void RDP_printStat(void)
{
    if (rdpsock == -1) {
	RDP_log(-1, "%s: rdpSock not connected\n", __func__);
    } else {
	struct sockaddr_in sin;
	socklen_t len;
	int sval, ret;

	RDP_log(-1, "%s: rdpSock is %d", __func__, rdpsock);

	len = sizeof(sin);
	ret = getsockname(rdpsock, (struct sockaddr *)&sin, &len);
	if (ret) {
	    RDP_log(-1, " unable to determine port\n");
	} else {
	    RDP_log(-1, " bound to port %d\n", ntohs(sin.sin_port));
	}

	len = sizeof(sval);
	if (getsockopt(rdpsock, SOL_SOCKET, SO_RCVBUF, &sval, &len)) {
	    RDP_warn(-1, errno, "%s: getsockopt(SO_RCVBUF)", __func__);
	} else {
	    RDP_log(-1, "%s: SO_RCVBUF is %d\n", __func__, sval);
	}

	len = sizeof(sval);
	if (getsockopt(rdpsock, SOL_SOCKET, SO_SNDBUF, &sval, &len)) {
	    RDP_warn(-1, errno, "%s: getsockopt(SO_SNDBUF)", __func__);
	} else {
	    RDP_log(-1, "%s: SO_SNDBUF is %d\n", __func__, sval);
	}
    }
}

void RDP_clearMem(void)
{
    if (MsgPool) {
	msgbuf_t *mp = MsgPool, *mpend = &MsgPool[nrOfNodes * MAX_WINDOW_SIZE];
	while (mp != mpend) {
	    if (mp->msg.large && mp->len > RDP_SMALL_DATA_SIZE) {
		free(mp->msg.large);
	    }
	    mp++;
	}
	free(MsgPool);
    }
    if (SmsgPool) free(SmsgPool);
    cleanupIPTable();
    if (conntable) free(conntable);
}<|MERGE_RESOLUTION|>--- conflicted
+++ resolved
@@ -406,11 +406,8 @@
     SMsgFreeList = mp;
 }
 
-<<<<<<< HEAD
-=======
 /* ---------------------------------------------------------------------- */
 
->>>>>>> e661cabc
 /**
  * Prototype of a large (or normal) RDP message.
  */
