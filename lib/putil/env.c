/*
 * ParaStation
 *
 * Copyright (C) 2003 ParTec AG, Karlsruhe
 * Copyright (C) 2005-2016 ParTec Cluster Competence Center GmbH, Munich
 *
 * This file may be distributed under the terms of the Q Public License
 * as defined in the file LICENSE.QPL included in the packaging of this
 * file.
 */

#include <stdio.h>
#include <stdlib.h>
#include <string.h>

#include "env.h"

void env_init(env_fields_t *env)
{
    memset(env, 0, sizeof(*env));
}

int env_size(env_fields_t *env)
{
    return env->cnt;
}

int env_index(env_fields_t *env, const char *name)
{
    int len;
    int i;
    int idx = -1;

    if (!name || strchr(name,'=')) return -1; /* illegal name */
    len = strlen(name);
    for (i = 0; i < env->cnt; i++) {
	if ((strncmp(name, env->vars[i], len) == 0) && (env->vars[i][len] == '=')){
	    idx = i;
	    break;
	}
    }
    return idx;
}

static int env_unset_index(env_fields_t *env, int idx)
{
    if (idx < 0) return -1;

    free(env->vars[idx]);
    env->cnt--;
    env->vars[idx] = env->vars[env->cnt]; /* cnt >= 0 because idx != -1 */
    env->vars[env->cnt] = NULL;

    return 0;
}

int env_unset(env_fields_t *env, const char *name)
{
    int idx;

    idx = env_index(env, name);

    return env_unset_index(env, idx);
}

int env_set(env_fields_t *env, const char *name, const char *val)
{
    int idx;

    return env_setIdx(env, name, val, &idx);
}

static int env_do_set(env_fields_t *env, char *envstring, int *idx)
{
    if (!env || !envstring) return -1;

    if (env->size < env->cnt + 2) {
	env->size += 5;
	env->vars = (char **)realloc(env->vars, env->size * sizeof(char *));
	if (!env->vars) return -1;
    }
    *idx = env->cnt;
    env->vars[env->cnt] = envstring;
    env->cnt++;
    env->vars[env->cnt] = NULL;

    return 0;
}

int env_setIdx(env_fields_t *env, const char *name, const char *val, int *idx)
{
    char *tmp;

    /*
     * search for the name in string
     */
    if (!name || strchr(name,'=')) return -1; /* illegal name */
    if (!val) val = "";

    env_unset(env, name);

<<<<<<< HEAD
    if (!(tmp = (char *)malloc(strlen(name) + 1 + strlen(val) + 1))) {
	return -1;
    }

=======
    tmp = (char *)malloc(strlen(name) + 1 + strlen(val) + 1);
    if (!tmp) return -1;
>>>>>>> 2845db94
    tmp[0] = 0;
    strcpy(tmp, name);
    strcat(tmp, "=");
    strcat(tmp, val);

<<<<<<< HEAD
    return env_do_set(env, tmp, idx);
=======
    if (env->size < env->cnt + 2) {
	char **bak = env->vars;
	env->size += 5;
	env->vars = realloc(env->vars, env->size * sizeof(char *));
	if (!env->vars) {
	    env->vars = bak;
	    free(tmp);
	    return -1;
	}
    }
    *idx = env->cnt;
    env->vars[env->cnt] = tmp;
    env->cnt++;
    env->vars[env->cnt] = NULL;

    return 0;
>>>>>>> 2845db94
}

char *env_get(env_fields_t *env, const char *name)
{
    int idx;

    return env_getIdx(env, name, &idx);
}

char *env_getIdx(env_fields_t *env, const char *name, int *index)
{
    *index = env_index(env, name);
    if (*index < 0) return NULL;
    return strchr(env->vars[*index],'=') + 1;
}

char *env_dump(env_fields_t *env, int idx)
{
    if (idx < 0 || idx >= env->cnt) return NULL;

    return env->vars[idx];
}<|MERGE_RESOLUTION|>--- conflicted
+++ resolved
@@ -42,8 +42,11 @@
     return idx;
 }
 
-static int env_unset_index(env_fields_t *env, int idx)
+int env_unset(env_fields_t *env, const char *name)
 {
+    int idx;
+
+    idx = env_index(env, name);
     if (idx < 0) return -1;
 
     free(env->vars[idx]);
@@ -54,37 +57,11 @@
     return 0;
 }
 
-int env_unset(env_fields_t *env, const char *name)
-{
-    int idx;
-
-    idx = env_index(env, name);
-
-    return env_unset_index(env, idx);
-}
-
 int env_set(env_fields_t *env, const char *name, const char *val)
 {
     int idx;
 
     return env_setIdx(env, name, val, &idx);
-}
-
-static int env_do_set(env_fields_t *env, char *envstring, int *idx)
-{
-    if (!env || !envstring) return -1;
-
-    if (env->size < env->cnt + 2) {
-	env->size += 5;
-	env->vars = (char **)realloc(env->vars, env->size * sizeof(char *));
-	if (!env->vars) return -1;
-    }
-    *idx = env->cnt;
-    env->vars[env->cnt] = envstring;
-    env->cnt++;
-    env->vars[env->cnt] = NULL;
-
-    return 0;
 }
 
 int env_setIdx(env_fields_t *env, const char *name, const char *val, int *idx)
@@ -99,23 +76,13 @@
 
     env_unset(env, name);
 
-<<<<<<< HEAD
-    if (!(tmp = (char *)malloc(strlen(name) + 1 + strlen(val) + 1))) {
-	return -1;
-    }
-
-=======
     tmp = (char *)malloc(strlen(name) + 1 + strlen(val) + 1);
     if (!tmp) return -1;
->>>>>>> 2845db94
     tmp[0] = 0;
     strcpy(tmp, name);
     strcat(tmp, "=");
     strcat(tmp, val);
 
-<<<<<<< HEAD
-    return env_do_set(env, tmp, idx);
-=======
     if (env->size < env->cnt + 2) {
 	char **bak = env->vars;
 	env->size += 5;
@@ -132,7 +99,6 @@
     env->vars[env->cnt] = NULL;
 
     return 0;
->>>>>>> 2845db94
 }
 
 char *env_get(env_fields_t *env, const char *name)
