--- conflicted
+++ resolved
@@ -10,11 +10,7 @@
 /**
  * @file Simple wrapper to allow non ParaStation aware programs to be
  * distributed in a cluster.
-<<<<<<< HEAD
  */
-=======
- * */
->>>>>>> ac79cd92
 #include <stdio.h>
 #include <stdlib.h>
 #include <string.h>
