--- conflicted
+++ resolved
@@ -1449,15 +1449,9 @@
 
 	if (!exec[i]->resID || (int)got != exec[i]->np) {
 	    fprintf(stderr, "%s: Unable to get reservation for app %d %d slots "
-<<<<<<< HEAD
-		    "(ppn %d tpp %d hwType %#x options %#x)\n", __func__, i,
-		    exec[i]->np, exec[i]->ppn, exec[i]->tpp, exec[i]->hwType,
-		    options);
-=======
 		    "(tpp %d hwType %#x options %#x ppn %d)\n", __func__, i,
 		    exec[i]->np, exec[i]->tpp, exec[i]->hwType, options,
 		    exec[i]->ppn);
->>>>>>> ebacf44d
 	    if ((getenv("PMI_SPAWNED"))) sendPMIFail();
 
 	    return -1;
