/*
 * ParaStation
 *
 * Copyright (C) 2003-2004 ParTec AG, Karlsruhe
 * Copyright (C) 2005-2016 ParTec Cluster Competence Center GmbH, Munich
 *
 * This file may be distributed under the terms of the Q Public License
 * as defined in the file LICENSE.QPL included in the packaging of this
 * file.
 */
#ifndef DOXYGEN_SHOULD_SKIP_THIS
static char vcid[] __attribute__((used)) =
    "$Id$";
#endif /* DOXYGEN_SHOULD_SKIP_THIS */

#include <stdio.h>
#include <stdlib.h>
#include <unistd.h>
#include <string.h>
#include <errno.h>
#include <signal.h>
#include <sys/types.h>
#define __USE_GNU
#include <sys/socket.h>
#undef __USE_GNU

#include "selector.h"
#include "rdp.h"

#include "pscommon.h"
#include "psprotocol.h"
#include "psdaemonprotocol.h"
#include "pstask.h"

#include "psidutil.h"
#include "psidtask.h"
#include "psidtimer.h"
#include "psidmsgbuf.h"
#include "psidcomm.h"
#include "psidaccount.h"
#include "psidnodes.h"
#include "psidstatus.h"
#include "psidsignal.h"
#include "psidstate.h"
#include "psidflowcontrol.h"

#include "psidclient.h"

/* possible values of clients.flags */
#define INITIALCONTACT  0x00000001   /* No message yet (only accept()ed) */
#define FLUSH           0x00000002   /* Flush is under way */
#define CLOSE           0x00000004   /* About to close the connection */

/** Information we have on current clients */
typedef struct {
    PStask_ID_t tid;     /**< Clients task ID */
    PStask_t *task;      /**< Clients task structure */
    unsigned int flags;  /**< Special flags (INITIALCONTACT, FLUSH, CLOSE) */
    int pendingACKs;     /**< SENDSTOPACK messages to wait for */
    list_t msgs;         /**< Chain of undelivered messages */
    PSIDFlwCntrl_hash_t stops;  /**< Hash-table to track SENDSTOPs */
} client_t;

/** Array (indexed by file-descriptor number) to store info on clients */
static client_t *clients = NULL;

/** Maximum number of clients the module currently can take care of */
static int maxClientFD = 0;

static void msg_CLIENTCONNECT(int fd, DDBufferMsg_t *bufmsg);

static int handleClientConnectMsg(int fd, void *info)
{
    DDBufferMsg_t msg;

    int msglen;

    PSID_log(PSID_LOG_COMM, "%s(%d)\n", __func__, fd);

    /* read the whole msg */
    msglen = recvMsg(fd, (DDMsg_t*)&msg, sizeof(msg));

    if (msglen==0) {
	/* closing connection */
	PSID_log(PSID_LOG_CLIENT, "%s(%d): close connection\n", __func__, fd);
	deleteClient(fd);
    } else if (msglen==-1) {
	if (errno != EAGAIN) {
	    int eno = errno;
	    PSID_warn(-1, eno, "%s(%d): recvMsg()", __func__, fd);
	    if (eno == EBADF) deleteClient(fd);
	}
    } else {
	if (msg.header.type != PSP_CD_CLIENTCONNECT) {
	    PSID_log(-1, "%s: Unexpected message of type %s\n", __func__,
		     PSP_printMsg(msg.header.type));
	    return 0;
	}
	msg_CLIENTCONNECT(fd, &msg);
    }

    return 0;
}

void registerClient(int fd, PStask_ID_t tid, PStask_t *task)
{
    clients[fd].tid = tid;
    clients[fd].task = task;
    clients[fd].flags |= INITIALCONTACT;
    clients[fd].pendingACKs = 0;
    INIT_LIST_HEAD(&clients[fd].msgs);
    PSIDFlwCntrl_emptyHash(clients[fd].stops);

    Selector_register(fd, handleClientConnectMsg, NULL);
}

PStask_ID_t getClientTID(int fd)
{
    if (fd < 0 || fd >= maxClientFD) {
	PSID_log(-1, "%s(%d): file descriptor out of range\n", __func__, fd);
	return PSC_getMyTID();
    }

    return clients[fd].tid;
}

PStask_t *getClientTask(int fd)
{
    if (fd < 0 || fd >= maxClientFD) {
	PSID_log(-1, "%s(%d): file descriptor out of range\n", __func__, fd);
	return NULL;
    }

    return clients[fd].task;
}

static int handleClientMsg(int fd, void *info)
{
    DDBufferMsg_t msg;

    int msglen;

    PSID_log(PSID_LOG_COMM, "%s(%d)\n", __func__, fd);

    /* read the whole msg */
    msglen = recvMsg(fd, (DDMsg_t*)&msg, sizeof(msg));

    if (msglen==0) {
	/* closing connection */
	PSID_log(PSID_LOG_CLIENT, "%s(%d): close connection\n", __func__, fd);
	deleteClient(fd);
    } else if (msglen==-1) {
	if (errno != EAGAIN) {
	    int eno = errno;
	    PSID_warn(-1, eno, "%s(%d): recvMsg()", __func__, fd);
	    if (eno == EBADF) deleteClient(fd);
	}
    } else {
	if (msg.header.sender != getClientTID(fd)) {
	    PSID_log(-1, "%s: Got msg from %s on socket %d", __func__,
		     PSC_printTID(msg.header.sender), fd);
	    PSID_log(-1, " assigned to %s\n", PSC_printTID(getClientTID(fd)));
	    /* drop message silently */
	    return 0;
	}
	if (!PSID_handleMsg(&msg)) {
	    PSID_log(-1, "%s: Problem on socket %d\n", __func__, fd);
	}
    }

    return 0;
}

void setEstablishedClient(int fd)
{
    Selector_remove(fd);
    Selector_register(fd, handleClientMsg, NULL);

    clients[fd].flags &= ~INITIALCONTACT;
}

int isEstablishedClient(int fd)
{
    return !(clients[fd].flags & INITIALCONTACT);
}

/**
 * @brief Actually send a message
 *
 * Send message @a msg to file-descriptor @a fd in a non-blocking
 * fashion. In fact not the whole message is sent but @a offset bytes
 * at the beginning of @a msg are left out.
 *
 * @param fd File-descriptor to send the message to
 *
 * @param msg Message to send
 *
 * @param offset Number of bytes skipped at the beginning of @a msg
 *
 * @return Upon success the offset of the next byte to send is
 * returned. This might be used as an offset for subsequent calls. Or
 * -1 if an error occurred.
 */
static int do_send(int fd, DDMsg_t *msg, int offset)
{
    PStask_t *task;
    int n, i, eno;

    for (n=offset, i=1; (n<msg->len) && (i>0);) {
	errno = 0;
	i = send(fd, &(((char*)msg)[n]), msg->len-n, MSG_DONTWAIT);
	if (i<=0) {
	    switch (errno) {
	    case EINTR:
		break;
	    case EAGAIN:
		return n;
	    default:
		eno = errno;
		PSID_warn((eno==EPIPE) ? PSID_LOG_CLIENT : -1, eno,
			  "%s: error on socket %d", __func__, fd);
		task = getClientTask(fd);
		if (task) {
		    if (!task->killat) {
			task->killat = time(NULL) + 10;
		    }
		    /* Make sure we get all pending messages */
		    Selector_enable(fd);
		} else {
		    PSID_log(-1, "%s: No task\n", __func__);
		    deleteClient(fd);
		}
		errno = eno;

		return i;
	    }
	} else
	    n+=i;
    }
    return n;
}

static int storeMsgClient(int fd, DDMsg_t *msg, int offset)
{
    int blockedRDP;
    msgbuf_t *msgbuf = PSIDMsgbuf_get(msg->len);

    if (!msgbuf) {
	errno = ENOMEM;
	return -1;
    }

    memcpy(msgbuf->msg, msg, msg->len);
    msgbuf->offset = offset;

    blockedRDP = RDP_blockTimer(1);
    list_add_tail(&msgbuf->next, &clients[fd].msgs);
    RDP_blockTimer(blockedRDP);

    return 0;
}

/**
 * @brief Flush messages to client.
 *
 * Try to send all messages to the client connected via file
 * descriptor @a fd that could not be delivered in prior calls to
 * PSIDclient_send() or flushClientMsgs().
 *
 * @param fd The file descriptor the messages to send are associated with
 *
 * @param info Dummy argument to match Selector_CB_t's signature
 *
 * @return If all pending messages were delivered, 0 is returned. If
 * not all messages were delivered, 1 is returned. Or -1 if a problem
 * occurred.
 *
 * @see PSIDclient_send()
 */
static int flushClientMsgs(int fd, void *info)
{
    list_t *m, *tmp;
<<<<<<< HEAD
    int blockedRDP, ret = 0;
=======
    int blockedRDP;
>>>>>>> e661cabc

    if (fd < 0 || fd >= maxClientFD) {
	errno = EINVAL;
	return -1;
    }

    if (clients[fd].flags & (FLUSH | CLOSE)) return 1;

    blockedRDP = RDP_blockTimer(1);

    clients[fd].flags |= FLUSH;

    list_for_each_safe(m, tmp, &clients[fd].msgs) {
	msgbuf_t *msgbuf = list_entry(m, msgbuf_t, next);
	DDMsg_t *msg = (DDMsg_t *)msgbuf->msg;
	int sent = do_send(fd, msg, msgbuf->offset);

	if (sent < 0) {
	    RDP_blockTimer(blockedRDP);

	    return sent;
	}

	if (sent != msg->len) {
	    msgbuf->offset = sent;
	    break;
	}

	list_del(&msgbuf->next);
	PSIDMsgbuf_put(msgbuf);
    }

    if (list_empty(&clients[fd].msgs) && !clients[fd].pendingACKs) {
	/* Use the stop-hash to actually send SENDCONT msgs */
	int num = PSIDFlwCntrl_sendContMsgs(clients[fd].stops, clients[fd].tid);
	PSID_log(PSID_LOG_FLWCNTRL, "%s: sent %d msgs\n", __func__, num);
    }

    clients[fd].flags &= ~FLUSH;

    RDP_blockTimer(blockedRDP);

    if (!list_empty(&clients[fd].msgs)) return 1;

    Selector_vacateWrite(fd);

    return 0;
}

int PSIDclient_send(DDMsg_t *msg)
{
    PStask_t *task = PStasklist_find(&managedTasks, msg->dest);
    int fd, sent = 0;

    if (PSID_getDebugMask() & PSID_LOG_CLIENT) {
	PSID_log(PSID_LOG_CLIENT, "%s(type %s (len=%d) to %s\n",
		 __func__, PSDaemonP_printMsg(msg->type), msg->len,
		 PSC_printTID(msg->dest));
    }

    if (PSC_getID(msg->dest)!=PSC_getMyID()) {
	errno = EHOSTUNREACH;
	PSID_log(-1, "%s: dest not found\n", __func__);
	return -1;
    }

    if (!task || task->fd==-1) {
	PSID_log(PSID_LOG_CLIENT, "%s: no fd for task %s to send%s\n",
		 __func__, PSC_printTID(msg->dest), task ? "" : " (no task)");
	if (PSID_getDebugMask() & PSID_LOG_MSGDUMP) PSID_dumpMsg(msg);
	errno = EHOSTUNREACH;
	return -1;
    }
    fd = task->fd;

    if (!list_empty(&clients[fd].msgs)) flushClientMsgs(fd, NULL);

    if (list_empty(&clients[fd].msgs)) {
	PSID_log(PSID_LOG_CLIENT, "%s: use fd %d\n", __func__, fd);
	sent = do_send(fd, msg, 0);
    }

    if (sent<0) return sent;
    if (sent != msg->len) {
	if (storeMsgClient(fd, msg, sent)) {
	    PSID_warn(-1, errno, "%s: Failed to store message", __func__);
	    errno = ENOBUFS;
	} else {
	    Selector_awaitWrite(fd, flushClientMsgs, NULL);

	    if (PSIDFlwCntrl_applicable(msg)) {
		int ret = PSIDFlwCntrl_addStop(clients[fd].stops, msg->sender);

		if (ret < 0) {
		    PSID_warn(-1, errno, "%s: Failed to store stopTID",
			      __func__);
		    errno = ENOBUFS;
		    return -1;
		}

		if (!ret) {
		    errno = 0;
		    return msg->len; /* suppress sending of SENDSTOP */
		} else {
		    /* yet another SENDSTOPACK is pending */
		    if (PSIDnodes_getDmnProtoV(PSC_getID(msg->sender)) > 408) {
			clients[fd].pendingACKs++;
		    }
		}

	    }
	    errno = EWOULDBLOCK;
	}
	return -1;
    }

    return sent;
}

/* @todo This will handle different client versions */
int recvInitialMsg(int fd, DDInitMsg_t *msg, size_t size)
{
    return 0;
}

/* @todo we need to timeout if message is too small */
int recvClient(int fd, DDMsg_t *msg, size_t size)
{
    int n;
    int count = 0;

    if (!msg || size < sizeof(*msg)) {
	PSID_log(-1, "%s: invalid msg\n", __func__);
	errno = EINVAL;
	return -1;
    }

    msg->len = sizeof(*msg);

    if (!isEstablishedClient(fd)) {
	/*
	 * if this is the first contact of the client, the client may
	 * use an incompatible msg format
	 */
	if (size < sizeof(DDInitMsg_t)) {
	    errno = ENOMEM;
	    return -1;
	}

	n = count = read(fd, msg, sizeof(DDInitMsg_t));
	if (!count) {
	    /* Socket close before initial message was sent */
	    PSID_log(PSID_LOG_CLIENT,
		     "%s(%d) socket already closed\n", __func__, fd);
	} else if (count!=msg->len) {
	    /* if wrong msg format initiate a disconnect */
	    PSID_log(-1, "%d=%s(%d): initial message with incompatible type\n",
		     n, __func__, fd);
	    count=n=0;
	}
    } else do {
	if (!count) {
	    /* First chunk of data */
	    n = read(fd, msg, sizeof(*msg));
	} else {
	    /* Later on we have msg->len */
	    n = read(fd, &((char*) msg)[count], msg->len-count);
	}
	if (n>0) {
	    if (!count) {
		/* Just received first chunk of data */
		if (msg->len > size) {
		    /* message will not fit into msg */
		    errno = EMSGSIZE;
		    n = -1;
		    /* @todo we should remove message from fd (with timeout!) */
		    break;
		}
	    }
	    count+=n;
	} else if (n<0 && (errno==EINTR)) {
	    continue;
	} else if (n<0 && (errno==ECONNRESET)) {
	    /* socket is closed unexpectedly */
	    n = 0;
	    break;
	} else break;
    } while (msg->len > count);

    if (count && count==msg->len) {
	return msg->len;
    } else {
	return n;
    }
}


/**
 * @brief Close connection to client.
 *
 * Close the connection to the client connected via the file
 * descriptor @a fd. Afterwards the relevant part of the client table
 * is reset.
 *
 * @param fd The file descriptor the client is connected through.
 *
 * @return No return value.
 */
static void closeConnection(int fd)
{
    list_t *m, *tmp;
    PStask_ID_t tid = getClientTID(fd);
    int blockedRDP;

    if (fd<0) {
	PSID_log(-1, "%s(%d): fd < 0\n", __func__, fd);
	return;
    }

    clients[fd].tid = -1;
    if (clients[fd].task) clients[fd].task->fd = -1;
    clients[fd].task = NULL;

    if (clients[fd].flags & CLOSE) return;

    blockedRDP = RDP_blockTimer(1);

    clients[fd].flags |= CLOSE;

    list_for_each_safe(m, tmp, &clients[fd].msgs) {
	msgbuf_t *mp = list_entry(m, msgbuf_t, next);
	DDBufferMsg_t *msg = (DDBufferMsg_t *)mp->msg;

	list_del(&mp->next);
	PSID_dropMsg(msg);
	PSIDMsgbuf_put(mp);
    }
    Selector_vacateWrite(fd);

    /* Now use the stop-hash to actually send SENDCONT msgs */
    PSIDFlwCntrl_sendContMsgs(clients[fd].stops, tid);

    clients[fd].flags &= ~CLOSE;

    RDP_blockTimer(blockedRDP);

    Selector_remove(fd);
    shutdown(fd, SHUT_RDWR);
    close(fd);
}

void deleteClient(int fd)
{
    PStask_t *task;

    PSID_log(fd<0 ? -1 : PSID_LOG_CLIENT, "%s(%d)\n", __func__, fd);
    if (fd<0) return;

    task = getClientTask(fd);

    PSID_log(PSID_LOG_CLIENT, "%s: closing connection to %s\n",
	     __func__, task ? PSC_printTID(task->tid) : "<unknown>");
<<<<<<< HEAD

=======
>>>>>>> e661cabc
    closeConnection(fd);

    if (!task) {
	PSID_log(-1, "%s: Task %s not found\n", __func__,
		 PSC_printTID(getClientTID(fd)));
	return;
    }

    if (task->group == TG_FORWARDER && !task->released) {
	DDErrorMsg_t msg;
	PStask_ID_t child;
	int sig = -1;

	PSID_log(-1, "%s: Unreleased forwarder %s\n",
		 __func__, PSC_printTID(task->tid));

	/* Tell logger about unreleased forwarders */
	msg.header.type = PSP_CC_ERROR;
	msg.header.dest = task->loggertid;
	msg.header.sender = task->tid;
	msg.header.len = sizeof(msg.header);
	sendMsg(&msg);

	while ((child = PSID_getSignal(&task->childList, &sig))) {
	    PStask_t *childTask = PStasklist_find(&managedTasks, child);
	    PSID_log(-1, "%s: kill child %s\n", __func__, PSC_printTID(child));

	    /* Try to kill the child, again */
	    if (childTask && childTask->fd == -1) {
		/* since forwarder is gone prevent PSID_kill() from using it */
		childTask->forwardertid = 0;
	    }
	    PSID_kill(-child, SIGKILL, 0);

	    /* Assume child is dead */
	    msg.header.type = PSP_DD_CHILDDEAD;
	    msg.header.dest = task->ptid;
	    msg.header.sender = task->tid;
	    msg.error = 0;
	    msg.request = child;
	    msg.header.len = sizeof(msg);
	    sendMsg(&msg);

	    if (childTask && childTask->fd == -1) PStask_cleanup(child);

	    sig = -1;
	};

	task->released = 1;
    }

    /* Unregister TG_(PSC)SPAWNER from parent process */
    if (task->group == TG_SPAWNER || task->group == TG_PSCSPAWNER) {
	PStask_t *parent = PStasklist_find(&managedTasks, task->ptid);

	if (parent) {
	    /* Remove dead spawner from list of children */
	    PSID_removeSignal(&parent->childList, task->tid, -1);

	    if (parent->removeIt && PSID_emptySigList(&parent->childList)) {
		PSID_log(PSID_LOG_TASK,
			 "%s: PStask_cleanup(parent)\n", __func__);
		PStask_cleanup(parent->tid);
	    }
	}
    }

    /* Unregister TG_ACCOUNT */
    if (task->group == TG_ACCOUNT) {
	DDOptionMsg_t acctmsg = {
	    .header = {
		.type = PSP_CD_SETOPTION,
		.sender = PSC_getMyTID(),
		.dest = 0,
		.len = sizeof(acctmsg) },
	    .count = 0,
	    .opt = {{ .option = 0, .value = 0 }} };
	acctmsg.opt[(int) acctmsg.count].option = PSP_OP_REM_ACCT;
	acctmsg.opt[(int) acctmsg.count].value = task->tid;
	acctmsg.count++;

	broadcastMsg(&acctmsg);

	PSID_remAcct(task->tid);
    }

    /* Send accounting info for logger */
    if (task->group == TG_LOGGER
	&& (task->request || task->partitionSize > 0)) {
	DDTypedBufferMsg_t msg;
	char *ptr = msg.buf;

	msg.header.type = PSP_CD_ACCOUNT;
	msg.header.dest = PSC_getMyTID();
	msg.header.sender = task->tid;
	msg.header.len = sizeof(msg.header);

	msg.type = (task->numChild > 0) ? PSP_ACCOUNT_END : PSP_ACCOUNT_DELETE;
	msg.header.len += sizeof(msg.type);

	/* logger's TID, this identifies a task uniquely */
	*(PStask_ID_t *)ptr = task->tid;
	ptr += sizeof(PStask_ID_t);
	msg.header.len += sizeof(PStask_ID_t);

	/* current rank */
	*(int32_t *)ptr = task->rank;
	ptr += sizeof(int32_t);
	msg.header.len += sizeof(int32_t);

	/* child's uid */
	*(uid_t *)ptr = task->uid;
	ptr += sizeof(uid_t);
	msg.header.len += sizeof(uid_t);

	/* child's gid */
	*(gid_t *)ptr = task->gid;
	ptr += sizeof(gid_t);
	msg.header.len += sizeof(gid_t);

	if (task->numChild > 0) {
	    struct timeval now, walltime;

	    /* total number of children */
	    *(int32_t *)ptr = task->numChild;
	    ptr += sizeof(int32_t);
	    msg.header.len += sizeof(int32_t);

	    /* walltime used by logger */
	    gettimeofday(&now, NULL);
	    timersub(&now, &task->started, &walltime);
	    memcpy(ptr, &walltime, sizeof(walltime));
	    //ptr += sizeof(walltime);
	    msg.header.len += sizeof(walltime);
	}

	sendMsg((DDMsg_t *)&msg);
    }

    /* Cleanup, if no forwarder available; otherwise wait for CHILDDEAD */
    if (!task->forwardertid) {
	PSID_log(PSID_LOG_TASK, "%s: PStask_cleanup()\n", __func__);
	PStask_cleanup(task->tid);
    }

    return;
}

int killAllClients(int sig, int killAdminTasks)
{
    list_t *t;
    int ret = 0;

    PSID_log(PSID_LOG_CLIENT, "%s(%d, %d)\n", __func__, sig, killAdminTasks);

    /* loop over all tasks */
    list_for_each(t, &managedTasks) {
	PStask_t *task = list_entry(t, PStask_t, next);
	pid_t pid = PSC_getPID(task->tid);

	if (task->deleted) continue;
	if (task->group==TG_MONITOR) continue;
	if ((task->group==TG_ADMIN || task->group==TG_FORWARDER)
	    && !killAdminTasks) continue;

	PSID_log(PSID_LOG_CLIENT, "%s: sending %s to %s pid %d fd %d\n",
		 __func__, sys_siglist[sig],
		 PSC_printTID(task->tid), pid, task->fd);

	if (pid > 0) {
	    if (sig == SIGKILL) kill(pid, SIGCONT);
	    kill(pid, sig);
	    ret++;
	}

	if (sig==SIGKILL && killAdminTasks && task->fd != -1) {
	    PSID_log(-1, "%s: deleteClient()\n", __func__);
	    deleteClient(task->fd);
	}
    }

    return ret;
}

void PSIDclient_releaseACK(int fd)
{
    if (fd < 0 || fd >= maxClientFD) {
	PSID_log(-1, "%s(%d): file descriptor out of range\n", __func__, fd);
	return;
    }

    clients[fd].pendingACKs--;

    if (!clients[fd].pendingACKs && list_empty(&clients[fd].msgs)) {
	/* Use the stop-hash to actually send SENDCONT msgs */
	int ret = PSIDFlwCntrl_sendContMsgs(clients[fd].stops, clients[fd].tid);
	PSID_log(PSID_LOG_FLWCNTRL, "%s: sent %d msgs\n", __func__, ret);
    }
}

pid_t getpgid(pid_t); /* @todo HACK HACK HACK */

/**
 * @brief Handle a PSP_CD_CLIENTCONNECT message.
 *
 * Handle the message @a bufmsg of type PSP_CD_CLIENTCONNECT. For
 * compatibility the file-descriptor @a fd the message was received
 * from is not passed explicitly. Instead this file-descriptor has to
 * be appended to the actual message by the calling function.
 *
 * This kind of message is send by a client message in order to
 * connect to the local daemon. It's should be the first message
 * received from the client and will be used in order to identify and
 * authenticate the client process.
 *
 * As a result either a PSP_CD_CLIENTESTABLISHED message will be send
 * back to the client in order to accept the connection. Otherwise a
 * PSP_CD_CLIENTREFUSED is delivered and the connection to the client
 * is closed.
 *
 * @param bufmsg Pointer to the message to handle.
 *
 * @return No return value.
 */
static void msg_CLIENTCONNECT(int fd, DDBufferMsg_t *bufmsg)
{
    DDInitMsg_t *msg = (DDInitMsg_t *)bufmsg;

    PStask_t *task;
    DDTypedBufferMsg_t outmsg;
    PSID_NodeStatus_t status;
    pid_t pid;
    uid_t uid;
    gid_t gid;
    PStask_ID_t tid;

#ifdef SO_PEERCRED
    socklen_t size;
    struct ucred cred;

    size = sizeof(cred);
    getsockopt(fd, SOL_SOCKET, SO_PEERCRED, (void*) &cred, &size);
    pid = cred.pid;
    uid = cred.uid;
    gid = cred.gid;
#else
    pid = PSC_getPID(msg->header.sender);
    uid = msg->uid;
    gid = msg->gid;
#endif
    tid = PSC_getTID(-1, pid);

    PSID_log(PSID_LOG_CLIENT,
	     "%s: from %s at fd %d, group=%s, version=%d, uid=%d\n",
	     __func__, PSC_printTID(tid), fd, PStask_printGrp(msg->group),
	     msg->version, uid);
    /*
     * first check if it is a reconnection
     * this might happen due to an exec() call.
     */
    task = PStasklist_find(&managedTasks, tid);
    if (!task && msg->group != TG_SPAWNER && msg->group != TG_PSCSPAWNER) {
	PStask_ID_t pgtid = PSC_getTID(-1, getpgid(pid));

	task = PStasklist_find(&managedTasks, pgtid);

	if (msg->group == TG_ADMIN) {
	    /*
	     * psiadmin never forks. This is another psiadmin started
	     * from within a shell script. Forget about this task.
	     */
	    PSID_log(PSID_LOG_CLIENT, "%s: no reconnection since task is %s\n",
		     __func__, PStask_printGrp(msg->group));
	    task = NULL;
	}

	if (task && (task->group == TG_LOGGER || task->group == TG_ADMIN
		     || task->group == TG_ADMINTASK) ) {
	    /*
	     * Logger, psiadmin and admin-tasks never fork. This is
	     * another executable started from within a shell
	     * script. Forget about this task.
	     */
	    PSID_log(PSID_LOG_CLIENT, "%s: no reconnection since parent-task"
		     " is %s\n", __func__, PStask_printGrp(task->group));
	    task = NULL;
	}

	if (task) {
	    /* Spawned process has changed pid */
	    /* This might happen due to stuff in PSI_RARG_PRE_0 */
<<<<<<< HEAD
	    PStask_t *child;

	    child = PStask_clone(task);
=======
	    PStask_t *child = PStask_clone(task);
>>>>>>> e661cabc

	    PSID_log(PSID_LOG_CLIENT, "%s: reconnection with changed PID"
		     "%d -> %d\n", __func__, PSC_getPID(task->tid), pid);

	    if (child) {
		child->tid = tid;
		child->duplicate = 1;
		PStasklist_enqueue(&managedTasks, child);

		if (task->forwardertid) {
		    PStask_t *forwarder = PStasklist_find(&managedTasks,
							  task->forwardertid);
		    if (forwarder) {
			/* Register new child to its forwarder */
			PSID_setSignal(&forwarder->childList, child->tid, -1);
		    } else {
			PSID_log(-1, "%s: forwarder %s not found\n",
				 __func__, PSC_printTID(task->forwardertid));
		    }
		} else {
		    PSID_log(-1, "%s: task %s has no forwarder\n",
			     __func__, PSC_printTID(task->tid));
		}

		/* We want to handle the reconnected child now */
		task = child;
	    }
	}
    }
    if (task) {
	/* re-connection */
	/* use the old task struct but close the old fd */
	PSID_log(PSID_LOG_CLIENT, "%s: reconnecting task %s, old/new fd ="
		 " %d/%d\n", __func__, PSC_printTID(task->tid), task->fd, fd);

	/* close the previous socket */
	if (task->fd > 0) {
	    closeConnection(task->fd);
	} else {
	    /* Remove the old selector created while accept()ing connection */
	    Selector_remove(fd);
	}
	task->fd = fd;

	/* This is needed for gmspawner */
	if (msg->group == TG_GMSPAWNER) {
	    task->group = msg->group;

	    /* Fix the info about the spawner task */
	    decJobs(1, 1);
	    incJobs(1, 0);
	}
    } else {
	char tasktxt[128];
	task = PStask_new();
	task->tid = tid;
	task->fd = fd;
	task->uid = uid;
	task->gid = gid;
	/* New connection, this task will become logger */
	if (msg->group == TG_ANY) {
	    task->group = TG_LOGGER;
	    task->loggertid = tid;
	} else {
	    task->group = msg->group;
	}

	/* TG_(PSC)SPAWNER have to get a special handling */
	if (task->group == TG_SPAWNER || task->group == TG_PSCSPAWNER) {
	    PStask_t *parent;
	    PStask_ID_t ptid;

	    ptid = PSC_getTID(-1, msg->ppid);

	    parent = PStasklist_find(&managedTasks, ptid);

	    if (parent) {
		/* register the child */
		PSID_setSignal(&parent->childList, task->tid, -1);

		task->ptid = ptid;

		switch (task->group) {
		case TG_SPAWNER:
		    task->loggertid = parent->loggertid;
		    break;
		case TG_PSCSPAWNER:
		    task->loggertid = tid;
		    break;
		default:
		    PSID_log(-1, "%s: group %s not handled\n",
			     __func__, PStask_printGrp(msg->group));
		}
	    } else {
		/* no parent !? kill the task */
		PSID_sendSignal(task->tid, task->uid, PSC_getMyTID(), -1, 0,0);
	    }
	}

	PStask_snprintf(tasktxt, sizeof(tasktxt), task);
	PSID_log(PSID_LOG_CLIENT, "%s: request from: %s\n", __func__, tasktxt);

	PStasklist_enqueue(&managedTasks, task);

	/* Tell everybody about the new task */
	incJobs(1, (task->group==TG_ANY));

	/* Remove the old selector created while accept()ing connection */
	Selector_remove(fd);
    }

    /* Seed the sequence of reservation IDs */
    task->nextResID = task->tid + 0x042;

    registerClient(fd, tid, task);

    /*
     * Get the number of processes
     */
    status = getStatusInfo(PSC_getMyID());

    /*
     * Reject or accept connection
     */
    outmsg.header.type = PSP_CD_CLIENTESTABLISHED;
    outmsg.header.dest = tid;
    outmsg.header.sender = PSC_getMyTID();
    outmsg.header.len = sizeof(outmsg.header) + sizeof(outmsg.type);

    outmsg.type = PSP_CONN_ERR_NONE;

    /* Connection refused answer message */
    if (msg->version < 324 || msg->version > PSProtocolVersion) {
	outmsg.type = PSP_CONN_ERR_VERSION;
	*(uint32_t *)outmsg.buf = PSProtocolVersion;
	outmsg.header.len += sizeof(uint32_t);
    } else if (!task) {
	outmsg.type = PSP_CONN_ERR_NOSPACE;
    } else if (uid && !PSIDnodes_testGUID(PSC_getMyID(), PSIDNODES_USER,
					  (PSIDnodes_guid_t){.u=uid})) {
	outmsg.type = PSP_CONN_ERR_UIDLIMIT;
    } else if (gid && !PSIDnodes_testGUID(PSC_getMyID(), PSIDNODES_GROUP,
					  (PSIDnodes_guid_t) {.g=gid})) {
	outmsg.type = PSP_CONN_ERR_GIDLIMIT;
    } else if (PSIDnodes_getProcs(PSC_getMyID()) != PSNODES_ANYPROC
	       && status.jobs.normal > PSIDnodes_getProcs(PSC_getMyID())) {
	outmsg.type = PSP_CONN_ERR_PROCLIMIT;
	*(int *)outmsg.buf = PSIDnodes_getProcs(PSC_getMyID());
	outmsg.header.len += sizeof(int);
    } else if (PSID_getDaemonState() & PSID_STATE_NOCONNECT) {
	outmsg.type = PSP_CONN_ERR_STATENOCONNECT;
	PSID_log(-1, "%s: daemon state problems: state is %x\n",
		 __func__, PSID_getDaemonState());
    }

    if ((outmsg.type != PSP_CONN_ERR_NONE) || (msg->group == TG_RESET)) {
	outmsg.header.type = PSP_CD_CLIENTREFUSED;

	PSID_log(PSID_LOG_CLIENT, "%s: connection refused:"
		 "group %s task %s version %d vs. %d uid %d gid %d"
		 " jobs %d %d\n",
		 __func__, PStask_printGrp(msg->group),
		 PSC_printTID(task->tid), msg->version, PSProtocolVersion,
		 uid, gid,
		 status.jobs.normal, PSIDnodes_getProcs(PSC_getMyID()));

	sendMsg(&outmsg);

	/* clean up */
	PSID_log(-1, "%s: deleteClient()\n", __func__);
	deleteClient(fd);

	if (msg->group==TG_RESET && !uid) PSID_reset();
    } else {
	setEstablishedClient(fd);
	task->protocolVersion = msg->version;

	outmsg.type = PSC_getMyID();

	sendMsg(&outmsg);

	if (task->group == TG_ACCOUNT) {
	    /* Register accounter */
	    DDOptionMsg_t acctmsg = {
		.header = {
		    .type = PSP_CD_SETOPTION,
		    .sender = PSC_getMyTID(),
		    .dest = 0,
		    .len = sizeof(acctmsg) },
		.count = 0,
		.opt = {{ .option = 0, .value = 0 }} };
	    acctmsg.opt[(int) acctmsg.count].option = PSP_OP_ADD_ACCT;
	    acctmsg.opt[(int) acctmsg.count].value = task->tid;
	    acctmsg.count++;

	    broadcastMsg(&acctmsg);

	    PSID_addAcct(task->tid);
	}

    }
}

/**
 * @brief Handle a PSP_CC_MSG message.
 *
 * Handle the message @a msg of type PSP_CC_MSG.
 *
 * This kind of message is used for communication between clients and
 * might have some internal types. In order to not break this type of
 * communication, a PSP_CC_ERROR message has to be passed to the
 * original sender, if something went wrong during passing the
 * original message towards its final destination.
 *
 * @param msg Pointer to the message to handle.
 *
 * @return No return value.
 */
static void msg_CC_MSG(DDBufferMsg_t *msg)
{
    PSID_log(PSID_LOG_CLIENT, "%s: from %s", __func__,
	     PSC_printTID(msg->header.sender));
    PSID_log(PSID_LOG_CLIENT, " to %s\n", PSC_printTID(msg->header.dest));

    /* Forward this message. If this fails, send an error message. */
    if (sendMsg(msg) == -1 && errno != EWOULDBLOCK) {
	PSID_log(PSID_LOG_CLIENT, "%s: sending failed\n", __func__);
	PSID_dropMsg(msg);
    }
}

/**
 * @brief Drop a PSP_CC_MSG message.
 *
 * Drop the message @a msg of type PSP_CC_MSG.
 *
 * Since the sender might wait for an answer within a higher-level
 * protocol a corresponding answer is created on this lower level to
 * send a hint that the original messages is dropped.
 *
 * @param msg Pointer to the message to drop.
 *
 * @return No return value.
 */
static void drop_CC_MSG(DDBufferMsg_t *msg)
{
    DDMsg_t errmsg;

    errmsg.type = PSP_CC_ERROR;
    errmsg.dest = msg->header.sender;
    errmsg.sender = msg->header.dest;
    errmsg.len = sizeof(errmsg);

    sendMsg(&errmsg);
}

/**
 * @brief Init client structure
 *
 * Initialize the client structure @a client.
 *
 * @param client The client to initialize.
 *
 * @return No return value.
 */
static void clientInit(client_t *client)
{
    client->tid = -1;
    client->task = NULL;
    client->flags = 0;
    client->pendingACKs = 0;
    INIT_LIST_HEAD(&client->msgs);
    PSIDFlwCntrl_initHash(client->stops);
}

void PSIDclient_init(void)
{
    int numFiles;

    PSIDFlwCntrl_init();

    if (clients) {
	PSID_log(-1, "%s: already initialized\n", __func__);
	return;
    }

    numFiles = sysconf(_SC_OPEN_MAX);
    if (numFiles <= 0) {
	PSID_exit(errno, "%s: sysconf(_SC_OPEN_MAX) returns %d", __func__,
		  numFiles);
	return;
    }

    if (PSIDclient_setMax(numFiles) < 0) {
	PSID_exit(errno, "%s: PSIDclient_setMax()", __func__);
	return;
    }

    PSID_registerMsg(PSP_CC_MSG, msg_CC_MSG);

    PSID_registerDropper(PSP_CC_MSG, drop_CC_MSG);
}

static inline void fixList(list_t *list, list_t *oldHead)
{
    if (list->next == oldHead) {
	/* list was empty */
	INIT_LIST_HEAD(list);
    } else {
	/* fix reverse pointers */
	list->next->prev = list;
	list->prev->next = list;
    }
}

int PSIDclient_setMax(int max)
{
    int oldMax = maxClientFD;
    client_t *oldClients = clients;
    int fd;

    if (maxClientFD >= max) return 0; /* don't shrink */

    maxClientFD = max;

    clients = realloc(clients, sizeof(*clients) * maxClientFD);
    if (!clients) {
	PSID_warn(-1, ENOMEM, "%s", __func__);
	errno = ENOMEM;
	return -1;
    }

    /* Restore old lists if necessary */
    if (clients != oldClients) {
	for (fd=0; fd < oldMax; fd++) {
	    int h;
	    fixList(&clients[fd].msgs, &oldClients[fd].msgs);
	    for (h=0; h<FLWCNTRL_HASH_SIZE; h++) {
		fixList(&clients[fd].stops[h], &oldClients[fd].stops[h]);
	    }
	}
    }

    /* Initialize new clients */
    for (fd = oldMax; fd < maxClientFD; fd++) {
	clientInit(&clients[fd]);
    }

    return 0;
}

void PSIDclient_clearMem(void)
{
    int fd;

    /* Need to put MsgBufs to free() non-small messages */
    for (fd = 0; fd < maxClientFD; fd++) {
	list_t *m, *tmp;

	list_for_each_safe(m, tmp, &clients[fd].msgs) {
	    msgbuf_t *mp = list_entry(m, msgbuf_t, next);

	    list_del(&mp->next);
	    PSIDMsgbuf_put(mp);
	}
    }

    if (clients) {
	free(clients);
	clients = NULL;
    }
    maxClientFD = 0;
}<|MERGE_RESOLUTION|>--- conflicted
+++ resolved
@@ -280,11 +280,7 @@
 static int flushClientMsgs(int fd, void *info)
 {
     list_t *m, *tmp;
-<<<<<<< HEAD
-    int blockedRDP, ret = 0;
-=======
     int blockedRDP;
->>>>>>> e661cabc
 
     if (fd < 0 || fd >= maxClientFD) {
 	errno = EINVAL;
@@ -547,10 +543,6 @@
 
     PSID_log(PSID_LOG_CLIENT, "%s: closing connection to %s\n",
 	     __func__, task ? PSC_printTID(task->tid) : "<unknown>");
-<<<<<<< HEAD
-
-=======
->>>>>>> e661cabc
     closeConnection(fd);
 
     if (!task) {
@@ -842,13 +834,7 @@
 	if (task) {
 	    /* Spawned process has changed pid */
 	    /* This might happen due to stuff in PSI_RARG_PRE_0 */
-<<<<<<< HEAD
-	    PStask_t *child;
-
-	    child = PStask_clone(task);
-=======
 	    PStask_t *child = PStask_clone(task);
->>>>>>> e661cabc
 
 	    PSID_log(PSID_LOG_CLIENT, "%s: reconnection with changed PID"
 		     "%d -> %d\n", __func__, PSC_getPID(task->tid), pid);
