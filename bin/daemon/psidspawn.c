/*
 * ParaStation
 *
 * Copyright (C) 2002-2004 ParTec AG, Karlsruhe
 * Copyright (C) 2005-2016 ParTec Cluster Competence Center GmbH, Munich
 *
 * This file may be distributed under the terms of the Q Public License
 * as defined in the file LICENSE.QPL included in the packaging of this
 * file.
 */
#ifndef DOXYGEN_SHOULD_SKIP_THIS
static char vcid[] __attribute__((used)) =
    "$Id$";
#endif /* DOXYGEN_SHOULD_SKIP_THIS */

#include <stdio.h>
#include <stdlib.h>
#include <unistd.h>
#include <string.h>
#include <errno.h>
#include <fcntl.h>
#include <pwd.h>
#include <grp.h>
#include <sys/types.h>
#include <sys/stat.h>
#include <sys/socket.h>
#include <sys/time.h>
#include <sys/resource.h>
#include <sys/wait.h>
#include <pty.h>
#include <signal.h>
#include <syslog.h>
#ifdef HAVE_LIBNUMA
#include <numa.h>
#endif
#include <limits.h>
#include <sys/select.h>

#include "pscommon.h"
#include "psprotocol.h"
#include "psprotocolenv.h"
#include "psdaemonprotocol.h"
#include "pscpu.h"
#include "selector.h"
#include "timer.h"

#include "psidutil.h"
#include "psidforwarder.h"
#include "psidnodes.h"
#include "psidtask.h"
#include "psidcomm.h"
#include "psidclient.h"
#include "psidstatus.h"
#include "psidsignal.h"
#include "psidaccount.h"
#include "psidhook.h"

#include "psidspawn.h"

/**
 * @brief Get error string from errno.
 *
 * Create a error string describing the error marked by @a eno. @a eno
 * is the error number created by a recent failed system call and
 * returned within @a errno.
 *
 * The error string is either created using the strerror()
 * function. If this fails, i.e. the corresponding error number is
 * unknown to this function, the error string is set to "UNKNOWN".
 *
 * @return A pointer to a error description string is returned. This
 * string might also be "UNKNOWN".
 *
 * @see errno(3), strerror(3)
 */
static char *get_strerror(int eno)
{
    char *ret = strerror(eno);
    return ret ? ret : "UNKNOWN";
}

/** File-descriptor used by the alarm-handler to write its errno */
static int alarmFD = -1;

/** Function interrupted. This will be reported by the alarm-handler */
static const char *alarmFunc = NULL;

/**
 * @brief Alarm handler
 *
 * Handles expired alarms. This might happen due to hanging
 * file-systems during spawn of new processes.
 *
 * @param sig Signal to be handled. Should always by SIGALRM.
 *
 * @return No return value
 */
static void alarmHandler(int sig)
{
    int eno = ETIME;

    if (!alarmFunc) alarmFunc = "UNKNOWN";

    PSID_warn(-1, eno, "%s: %s()", __func__, alarmFunc);
    fprintf(stderr, "%s: %s(): %s\n", __func__, alarmFunc, get_strerror(eno));

    if (alarmFD >= 0) {
	int ret = write(alarmFD, &eno, sizeof(eno));
	if (ret < 0) {
	    eno = errno;
	    PSID_warn(-1, eno, "%s: write()", __func__);
	    fprintf(stderr, "%s: write(): %s\n", __func__, get_strerror(eno));
	}
    }

    exit(1);
}

/**
 * @brief Frontend to execv(3).
 *
 * Frontend to execv(3). Retry execv() on failure after a delay of
 * 400ms. With 5 tries at all this results in a total trial time of
 * about 2sec.
 *
 * @param path The pathname of the file to be executed.
 *
 * @param argv Array of pointers to null-terminated strings that
 * represent the argument list available to the new program. The first
 * argument, by convention, should point to the file name associated
 * with the file being executed. The array of pointers must be
 * terminated by a NULL pointer.
 *
 *
 * @return Like the execv(3) return value.
 *
 * @see execv(3)
 */
static int myexecv(const char *path, char *const argv[])
{
    int ret;
    int cnt;

    /* Try 5 times with delay 400ms = 2 sec overall */
    execv(path, argv);

    for (cnt=0; cnt<4; cnt++) {
	usleep(1000 * 400);
	ret = execv(path, argv);
    }

    return ret;
}

/**
 * @brief Frontend to stat(2).
 *
 * Frontend to stat(2). Retry stat() on failure after a delay of
 * 400ms. With 5 tries at all this results in a total trial time of
 * about 2sec.
 *
 * This is mainly a workaround for automounter problems.
 *
 * @param file_name The name of the file to stat. This might be a
 * absolute or relative path to the file.
 *
 * @param buf Buffer to hold the returned stat information of the file.
 *
 * @return Like the stat(2) return value.
 *
 * @see stat(2)
 */
static int mystat(char *file_name, struct stat *buf)
{
    int cnt = PSIDnodes_maxStatTry(PSC_getMyID()), ret;

    /* Try several times with delay 400ms */
    do {
	ret = stat(file_name, buf);
	if (!ret) return 0; /* No error */
	usleep(1000 * 400);
    } while (--cnt > 0);

    return ret; /* return last error */
}

static void pty_setowner(uid_t uid, gid_t gid, const char *tty)
{
    struct group *grp;
    mode_t mode;
    struct stat st;

    /* Determine the group to make the owner of the tty. */
    grp = getgrnam("tty");
    if (grp) {
	gid = grp->gr_gid;
	mode = S_IRUSR | S_IWUSR | S_IWGRP;
    } else {
	mode = S_IRUSR | S_IWUSR | S_IWGRP | S_IWOTH;
    }

    /*
     * Change owner and mode of the tty as required.
     * Warn but continue if filesystem is read-only and the uids match/
     * tty is owned by root.
     */
    if (stat(tty, &st)) PSID_exit(errno, "%s: stat(%s)", __func__, tty);

    if (st.st_uid != uid || st.st_gid != gid) {
	if (chown(tty, uid, gid) < 0) {
	    if (errno == EROFS && (st.st_uid == uid || st.st_uid == 0)) {
		PSID_warn(-1, errno, "%s: chown(%s, %u, %u)", __func__,
			  tty, (u_int)uid, (u_int)gid);
	    } else {
		PSID_exit(errno, "%s: chown(%s, %u, %u)", __func__,
			  tty, (u_int)uid, (u_int)gid);
	    }
	}
    }

    if ((st.st_mode & (S_IRWXU|S_IRWXG|S_IRWXO)) != mode) {
	if (chmod(tty, mode) < 0) {
	    if (errno == EROFS && (st.st_mode & (S_IRGRP | S_IROTH)) == 0) {
		PSID_warn(-1, errno, "%s: chmod(%s, 0%o)", __func__,
			  tty, (u_int)mode);
	    } else {
		PSID_exit(errno, "%s: chmod(%s, 0%o)", __func__,
			  tty, (u_int)mode);
	    }
	}
    }
}

#define _PATH_TTY "/dev/tty"

/* Makes the tty the process's controlling tty and sets it to sane modes. */
static void pty_make_controlling_tty(int *ttyfd, const char *tty)
{
    int fd;
    void *oldCONT, *oldHUP;

    /* First disconnect from the old controlling tty. */
    fd = open(_PATH_TTY, O_RDWR | O_NOCTTY);
    if (fd >= 0) {
	if (ioctl(fd, TIOCNOTTY, NULL)<0)
	    PSID_warn(-1, errno, "%s: ioctl(TIOCNOTTY)", __func__);
	close(fd);
    }

    /*
     * Verify that we are successfully disconnected from the controlling
     * tty.
     */
    fd = open(_PATH_TTY, O_RDWR | O_NOCTTY);
    if (fd >= 0) {
	PSID_log(-1, "%s: still connected to controlling tty.\n", __func__);
	close(fd);
    }

    /* Make it our controlling tty. */
#ifdef TIOCSCTTY
    if (ioctl(*ttyfd, TIOCSCTTY, NULL) < 0)
	PSID_warn(-1, errno, "%s: ioctl(TIOCSCTTY)", __func__);
#else
#error No TIOCSCTTY
#endif /* TIOCSCTTY */

    oldCONT = signal(SIGCONT, SIG_IGN);
    oldHUP = signal(SIGHUP, SIG_IGN);
    if (vhangup() < 0) PSID_warn(-1, errno, "%s: vhangup()", __func__);
    signal(SIGCONT, oldCONT);
    signal(SIGHUP, oldHUP);

    fd = open(tty, O_RDWR);
    if (fd < 0) {
	PSID_warn(-1, errno, "%s: open(%s)", __func__, tty);
    } else {
	close(*ttyfd);
	*ttyfd = fd;
    }
    /* Verify that we now have a controlling tty. */
    fd = open(_PATH_TTY, O_WRONLY);
    if (fd < 0) {
	PSID_warn(-1, errno, "%s: open(%s)", __func__, _PATH_TTY);
	PSID_log(-1, "%s: unable to set controlling tty: %s\n",
		 __func__, _PATH_TTY);
    } else {
	close(fd);
    }
}

#ifdef CPU_ZERO
void PSID_bindToNodes(cpu_set_t *physSet)
{
#ifdef HAVE_LIBNUMA
    int node, ret = 1;
#ifdef HAVE_NUMA_ALLOCATE_NODEMASK
    struct bitmask *nodemask = NULL, *cpumask = NULL;
#else
    nodemask_t nodeset;
#endif

    if (numa_available()==-1) {
	fprintf(stderr, "NUMA not available:");
	goto end;
    }

#ifdef HAVE_NUMA_ALLOCATE_NODEMASK
    nodemask = numa_allocate_nodemask();
    if (!nodemask) {
	fprintf(stderr, "Allocation of nodemask failed:");
	goto end;
    }

    cpumask = numa_allocate_cpumask();
    if (!cpumask) {
	fprintf(stderr, "Allocation of nodemask failed:");
	goto end;
    }
#else
    nodemask_zero(&nodeset);
#endif

    /* Try to determine the nodes */
    for (node=0; node<=numa_max_node(); node++) {
	unsigned int cpu;
#ifdef HAVE_NUMA_ALLOCATE_NODEMASK
	ret = numa_node_to_cpus(node, cpumask);
#else
	cpu_set_t CPUset;
	ret = numa_node_to_cpus(node, (unsigned long*)&CPUset, sizeof(CPUset));
#endif
	if (ret) {
	    if (errno==ERANGE) {
		fprintf(stderr, "cpumask to small for numa_node_to_cpus():");
	    } else {
		perror("numa_node_to_cpus()");
	    }
	    goto end;
	}
	for (cpu=0; cpu<CPU_SETSIZE; cpu++) {
#ifdef HAVE_NUMA_ALLOCATE_NODEMASK
	    if (CPU_ISSET(cpu, physSet)
		&& numa_bitmask_isbitset(cpumask, cpu)) {
		numa_bitmask_setbit(nodemask, node);
	    }
#else
	    if (CPU_ISSET(cpu, physSet) && CPU_ISSET(cpu, &CPUset)) {
		nodemask_set(&nodeset, node);
	    }
#endif
	}
    }
#ifdef HAVE_NUMA_ALLOCATE_NODEMASK
    numa_set_membind(nodemask);
#else
    numa_set_membind(&nodeset);
#endif

end:
#ifdef HAVE_NUMA_ALLOCATE_NODEMASK
    if (nodemask) numa_free_nodemask(nodemask);
    if (cpumask) numa_free_cpumask(cpumask);
#endif

    if (ret) fprintf(stderr, " No binding\n");
#else
    fprintf(stderr, "Daemon not build against libnuma. No binding\n");
#endif
}

void PSID_pinToCPUs(cpu_set_t *physSet)
{
    sched_setaffinity(0, sizeof(*physSet), physSet);
}

typedef struct{
    size_t maxSize;
    size_t size;
    short *map;
} CPUmap_t;

/**
 * @brief Append CPU to CPU-map
 *
 * Append the core-number @a cpu to the CPU-map @a map. If required,
 * the map's maxSize and the actual map are increased in order to make
 * to new core-number to fit into the map.
 *
 * @param cpu The core-number of the CPU to append to the map
 *
 * @param map The map to modify
 *
 * @return No return value.
 */
static void appendToMap(short cpu, CPUmap_t *map)
{
    if (map->size == map->maxSize) {
	if (map->maxSize) {
	    map->maxSize *= 2;
	} else {
	    map->maxSize = PSIDnodes_getVirtCPUs(PSC_getMyID());
	}
	map->map = realloc(map->map, map->maxSize * sizeof(*map->map));
	if (!map->map) PSID_exit(ENOMEM, "%s", __func__);
    }
    map->map[map->size] = cpu;
    map->size++;
}

/**
 * @brief Append range of CPUs to CPU-map
 *
 * Append a range of core-numbers described by the character-string @a
 * range to the CPU-map @a map.
 *
 * Range is of the form 'first[-last]' where 'first' and 'last' are
 * valid core-numbers on the local node. Be aware of the fact that the
 * result depends on the ordering of first and last. I.e. 0-3 will
 * result in 0,1,2,3 while 3-0 gives 3,2,1,0.
 *
 * @param map The map to modify
 *
 * @param range Character-string describing the range
 *
 * @return On success, 1 is returned, or 0, if an error occurred.
 */
static int appendRange(CPUmap_t *map, char *range)
{
    long first, last, i;
    char *start = strsep(&range, "-"), *end;

    if (*start == '\0') {
	fprintf(stderr, "core -%s out of range\n", range);
	return 0;
    }

    first = strtol(start, &end, 0);
    if (*end != '\0') return 0;
    if (first < 0 || first >= PSIDnodes_getVirtCPUs(PSC_getMyID())) {
	fprintf(stderr, "core %ld out of range\n", first);
	return 0;
    }

    if (range) {
	if (*range == '\0') return 0;
	last = strtol(range, &end, 0);
	if (*end != '\0') return 0;
	if (last < 0 || last >= PSIDnodes_getVirtCPUs(PSC_getMyID())) {
	    fprintf(stderr, "core %ld out of range\n", last);
	    return 0;
	}
    } else {
	last = first;
    }

    if (first > last) {
	for (i=first; i>=last; i--) appendToMap(i, map);
    } else {
	for (i=first; i<=last; i++) appendToMap(i, map);
    }

    return 1;
}

/**
 * @brief Get CPU-map from string
 *
 * Create a user-defined CPU-map @a map from the character-string @a
 * envStr. @a envStr is expected to contain a comma-separated list of
 * ranges. Each range has to be of the form 'first[,last]', where
 * 'first' and 'last' are valid (logical) core-numbers on the local
 * node.
 *
 * The array @a map is pointing to upon successful return is a static
 * member of this function. Thus, consecutive calls of this function
 * will invalidate older results.
 *
 * @param envStr The character string to parse the CPU-map from.
 *
 * @param map The parsed CPU-map.
 *
 * @return On success, the length of the parsed CPU-map is
 * returned. If an error occurred, -1 is returned.
 */
static int getMap(char *envStr, short **map)
{
    static CPUmap_t myMap = { .maxSize = 0, .size = 0, .map = NULL };
    char *range, *work = NULL, *myEnv;

    myMap.size = 0;
    *map = NULL;

    if (!envStr) {
	fprintf(stderr, "%s: missing environment\n", __func__);
	return -1;
    }

    myEnv = strdup(envStr);
    if (!myEnv) {
	fprintf(stderr, "%s: failed to handle environment\n", __func__);
	return -1;
    }

    range = strtok_r(myEnv, ",", &work);
    while (range) {
	if (!appendRange(&myMap, range)) {
	    fprintf(stderr, "%s: broken CPU-map '%s'\n", __func__, envStr);
	    free(myEnv);
	    return -1;
	}
	range = strtok_r(NULL, ",", &work);
    }

    *map = myMap.map;

    free(myEnv);

    return myMap.size;
}

cpu_set_t *PSID_mapCPUs(PSCPU_set_t set)
{
    short cpu, maxCPU = PSIDnodes_getVirtCPUs(PSC_getMyID());
    static cpu_set_t physSet;
    short *localMap = NULL;
    int localMapSize = 0;
    char *envStr = getenv("__PSI_CPUMAP");

    if (envStr && PSIDnodes_allowUserMap(PSC_getMyID())) {
	localMapSize = getMap(envStr, &localMap);
	if (localMapSize < 0) {
	    fprintf(stderr, "%s: falling back to system default\n", __func__);
	    localMapSize = 0;
	}
    }

    CPU_ZERO(&physSet);
    for (cpu=0; cpu<maxCPU; cpu++) {
	if (PSCPU_isSet(set, cpu)) {
	    short physCPU = -1;
	    if (localMapSize) {
		if (cpu < localMapSize) physCPU = localMap[cpu];
	    } else {
		physCPU = PSIDnodes_mapCPU(PSC_getMyID(), cpu);
	    }
	    if (physCPU<0 || physCPU >= maxCPU) {
		fprintf(stderr,
			"Mapping CPU %d->%d out of range. No pinning\n",
			cpu, physCPU);
		continue;
	    }
	    CPU_SET(physCPU, &physSet);
	}
    }

    {
	char txt[PSCPU_MAX+2] = { '\0' };
	int i;
	for (i=maxCPU-1; i>=0; i--) {
	    if (CPU_ISSET(i, &physSet))
		snprintf(txt+strlen(txt), sizeof(txt)-strlen(txt), "1");
	    else
		snprintf(txt+strlen(txt), sizeof(txt)-strlen(txt), "0");
	}
	setenv("__PINNING__", txt, 1);
    }
    return &physSet;
}

#endif

/**
 * @brief Setup RT-priority
 *
 * Setup realtime-priorities for the client process.
 *
 * This is a temporary fix for St. Graf (s.graf@fz-juelich.de).
 *
 * @return No return value
 */
static void adaptPriority(void)
{
    char *prioStr;
    int policy;

    if ((prioStr = getenv("__SCHED_FIFO"))) {
	policy = SCHED_FIFO;
    } else if ((prioStr = getenv("__SCHED_RR"))) {
	policy = SCHED_RR;
    }
    if (prioStr) {
	char *end;
	int priority = strtol(prioStr, &end, 0);

	if (end && !*end) {
	    struct sched_param params;

	    params.sched_priority = priority;
	    sched_setscheduler(0, policy, &params);
	} else {
	    fprintf(stderr, "%s: unknown priority '%s'\n", __func__, prioStr);
	}
    }
}

/**
 * @brief Change into working directory
 *
 * Try to change into the client-task's @a task working directory. If
 * this fails, changing into the corresponding user's home-directory
 * is attempted.
 *
 * @param task Structure describing the client-task.
 *
 * @return Upon success 0 is returned. If an error occurred, an
 * error-code (i.e. an errno) different from 0 is returned.
 */
static int changeToWorkDir(PStask_t *task)
{
    char *rawIO = getenv("__PSI_RAW_IO");
    alarmFunc = __func__;

    if (chdir(task->workingdir)<0) {
	struct passwd *passwd;

	if (!rawIO) {
	    fprintf(stderr, "%s: chdir(%s): %s\n", __func__,
		    task->workingdir ? task->workingdir : "",
		    get_strerror(errno));
	    fprintf(stderr, "Will use user's home directory\n");
	}

	passwd = getpwuid(getuid());
	if (passwd) {
	    if (chdir(passwd->pw_dir)<0) {
		int eno = errno;
		if (rawIO) {
		    PSID_warn(-1, eno, "%s: chdir(%s)", __func__,
			      passwd->pw_dir ? passwd->pw_dir : "");
		} else {
		    fprintf(stderr, "%s: chdir(%s): %s\n", __func__,
			    passwd->pw_dir ? passwd->pw_dir : "",
			    get_strerror(eno));
		}
		return eno;
	    }
	} else {
	    if (rawIO) {
		PSID_log(-1, "Cannot determine home directory\n");
	    } else {
		fprintf(stderr, "Cannot determine home directory\n");
	    }
	    return ENOENT;
	}
    }

    return 0;
}

/**
 * @brief Do various process clamps.
 *
 * Pin process to the logical CPU-set @a set and bind it to the NUMA
 * nodes serving these logical CPUs if demanded on the local
 * node. Therefore @ref PSID_pinToCPU() and @ref PSID_bindToNode() are
 * called respectively.
 *
 * Before doing the actual pinning and binding the logical CPUs are
 * mapped to physical ones via PSID_mapCPUs().
 *
 * @param set The logical CPUs to pin and bind to.
 *
 * @return No return value.
 *
 * @see PSID_bindToNode(), PSID_pinToCPU(), PSID_mapCPUs()
 */
static void doClamps(PStask_t *task)
{
    setenv("PSID_CPU_PINNING",  PSCPU_print(task->CPUset), 1);

    int16_t physCPUs = PSIDnodes_getVirtCPUs(PSC_getMyID());

    if (!PSCPU_any(task->CPUset, physCPUs)) {
	fprintf(stderr, "CPU slots not set. Old executable? "
		"You might want to relink your program.\n");
    } else if (PSCPU_all(task->CPUset, physCPUs)) {
	/* No mapping */
    } else if (PSIDnodes_pinProcs(PSC_getMyID())
	       || PSIDnodes_bindMem(PSC_getMyID())) {
#ifdef CPU_ZERO
	cpu_set_t *physSet = PSID_mapCPUs(task->CPUset);

	if (PSIDnodes_pinProcs(PSC_getMyID())) {
	    if (getenv("__PSI_NO_PINPROC")) {
		fprintf(stderr, "Pinning suppressed for rank %d\n", task->rank);
	    } else {
		PSID_pinToCPUs(physSet);
	    }
	}
	if (PSIDnodes_bindMem(PSC_getMyID())) {
	    if (getenv("__PSI_NO_MEMBIND")) {
		if (!getenv("SLURM_JOBID")) {
		    fprintf(stderr, "Binding suppressed for rank %d\n",
			    task->rank);
		}
	    } else {
		PSID_bindToNodes(physSet);
	    }
	}
#else
	fprintf(stderr, "Daemon has no sched_setaffinity(). No pinning\n");
#endif
    }
}

/**
 * @brief Test, if tasks executable is there
 *
 * Test, if the child-task's @a task executable is available. If the
 * task's argv[0] contains an absolute path, only this is
 * search. Otherwise all paths listed in the PATH environment
 * variables are searched for the executable.
 *
 * If the executable is found, it's accessibility is tested.
 *
 * If all tests are passed, @a executable is set accordingly. Future
 * calls to execv() might get @a executable as the first argument.
 *
 * @param task Structure describing the client-task.
 *
 * @param executable The actual executable identified. This might be
 * passed to execv().
 *
 * @return Upon success 0 is returned. If an error occurred, an
 * error-code (i.e. an errno) different from 0 is returned.
 */
static int testExecutable(PStask_t *task, char **executable)
{
    struct stat sb;
    int execFound = 0, fd, ret;
    char buf[64];

    alarmFunc = __func__;
    if (!task->argv[0]) {
	fprintf(stderr, "No argv[0] given!\n");
	return ENOENT;
    }

    if (!strcmp(task->argv[0], "$SHELL")) {
	struct passwd *passwd = getpwuid(getuid());
	if (!passwd) {
	    int eno = errno;
	    fprintf(stderr, "%s: Unable to determine $SHELL: %s\n", __func__,
		    get_strerror(eno));
	    return eno;
	}
	free(task->argv[0]);
	task->argv[0] = strdup(passwd->pw_shell);
    }

    /* Test if executable is there */
    if (task->argv[0][0] != '/' && task->argv[0][0] != '.') {
	/* Relative path -> let's search in $PATH */
	char *p = getenv("PATH");

	if (!p) {
	    fprintf(stderr, "No path?\n");
	} else {
	    char *path = strdup(p);
	    p = strtok(path, ":");
	    while (p) {
		char *fn = PSC_concat(p, "/", task->argv[0], NULL);

		if (!stat(fn, &sb)) {
		    free(task->argv[0]);
		    task->argv[0] = fn;
		    execFound = 1;
		    break;
		}

		free(fn);
		p = strtok(NULL, ":");
	    }
	    free(path);
	}
    }

    if (!execFound) {
	/* this might be on NFS -> use mystat */
	if (mystat(task->argv[0], &sb) == -1) {
	    int eno = errno;
	    fprintf(stderr, "%s: stat(%s): %s\n", __func__,
		    task->argv[0] ? task->argv[0] : "", get_strerror(eno));
	    return eno;
	}
    }

    if (!S_ISREG(sb.st_mode) || !(sb.st_mode & S_IXUSR)) {
	fprintf(stderr, "%s: stat(): %s\n", __func__,
		(!S_ISREG(sb.st_mode)) ? "S_ISREG error" :
		(sb.st_mode & S_IXUSR) ? "" : "S_IXUSR error");
	return EACCES;
    }

    /* Try to read first 64 bytes; on Lustre this might hang */
    if ((fd = open(task->argv[0],O_RDONLY)) < 0) {
	int eno = errno;
	if (eno != EACCES) { /* Might not have to permission to read (#1058) */
	    fprintf(stderr, "%s: open(): %s\n", __func__, get_strerror(eno));
	    return eno;
	}
    } else if ((ret = read(fd, buf, sizeof(buf))) < 0) {
	int eno = errno;
	fprintf(stderr, "%s: read(): %s\n", __func__, get_strerror(eno));
	return eno;
    } else {
	close(fd);
    }

    *executable = task->argv[0];

    /* shells */
    if (!strcmp(*executable, "/bin/bash")) {
	if (task->argc == 2 && !strcmp(task->argv[1], "-i")) {
	    task->argv[0] = "-bash";
	    task->argv[1] = NULL;
	    task->argc = 1;
	} else {
	    task->argv[0] = "bash";
	}
    } else if (!strcmp(*executable, "/bin/tcsh")) {
	if (task->argc == 2 && !strcmp(task->argv[1], "-i")) {
	    task->argv[0] = "-tcsh";
	    task->argv[1] = NULL;
	    task->argc = 1;
	} else {
	    task->argv[0] = "tcsh";
	}
    }

    return 0;
}

static void restoreLimits(void)
{
    int i;

    for (i=0; PSP_rlimitEnv[i].envName; i++) {
	struct rlimit rlim;
	char *envStr = getenv(PSP_rlimitEnv[i].envName);

	if (!envStr) continue;

	getrlimit(PSP_rlimitEnv[i].resource, &rlim);
	if (!strcmp("infinity", envStr)) {
	    rlim.rlim_cur = rlim.rlim_max;
	} else {
	    int ret = sscanf(envStr, "%lx", &rlim.rlim_cur);
	    if (ret < 1) rlim.rlim_cur = 0;
	    rlim.rlim_cur =
		(rlim.rlim_max > rlim.rlim_cur) ? rlim.rlim_cur : rlim.rlim_max;
	}
	setrlimit(PSP_rlimitEnv[i].resource, &rlim);
    }
}

/**
 * @brief Actually start the client process.
 *
 * This function actually sets up the client process as described
 * within the task structure @a task. In order to do so, first the
 * UID, GID and the current working directory are set up correctly. If
 * no working directory is provided within @a task, the corresponding
 * user's home directory is used. After some tests on the existence
 * and accessibility of the executable to call the forwarder is
 * signaled via the control-channel passwd withing task->fd to
 * register the child process within the local daemon. As soon as the
 * forwarder acknowledges the registration finally the executable is
 * called via @ref myexecv().
 *
 * Error-messages are sent to stderr. It is the task of the calling
 * function to provide an environment to forward this message to the
 * end-user of this function.
 *
 * @param task The task structure describing the client process to set
 * up.
 *
 * @return No return value.
 *
 * @see fork(), errno
 */
static void execClient(PStask_t *task)
{
    /* logging is done via the forwarder thru stderr! */
    int ret, eno = 0, timeout = 30;
    char *executable = NULL, *envStr;

    /* change the gid */
    if (setgid(task->gid)<0) {
	eno = errno;
	fprintf(stderr, "%s: setgid: %s\n", __func__, get_strerror(eno));
	ret = write(task->fd, &eno, sizeof(eno));
	if (ret < 0) {
	    eno = errno;
	    fprintf(stderr, "%s: setgid: write(): %s\n", __func__,
		    get_strerror(eno));
	}
	exit(1);
    }

    /* remove psid's group memberships */
    setgroups(0, NULL);

    /* set supplementary groups if requested */
    if (PSIDnodes_supplGrps(PSC_getMyID())) {
	struct passwd *pw;
	if ((pw = getpwuid(task->uid)) && pw->pw_name) {
	    if (initgroups(pw->pw_name, task->gid) < 0) {
		fprintf(stderr, "%s: Cannot set supplementary groups: %s\n",
			__func__,  get_strerror(errno));
	    }
	}
    }

    /* This is a temporary fix for St. Graf (s.graf@fz-juelich.de). */
    /* It requires root permissions */
    adaptPriority();

    /* change the uid */
    if (setuid(task->uid)<0) {
	eno = errno;
	fprintf(stderr, "%s: setuid: %s\n", __func__, get_strerror(eno));
	if (write(task->fd, &eno, sizeof(eno)) < 0) {
	    eno = errno;
	    fprintf(stderr, "%s: setuid: write(): %s\n", __func__,
		    get_strerror(eno));
	}
	exit(1);
    }

    /* restore various resource limits */
    restoreLimits();

    /* restore umask settings */
    envStr = getenv("__PSI_UMASK");
    if (envStr) {
	mode_t mask;
	int ret = sscanf(envStr, "%o", &mask);
	if (ret > 0) umask(mask);
    }

    alarmFD = task->fd;
    signal(SIGALRM, alarmHandler);
    envStr = getenv("__PSI_ALARM_TMOUT");
    if (envStr) {
	int tmout, ret = sscanf(envStr, "%d", &tmout);
	if (ret > 0) timeout = tmout;
    }
    alarm(timeout);
    if ((eno = changeToWorkDir(task))) {
	if (write(task->fd, &eno, sizeof(eno)) < 0) {
	    eno = errno;
	    fprintf(stderr, "%s: changeToWorkDir: write(): %s\n", __func__,
		    get_strerror(eno));
	}
	exit(1);
    }

    if ((eno = testExecutable(task, &executable))) {
	if (write(task->fd, &eno, sizeof(eno)) < 0) {
	    eno = errno;
	    fprintf(stderr, "%s: testExecutable: write(): %s\n", __func__,
		    get_strerror(eno));
	}
	exit(1);
    }
    alarm(0);

    doClamps(task);

    PSIDhook_call(PSIDHOOK_EXEC_CLIENT_USER, task);

    /* Signal forwarder we're ready for execve() */
    if (write(task->fd, &eno, sizeof(eno)) < 0) {
	eno = errno;
	fprintf(stderr, "%s: write(): %s\n", __func__, get_strerror(eno));
	PSID_exit(eno, "%s: write()", __func__);
    }

    if (read(task->fd, &eno, sizeof(eno)) < 0) {
	eno = errno;
	fprintf(stderr, "%s: read(): %s\n", __func__, get_strerror(eno));
	PSID_exit(eno, "%s: read()", __func__);
    } else {
	close(task->fd);
    }

    if (eno) {
	fprintf(stderr, "%s: DD_CHILDBORN failed\n", __func__);
	PSID_log(-1, "%s: DD_CHILDBORN failed\n", __func__);
	exit(1);
    }

    /* execute the image */
    if (myexecv(executable, task->argv) < 0) {
	PSID_exit(errno, "%s: execv(%s)", __func__, executable);
    }

    /* never reached, if execv succesful */
    exit(2);
}

/**
 * @brief Create fd pair
 *
 * Create a pair of file-descriptors @a fds acting as forwarder's
 * stdout or stderr connections to an actual client. The task
 * structure @a task determines in the member @a aretty if openpty()
 * or socketpair() is used to create the file-descriptor-pair. @a
 * fileNo is either STDOUT_FILENO or STDERR_FILENO and steers creation
 * of the corresponding channels.
 *
 * If any error occurs during this process, the corresponding errno
 * is returned.
 *
 * @param task Task structure determining the use of either openpty()
 * or socketpair().
 *
 * @param fds The pair of file-descriptors to create.
 *
 * @param fileNo Either STDOUT_FILENO or STDERR_FILENO.
 *
 * @return Upon success, 0 is returned. Otherwise a value different
 * from 0 is returned representing an errno.
 *
 * @see openpty(), socketpair()
 */
static int openChannel(PStask_t *task, int *fds, int fileNo)
{
    char *fdName = (fileNo == STDOUT_FILENO) ? "stdout" :
	(fileNo == STDERR_FILENO) ? "stderr" : "unknown";

    if (task->aretty & (1<<fileNo)) {
	if (openpty(&fds[0], &fds[1], NULL, &task->termios, &task->winsize)) {
	    int eno = errno;
	    PSID_warn(-1, errno, "%s: openpty(%s)", __func__, fdName);
	    return eno;
	}
    } else {
	if ((pipe(fds)) == -1) {
	    int eno = errno;
	    PSID_warn(-1, errno, "%s: pipe(%s)", __func__, fdName);
	    return eno;
	}
    }

    return 0;
}

/**
 * @brief Create forwarder sandbox
 *
 * This function sets up a forwarder sandbox. Afterwards @ref
 * execClient() is called in order to start a client process within
 * this sandbox. The client process is described within the task
 * structure @a task.
 *
 * The forwarder will be connected to the local daemon from the very
 * beginning, i.e. it is not reconnecting. Therefor one end of a
 * socketpair of type Unix is needed in order to setup this
 * connection. The corresponding file descriptor has to be passed
 * within the @a daemonfd argument.
 *
 * Since this function is typically called from within a fork()ed
 * process, possible errors cannot be signaled via a return
 * value. Thus the control-channel @a cntrlCh is used, a file
 * descriptor building one end of a pipe. The calling process has to
 * listen to the other end. If some data appears on this channel, it
 * is a strong signal that something failed during setting up the
 * client process. Actually the datum passed back is the current @ref
 * errno within the function set by the failing library call.
 *
 * Furthermore error-messages are sent to stderr. It is the task of
 * the calling function to provide an environment to forward this
 * message to the end-user of this function.
 *
 * @param task The task structure describing the client process to set
 * up.
 *
 * @param daemonfd File descriptor representing one end of a Unix
 * socketpair used as a connection between forwarder and daemon.
 *
 * @param cntrlCh The control-channel the calling process should
 * listen to. This file-descriptor has to be one end of a pipe. The
 * calling process listens to the other end in order to detect
 * problems.
 *
 * @return No return value.
 *
 * @see fork(), errno
 */
static void execForwarder(PStask_t *task, int daemonfd)
{
    pid_t pid;
    int stdinfds[2], stdoutfds[2], stderrfds[2] = {-1, -1}, controlfds[2];
    int ret, eno = 0;
    char *envStr;
    struct timeval start, end = { .tv_sec = 0, .tv_usec = 0 }, stv;
    struct timeval timeout = { .tv_sec = 30, .tv_usec = 0};

    /* setup the environment; done here to pass it to forwarder, too */
    setenv("PWD", task->workingdir, 1);

    if (task->environ) {
	int i;
	for (i=0; task->environ[i]; i++) {
	    putenv(strdup(task->environ[i]));
	}
    }

    /* create a socketpair for communication between forwarder and client */
    if (socketpair(PF_UNIX, SOCK_STREAM, 0, controlfds)<0) {
	eno = errno;
	PSID_warn(-1, eno, "%s: socketpair()", __func__);
	goto error;
    }

    if (task->aretty & (1<<STDIN_FILENO)
	&& task->aretty & (1<<STDOUT_FILENO)
	&& task->aretty & (1<<STDERR_FILENO)) task->interactive = 1;

    /* create stdin/stdout/stderr connections between forwarder & client */
    if (task->interactive) {
	if ((eno = openChannel(task, stderrfds, STDERR_FILENO))) goto error;
    } else {
	/* need to create pipe as user, or permission to write to /dev/stdX
	 * will be denied  */
	if ((seteuid(task->uid)) == -1) {
	    eno = errno;
	    PSID_warn(-1, eno, "%s: seteiud(%i)", __func__, task->uid);
	    goto error;
	}

	/* first stdout */
	if ((eno = openChannel(task, stdoutfds, STDOUT_FILENO))) goto error;

	/* then stderr */
	if ((eno = openChannel(task, stderrfds, STDERR_FILENO))) goto error;

	/*
	 * For stdin, use the stdout or stderr connection if the
	 * requested type is available, or open an extra connection.
	 */
	if (task->aretty & (1<<STDIN_FILENO)) {
	    if (task->aretty & (1<<STDERR_FILENO)) {
		stdinfds[0] = stderrfds[0];
		stdinfds[1] = stderrfds[1];
	    } else if (task->aretty & (1<<STDOUT_FILENO)) {
		stdinfds[0] = stdoutfds[0];
		stdinfds[1] = stdoutfds[1];
	    } else {
		if (openpty(&stdinfds[0], &stdinfds[1],
			    NULL, &task->termios, &task->winsize)) {
		    eno = errno;
		    PSID_warn(-1, eno, "%s: openpty(stdin)", __func__);
		    goto error;
		}
	    }
	} else {
	    if ((pipe(stdinfds)) == -1) {
		eno = errno;
		PSID_warn(-1, eno, "%s: pipe(stdin)", __func__);
		goto error;
	    }
	}

	if ((seteuid(0)) == -1) {
	    eno = errno;
	    PSID_warn(-1, eno, "%s: seteiud(0)", __func__);
	    goto error;
	}
    }

    /* init the process manager sockets */
    if ((PSIDhook_call(PSIDHOOK_EXEC_FORWARDER, task)) == -1) {
	eno = EINVAL;
	goto error;
    }

    /* fork the client */
    if (!(pid = fork())) {
	/* this is the client process */
	/* no direct connection to the daemon */
	close(daemonfd);

	/* prepare connection to forwarder */
	task->fd = controlfds[1];
	close(controlfds[0]);

	/* Reset connection to syslog */
	closelog();
	openlog("psid_client", LOG_PID|LOG_CONS, config->logDest);

	/*
	 * Create a new process group. This is needed since the daemon
	 * kills whole process groups. Otherwise the daemon might
	 * also kill the forwarder by sending a signal to the client.
	 */
	if (setsid() < 0) {
	    PSID_warn(-1, errno, "%s: setsid()", __func__);
	}

	/* close the master ttys / sockets */
	if (task->interactive) {
	    char *name = ttyname(stderrfds[1]);

	    close(stderrfds[0]);
	    task->stderr_fd = stderrfds[1];

	    /* prepare the pty */
	    pty_setowner(task->uid, task->gid, name);
	    pty_make_controlling_tty(&task->stderr_fd, name);
	    tcsetattr(task->stderr_fd, TCSANOW, &task->termios);
	    (void) ioctl(task->stderr_fd, TIOCSWINSZ, &task->winsize);

	    /* stdin/stdout/stderr share one PTY */
	    task->stdin_fd = task->stderr_fd;
	    task->stdout_fd = task->stderr_fd;
	} else {
	    close(stdinfds[1]);
	    task->stdin_fd = stdinfds[0];
	    close(stdoutfds[0]);
	    task->stdout_fd = stdoutfds[1];
	    close(stderrfds[0]);
	    task->stderr_fd = stderrfds[1];
	}

	/* redirect stdin/stdout/stderr */
	if (dup2(task->stderr_fd, STDERR_FILENO) < 0) {
	    eno = errno;
	    if (write(task->fd, &eno, sizeof(eno)) < 0) {
		PSID_warn(-1, errno, "%s: dup2(stderr): write()", __func__);
	    }
	    PSID_exit(eno, "%s: dup2(stderr)", __func__);
	}

	/* From now on, all logging is done via the forwarder thru stderr */

	if (dup2(task->stdin_fd, STDIN_FILENO) < 0) {
	    eno = errno;
	    fprintf(stderr, "%s: dup2(stdin): [%d] %s\n", __func__,
		    eno, get_strerror(eno));
	    if (write(task->fd, &eno, sizeof(eno)) < 0) {
		PSID_warn(-1, errno, "%s: dup2(stdin): write()", __func__);
	    }
	    PSID_exit(eno, "%s: dup2(stdin)", __func__);
	}
	if (dup2(task->stdout_fd, STDOUT_FILENO) < 0) {
	    eno = errno;
	    fprintf(stderr, "%s: dup2(stdout): [%d] %s\n", __func__,
		    eno, get_strerror(eno));
	    if (write(task->fd, &eno, sizeof(eno)) < 0) {
		PSID_warn(-1, errno, "%s: dup2(stdout): write()", __func__);
	    }
	    PSID_exit(eno, "%s: dup2(stdout)", __func__);
	}

	/* close the now useless slave ttys / sockets */
	close(task->stderr_fd);
	if (!task->interactive) {
	    close(task->stdin_fd);
	    close(task->stdout_fd);
	}

	/* close forwarder socket */
	PSIDhook_call(PSIDHOOK_EXEC_CLIENT, task);

	/* try to start the client */
	execClient(task);

	/* Never be here */
	exit(0);
    }

    /* this is the forwarder process */

    /* Cleanup all unneeded memory */
    PSID_clearMem();

    /* save errno in case of error */
    if (pid == -1) eno = errno;

    /* prepare connection to child */
    task->fd = controlfds[0];
    close(controlfds[1]);

    /* close the slave ttys / sockets */
    if (task->interactive) {
	close(stderrfds[1]);
	task->stdin_fd = stderrfds[0];
	task->stdout_fd = stderrfds[0];
	task->stderr_fd = stderrfds[0]; /* req. by SPAWNFAILED extension */
    } else {
	close(stdinfds[0]);
	task->stdin_fd = stdinfds[1];
	close(stdoutfds[1]);
	task->stdout_fd = stdoutfds[0];
	close(stderrfds[1]);
	task->stderr_fd = stderrfds[0];
    }

    /* check if fork() was successful */
    if (pid == -1) {
	PSID_warn(-1, eno, "%s: fork()", __func__);
	goto error;
    }

    /* change the gid */
    if (setgid(task->gid)<0) {
	eno = errno;
	PSID_warn(-1, eno, "%s: setgid()", __func__);
	goto error;
    }
    /* change the uid */
    if (setuid(task->uid)<0) {
	eno = errno;
	PSID_warn(-1, eno, "%s: setuid()", __func__);
	goto error;
    }

    /* check for a sign from the client */
    PSID_log(PSID_LOG_SPAWN, "%s: waiting for my child (%d)\n", __func__, pid);

    /* Pass the client's PID to the forwarder. */
    task->tid = PSC_getTID(-1, pid);

    /* Just wait a finite time for the client process */
    envStr = getenv("__PSI_ALARM_TMOUT");
    if (envStr) {
	int tmout, ret = sscanf(envStr, "%d", &tmout);
	if (ret > 0) timeout.tv_sec = tmout;
    }
    timeout.tv_sec += 2;  /* 2 secs more than client */

    gettimeofday(&start, NULL);                   /* get starttime */
    timeradd(&start, &timeout, &end);             /* add given timeout */

    do {
	fd_set rfds;

	FD_ZERO(&rfds);
	FD_SET(task->fd, &rfds);

	gettimeofday(&start, NULL);               /* get NEW starttime */
	timersub(&end, &start, &stv);
	if (stv.tv_sec < 0) timerclear(&stv);

	ret = select(task->fd+1, &rfds, NULL, NULL, &stv);
	if (ret == -1) {
	    if (errno == EINTR) {
		/* Interrupted syscall, just start again */
		const struct timeval delta = { .tv_sec = 0, .tv_usec = 10 };
		timersub(&end, &delta, &start);       /* assure next round */
		continue;
	    } else {
		eno = errno;
		PSID_warn(-1, eno, "%s: select() failed", __func__);
		break;
	    }
	} else if (!ret) {
	    PSID_log(-1, "%s: select() timed out\n", __func__);
	    eno = ETIME;
	    break;
	} else {
	    break;
	}
	gettimeofday(&start, NULL);  /* get NEW starttime */
    } while (timercmp(&start, &end, <));

    if (eno) goto error;

restart:
    if ((ret=read(task->fd, &eno, sizeof(eno))) < 0) {
	if (errno == EINTR) {
	    goto restart;
	}
	eno = errno;
	PSID_warn(-1, eno, "%s: read() failed. eno is %d", __func__, eno);
	goto error;
    }

    if (!ret) {
	PSID_log(-1, "%s: ret is %d\n", __func__, ret);
	eno = EBADMSG;
    }

error:
    /* Release the waiting daemon and exec forwarder */
    PSID_forwarder(task, daemonfd, eno);

    /* never reached */
    exit(0);
}

/**
 * @brief Send accounting info on start of child
 *
 * Send info on the child currently started to the accounter. The
 * child is described within @a task.
 *
 * Actually a single messages of type @a PSP_ACCOUNT_CHILD is created.
 *
 * @param task Task structure holding information to send.
 *
 * @return No return value.
 */
static void sendAcctChild(PStask_t *task)
{
    DDTypedBufferMsg_t msg = (DDTypedBufferMsg_t) {
	.header = (DDMsg_t) {
	    .type = PSP_CD_ACCOUNT,
	    .dest =  PSC_getMyTID(),
	    .sender = task->tid,
	    .len = sizeof(msg.header) + sizeof(msg.type)},
	.type = PSP_ACCOUNT_CHILD };

    /* logger's TID, this identifies a task uniquely */
    PSP_putTypedMsgBuf(&msg, __func__, "loggertid", &task->loggertid,
		       sizeof(task->loggertid));

    /* current rank */
    PSP_putTypedMsgBuf(&msg, __func__, "rank", &task->rank, sizeof(task->rank));

    /* child's uid */
    PSP_putTypedMsgBuf(&msg, __func__, "uid", &task->uid, sizeof(task->uid));

    /* child's gid */
    PSP_putTypedMsgBuf(&msg, __func__, "gid", &task->gid, sizeof(task->gid));

#define MAXARGV0 128
    /* job's name */
    if (task->argv && task->argv[0]) {
	size_t len = strlen(task->argv[0]), offset=0;

	if (len > MAXARGV0) {
	    char dots[]="...";
	    PSP_putTypedMsgBuf(&msg, __func__, "dots", dots, strlen(dots));
	    offset = len-MAXARGV0+3;
	}
	PSP_putTypedMsgBuf(&msg, __func__, "name", task->argv[0] + offset,
			   strlen(task->argv[0] + offset));
    }
    PSP_putTypedMsgBuf(&msg, __func__, "trailing \\0", NULL, 0);

    sendMsg((DDMsg_t *)&msg);
}

/**
 * @brief Build sandbox and spawn process within.
 *
 * Build a new sandbox and spawn the process described by @a client
 * within. In order to do this, first of all a forwarder is created
 * that sets up a sandbox for the client process to run in. The the
 * actual client process is started within this sandbox.
 *
 * All necessary information determined during start up of the
 * forwarder and client process is stored within the corresponding
 * task structures. For the forwarder this includes the task ID and
 * the file descriptor connecting the local daemon to the
 * forwarder. For the client only the task ID is stored.
 *
 * @param forwarder Task structure describing the forwarder process to
 * create.
 *
 * @param client Task structure describing the actual client process
 * to create.
 *
 * @return On success, 0 is returned. If something went wrong, a value
 * different from 0 is returned. This value might be interpreted as an
 * errno describing the problem that occurred during the spawn.
 */
static int buildSandboxAndStart(PStask_t *task)
{
    int socketfds[2];     /* sockets for communication with forwarder */
    pid_t pid;            /* forwarder's pid */
    int i, eno;

    if (PSID_getDebugMask() & PSID_LOG_SPAWN) {
	char tasktxt[128];
	PStask_snprintf(tasktxt, sizeof(tasktxt), task);
	PSID_log(PSID_LOG_TASK, "%s: task=%s\n", __func__, tasktxt);
    }

    /* create a socketpair for communication between daemon and forwarder */
    if (socketpair(PF_UNIX, SOCK_STREAM, 0, socketfds)<0) {
	eno = errno;
	PSID_warn(-1, eno, "%s: socketpair()", __func__);
	return eno;
    }

    /* fork the forwarder */
    pid = fork();
    /* save errno in case of error */
    eno = errno;

    if (!pid) {
	/* this is the forwarder process */
	int maxFD = sysconf(_SC_OPEN_MAX);

	PSID_resetSigs();
	PSID_blockSig(1, SIGCHLD);

	/*
	 * Create a new process group. This is needed since the daemon
	 * kills whole process groups. Otherwise the daemon might
	 * commit suicide by sending signals to its clients.
	 */
	setpgid(0, 0);

	/* close all fds except the control channel, stdin/stdout/stderr and
	   the connecting socket */
	/* Start with connection to syslog */
	closelog();
	/* Then all the rest */
	for (i=0; i<maxFD; i++) {
	    if (i!=STDIN_FILENO && i!=STDOUT_FILENO && i!=STDERR_FILENO
		&& i!=socketfds[1]) {
		close(i);
	    }
	}
	/* Reopen the syslog and rename the tag */
	openlog("psidforwarder", LOG_PID|LOG_CONS, config->logDest);

	/* Get rid of now useless selectors */
	Selector_init(NULL);
	/* Get rid of obsolete timers */
	Timer_init(NULL);

	PSC_setDaemonFlag(0);
	PSC_resetMyTID();

	execForwarder(task, socketfds[1]);
    }

    /* this is the parent process */

    /* close forwarders end of the socketpair */
    close(socketfds[1]);

    /* check if fork() was successful */
    if (pid == -1) {
	close(socketfds[0]);

	PSID_warn(-1, eno, "%s: fork()", __func__);

	return eno;
    }

    task->tid = PSC_getTID(-1, pid);
    task->fd = socketfds[0];
    /* check for a sign of the forwarder */
    PSID_log(PSID_LOG_SPAWN, "%s: waiting for my child (%d)\n", __func__, pid);

    return 0;
}

/**
 * @brief Send accounting info on start of job
 *
 * Send info on the jobs currently started to the accounter. The job
 * is described within @a task, all messages are sent as @a sender.
 *
 * Actually two types of messages are created. First of all a @a
 * PSP_ACCOUNT_START message is sent. This is followed by one or more
 * @a PSP_ACCOUNT_SLOTS containing chunks of slots describing the
 * allocated partition.
 *
 * @param sender Task identity to send as.
 *
 * @param task Task structure holding information to send.
 *
 * @return No return value.
 */
static void sendAcctStart(PStask_ID_t sender, PStask_t *task)
{
    DDTypedBufferMsg_t msg = (DDTypedBufferMsg_t) {
	.header = (DDMsg_t) {
	    .type = PSP_CD_ACCOUNT,
	    .dest =  PSC_getMyTID(),
	    .sender = sender,
	    .len = sizeof(msg.header) + sizeof(msg.type)},
	.type = PSP_ACCOUNT_START };
    PSCPU_set_t setBuf;
    unsigned short maxCPUs = 0;
    int32_t slotsChunk, slot, num = task->totalThreads;
    uint16_t nBytes;
    int pSize = task->partitionSize;

    /* logger's TID, this identifies a task uniquely */
    PSP_putTypedMsgBuf(&msg, __func__, "loggertid", &task->loggertid,
		       sizeof(task->loggertid));

    /* current rank */
    PSP_putTypedMsgBuf(&msg, __func__, "rank", &task->rank, sizeof(task->rank));

    /* child's uid */
    PSP_putTypedMsgBuf(&msg, __func__, "uid", &task->uid, sizeof(task->uid));

    /* child's gid */
    PSP_putTypedMsgBuf(&msg, __func__, "gid", &task->gid, sizeof(task->gid));

    /* total number of children */
    PSP_putTypedMsgBuf(&msg, __func__, "num", &num, sizeof(num));

    sendMsg((DDMsg_t *)&msg);

    for (slot = 0; slot < pSize; slot++) {
	unsigned short cpus = PSIDnodes_getVirtCPUs(task->partition[slot].node);
	if (cpus > maxCPUs) maxCPUs = cpus;
    }
    if (!pSize || !maxCPUs) {
	PSID_log(-1, "%s: No CPUs\n", __func__);
	return;
    }

    msg.type = PSP_ACCOUNT_SLOTS;

    nBytes = PSCPU_bytesForCPUs(maxCPUs);
    slotsChunk = 1024 / (sizeof(PSnodes_ID_t) + nBytes);

    for (slot = 0; slot < pSize; slot++) {
	if (! (slot%slotsChunk)) {
	    uint16_t chunk =
		(pSize-slot < slotsChunk) ? pSize-slot : slotsChunk;

	    if (slot) sendMsg((DDMsg_t *)&msg);

	    msg.header.len = sizeof(msg.header) + sizeof(msg.type);

	    PSP_putTypedMsgBuf(&msg, __func__, "loggertid", &task->loggertid,
			       sizeof(task->loggertid));
	    PSP_putTypedMsgBuf(&msg, __func__, "uid", &task->uid,
			       sizeof(task->uid));
	    PSP_putTypedMsgBuf(&msg, __func__, "chunk", &chunk, sizeof(chunk));
	    PSP_putTypedMsgBuf(&msg, __func__, "nBytes", &nBytes,
			       sizeof(nBytes));
	}

	PSP_putTypedMsgBuf(&msg, __func__, "node", &task->partition[slot].node,
			   sizeof(task->partition[slot].node));

	PSCPU_extract(setBuf, task->partition[slot].CPUset, nBytes);
	PSP_putTypedMsgBuf(&msg, __func__, "CPUset", setBuf, nBytes);
    }

    sendMsg((DDMsg_t *)&msg);
}


/**
 * @brief Check spawn request
 *
 * Check if the request to spawn as decoded in @a task is correct,
 * i.e. if it does not violate some security measures or node
 * configurations.
 *
 * While checking the request it is assumed that its origin is the
 * task @a sender.
 *
 * If the request is determined to be valid, a series of accounting
 * messages is created via calling @ref sendAcctStart().
 *
 * @param sender Assumed origin of the spawn request.
 *
 * @param task Task structure describing the spawn request.
 *
 * @return On success, 0 is returned. Otherwise the return value might
 * be interpreted as an errno.
 */
static int checkRequest(PStask_ID_t sender, PStask_t *task)
{
    PStask_t *ptask, *stask;

    stask = PStasklist_find(&managedTasks, sender);
    if (!stask) {
	PSID_log(-1, "%s: sending task not found\n", __func__);
	return EACCES;
    }

    if (sender != task->ptid && stask->group != TG_FORWARDER) {
	/* Sender has to be parent or a trusted forwarder */
	PSID_log(-1, "%s: spawner tries to cheat\n", __func__);
	return EACCES;
    }

    ptask = PStasklist_find(&managedTasks, task->ptid);
    if (!ptask) {
	/* Parent not found */
	PSID_log(-1, "%s: parent task not found\n", __func__);
	return EACCES;
    }

    if (ptask->uid && task->uid!=ptask->uid) {
	/* Spawn tries to change uid */
	PSID_log(-1, "%s: try to setuid() task->uid %d  ptask->uid %d\n",
		 __func__, task->uid, ptask->uid);
	return EACCES;
    }

    if (ptask->gid && task->gid!=ptask->gid) {
	/* Spawn tries to change gid */
	PSID_log(-1, "%s: try to setgid() task->gid %d  ptask->gid %d\n",
		 __func__, task->gid, ptask->gid);
	return EACCES;
    }

    if (!PSIDnodes_isStarter(PSC_getMyID()) && task->group != TG_ADMINTASK
	&& (ptask->group == TG_SPAWNER || ptask->group == TG_PSCSPAWNER
	    || ptask->group == TG_LOGGER)) {
	/* starting not allowed */
	PSID_log(-1, "%s: spawning not allowed\n", __func__);
	return EACCES;
    }

    if (task->group == TG_ADMINTASK
	&& !PSIDnodes_testGUID(PSC_getMyID(), PSIDNODES_ADMUSER,
			       (PSIDnodes_guid_t){.u=ptask->uid})
	&& !PSIDnodes_testGUID(PSC_getMyID(), PSIDNODES_ADMGROUP,
			       (PSIDnodes_guid_t){.g=ptask->gid})) {
	/* no permission to start admin task */
	PSID_log(-1, "%s: no permission to spawn admintask\n", __func__);
	return EACCES;
    }

    if ((task->group == TG_SERVICE || task->group == TG_SERVICE_SIG
	|| task->group == TG_KVS) && task->rank >= -1) {
	/* wrong rank for service task */
	PSID_log(-1, "%s: rank %d for service task\n", __func__, task->rank);
	return EINVAL;
    }

    PSID_log(PSID_LOG_SPAWN, "%s: request from %s ok\n", __func__,
	     PSC_printTID(task->ptid));

    /* Accounting info */
    if (ptask->group == TG_LOGGER && ptask->partitionSize > 0)
	sendAcctStart(sender, ptask);

    return 0;
}

/**
 * @brief Spawn new task.
 *
 * Build a new sandbox and spawn the process described by @a client
 * within. In order to do this, first of all a forwarder is created
 * that sets up a sandbox for the client process to run in. The the
 * actual client process is started within this sandbox.
 *
 * All necessary information determined during start up of the
 * forwarder and client process is stored within the corresponding
 * task structures. For the forwarder this includes the task ID and
 * the file descriptor connecting the local daemon to the
 * forwarder. For the client only the task ID is stored.
 *
 * @param task Task structure describing the task to create.
 *
 * @return On success, 0 is returned. If something went wrong, a value
 * different from 0 is returned. This value might be interpreted as an
 * errno describing the problem that occurred during the spawn.
 */
static int spawnTask(PStask_t *task)
{
    int err;

    if (!task) return EINVAL;

    /* now try to start the task */
    err = buildSandboxAndStart(task);

    if (!err) {
	/* prepare forwarder task */
	task->childGroup = task->group;
	task->group = TG_FORWARDER;
	task->protocolVersion = PSProtocolVersion;
	/* Enqueue the forwarder */
	PStasklist_enqueue(&managedTasks, task);
	/* The forwarder is already connected and established */
	registerClient(task->fd, task->tid, task);
	setEstablishedClient(task->fd);
	/* Tell everybody about the new forwarder task */
	incJobs(1, 0);
    } else {
	PSID_warn(PSID_LOG_SPAWN, err, "%s: buildSandboxAndStart()", __func__);

	PStask_delete(task);
    }

    return err;
}

/**
 * @brief Handle a PSP_CD_SPAWNREQUEST message.
 *
 * Handle the message @a msg of type PSP_CD_SPAWNREQUEST. These are
 * replaced by PSP_CD_SPAWNREQ messages in later versions of the
 * protocol. For reasons of compatibility the old requests are still
 * supported.
 *
 * Spawn a process as described with @a msg. Therefor a @ref PStask_t
 * structure is extracted from @a msg. If called on the node of the
 * initiating task, various tests are undertaken in order to determine
 * the spawn to be allowed. If all tests pass, the message is
 * forwarded to the target-node where the process to spawn is created.
 *
 * @param msg Pointer to the message to handle.
 *
 * @return No return value.
 */
static void msg_SPAWNREQUEST(DDBufferMsg_t *msg)
{
    PStask_t *task;
    DDErrorMsg_t answer;

    char tasktxt[128];

    task = PStask_new();

    PStask_decodeFull(msg->buf, task);

    PStask_snprintf(tasktxt, sizeof(tasktxt), task);
    PSID_log(PSID_LOG_SPAWN, "%s: from %s msglen %d task %s\n", __func__,
	     PSC_printTID(msg->header.sender), msg->header.len, tasktxt);

    answer.header.dest = msg->header.sender;
    answer.header.sender = PSC_getMyTID();
    answer.header.len = sizeof(answer);
    answer.request = task->rank;

    /* If message is from my node, test if everything is okay */
    if (PSC_getID(msg->header.sender)==PSC_getMyID()) {
	answer.error = checkRequest(msg->header.sender, task);

	if (answer.error) {
	    PStask_delete(task);

	    answer.header.type = PSP_CD_SPAWNFAILED;
	    sendMsg(&answer);

	    return;
	}
    }

    if (PSC_getID(msg->header.dest) == PSC_getMyID()) {
	answer.error = spawnTask(task);

	if (answer.error) {
	    /* send only on failure. success reported by forwarder */
	    answer.header.type = PSP_CD_SPAWNFAILED;
	    sendMsg(&answer);
	}
    } else {
	/* request for a remote site. */
	PStask_delete(task);

	if (!PSIDnodes_isUp(PSC_getID(msg->header.dest))) {
	    answer.header.type = PSP_CD_SPAWNFAILED;
	    answer.header.sender = msg->header.dest;
	    answer.error = EHOSTDOWN;
	    sendMsg(&answer);

	    return;
	}

	PSID_log(PSID_LOG_SPAWN, "%s: forwarding to node %d\n",
		 __func__, PSC_getID(msg->header.dest));

	if (sendMsg(msg) < 0) {
	    answer.header.type = PSP_CD_SPAWNFAILED;
	    answer.header.sender = msg->header.dest;
	    answer.error = errno;

	    sendMsg(&answer);
	}

    }
}

/**
 * List of all tasks waiting to get spawned, i.e. waiting for last
 * environment packets to come in.
 */
static LIST_HEAD(spawnTasks);

/**
 * @brief Clone environment from sister task.
 *
 * @param task The task which environment should be set.
 *
 * @return No return value.
 */
static void CloneEnvFromTasks(PStask_t *task)
{
    PStask_t *tt;
    list_t *t;
    int i, count = 0, eSize = 0;

    if (task->environ) return;

    list_for_each(t, &managedTasks) {
	tt = list_entry(t, PStask_t, next);
	if (tt->deleted) continue;

	if (tt->loggertid == task->loggertid &&
	    tt->ptid == task->ptid &&
	    tt->environ && tt->rank >= 0) {

	    for (i=0; tt->environ[i]; i++) eSize++;
	    task->environ = malloc(sizeof (char *) * eSize +1);
	    if (!task->environ) PSID_exit(ENOMEM, "%s", __func__);

	    for (i=0; i<eSize; i++) {
		if (tt->environ[i] == NULL) continue;
		task->environ[i] = strdup(tt->environ[i]);
		if (!task->environ[i]) PSID_exit(ENOMEM, "%s", __func__);
		count++;
	    }
	    /* add trailing NULL */
	    task->environ[count] = NULL;
	    task->envSize = count+1;

	    return;
	}
    }

    PSID_log(-1, "%s: No sister for task '%s' rank '%i' ", __func__,
		PSC_printTID(task->tid), task->rank);
    PSID_log(-1, "ptid '%s' ", PSC_printTID(task->ptid));
    PSID_log(-1, "logger '%s' found\n", PSC_printTID(task->loggertid));
}

/**
 * @brief Handle a PSP_CD_SPAWNREQ message.
 *
 * Handle the message @a msg of type PSP_CD_SPAWNREQ. These replace
 * the PSP_CD_SPAWNREQUEST messages of earlier protocol versions.
 *
 * Spawn a process as described within a series of messages. Depending
 * on the subtype of the current message @a msg, either the @ref
 * PStask_t structure contained is extracted or the argv or
 * environment parts are decoded and added to the corresponding task
 * structure. After receiving the last part of the environment the
 * actual task is created.
 *
 * If called on the node of the initiating task, various
 * tests are undertaken in order to determine the spawn to be
 * allowed. If all tests pass, the message is forwarded to the
 * target-node where the process to spawn is created.
 *
 * @param msg Pointer to the message to handle.
 *
 * @return No return value.
 */
static void msg_SPAWNREQ(DDTypedBufferMsg_t *msg)
{
    PStask_t *task, *ptask = NULL;
    DDErrorMsg_t answer = {
	.header = {
	    .type = PSP_CD_SPAWNFAILED,
	    .sender = msg->header.dest,
	    .dest = msg->header.sender,
	    .len = sizeof(answer) },
	.error = 0,
	.request = 0,};
    size_t usedBytes;
    int32_t rank = -1;
    PStask_group_t group = TG_ANY;
<<<<<<< HEAD

=======
>>>>>>> e661cabc
    char tasktxt[128];

    PSID_log(PSID_LOG_SPAWN, "%s: from %s msglen %d\n", __func__,
	     PSC_printTID(msg->header.sender), msg->header.len);

    /* If message is from my node, test if everything is okay */
    if (PSC_getID(msg->header.sender)==PSC_getMyID()
	&& msg->type == PSP_SPAWN_TASK) {
	task = PStask_new();
	PStask_decodeTask(msg->buf, task);
	answer.request = task->rank;
	answer.error = checkRequest(msg->header.sender, task);

	if (answer.error) {
	    PStask_delete(task);
	    sendMsg(&answer);

	    return;
	}
	/* Store some info from task for latter usage */
	group = task->group;
	rank = task->rank;

	PStask_delete(task);

	/* Since checkRequest() did not fail, we will find ptask */
	ptask = PStasklist_find(&managedTasks, msg->header.sender);
	if (!ptask) {
	    PSID_log(-1, "%s: no parent task?!\n", __func__);
	    return;
	}
    }


    if (PSC_getID(msg->header.dest) != PSC_getMyID()) {
	/* request for a remote site. */
	int destDmnPSPver = PSIDnodes_getDmnProtoV(PSC_getID(msg->header.dest));
	int sendLOC = 0;

	if (!PSIDnodes_isUp(PSC_getID(msg->header.dest))) {
	    answer.error = EHOSTDOWN;
	    sendMsg(&answer);

	    return;
	}

	/* Check if we have to and can send a LOC-message */
	if (PSC_getID(msg->header.sender)==PSC_getMyID()
	    && msg->type == PSP_SPAWN_TASK && group != TG_SERVICE
	    && group != TG_SERVICE_SIG && group != TG_ADMINTASK
	    && group != TG_KVS) {

	    if (!ptask->spawnNodes || rank >= ptask->spawnNum) {
		PSID_log(-1, "%s: rank %d out of range\n", __func__, rank);
		answer.error = EADDRNOTAVAIL;
	    } else if (!PSCPU_any(ptask->spawnNodes[rank].CPUset, PSCPU_MAX)) {
		PSID_log(-1, "%s: rank %d exhausted\n", __func__, rank);
		answer.error = EADDRINUSE;
	    } else {
		sendLOC = 1;
	    }

	    if (!sendLOC) {
		sendMsg(&answer);

		return;
	    }
	}

	PSID_log(PSID_LOG_SPAWN, "%s: forwarding to node %d\n",
		 __func__, PSC_getID(msg->header.dest));
	if (sendMsg(msg) < 0) {
	    answer.error = errno;
	    sendMsg(&answer);

	    return;
	}

	if (sendLOC) {
	    /* Create and send PSP_SPAWN_LOC message */
	    DDTypedBufferMsg_t locMsg = (DDTypedBufferMsg_t) {
		.header = (DDMsg_t) {
		    .type = PSP_CD_SPAWNREQ,
		    .dest = msg->header.dest,
		    .sender = msg->header.sender,
		    .len = sizeof(locMsg.header) + sizeof(locMsg.type)},
		.type = PSP_SPAWN_LOC };
	    PSCPU_set_t *rankSet = &ptask->spawnNodes[rank].CPUset;
	    PSnodes_ID_t destID = PSC_getID(locMsg.header.dest);

	    if (destDmnPSPver < 401) {
		short numCPUs = PSIDnodes_getPhysCPUs(destID);
		int16_t cpu = PSCPU_first(*rankSet, numCPUs);
		PSP_putTypedMsgBuf(&locMsg, __func__, "cpu", &cpu, sizeof(cpu));
	    } else if (destDmnPSPver < 408) {
		size_t nBytes = PSCPU_bytesForCPUs(32);
		PSCPU_set_t setBuf;
		PSCPU_extract(setBuf, *rankSet, nBytes);
		PSP_putTypedMsgBuf(&locMsg, __func__, "CPUset", setBuf, nBytes);
	    } else {
		PSCPU_set_t setBuf;
		short numCPUs = PSIDnodes_getVirtCPUs(destID);
		uint16_t nBytes = PSCPU_bytesForCPUs(numCPUs);

		PSP_putTypedMsgBuf(&locMsg, __func__, "nBytes", &nBytes,
				   sizeof(nBytes));

		PSCPU_extract(setBuf, *rankSet, nBytes);
		PSP_putTypedMsgBuf(&locMsg, __func__, "CPUset", setBuf, nBytes);

		/* Invalidate this entry */
		PSCPU_clrAll(*rankSet);
	    }

	    PSID_log(PSID_LOG_SPAWN, "%s: send PSP_SPAWN_LOC to node %d\n",
		     __func__, PSC_getID(locMsg.header.dest));

	    if (sendMsg(&locMsg) < 0) {
		PSID_warn(-1, errno, "%s: send PSP_SPAWN_LOC to node %d failed",
			  __func__, PSC_getID(locMsg.header.dest));
	    }
	}

	return;
    }

    task = PStasklist_find(&spawnTasks, msg->header.sender);
    if (task) answer.request = task->rank;

    switch (msg->type) {
    case PSP_SPAWN_TASK:
	if (task) {
	    PStask_snprintf(tasktxt, sizeof(tasktxt), task);
	    PSID_log(-1, "%s: from %s task %s already there\n",
		     __func__, PSC_printTID(msg->header.sender), tasktxt);
	    return;
	}
	task = PStask_new();
	PStask_decodeTask(msg->buf, task);
	task->tid = msg->header.sender;
	if (PSIDnodes_getProtoV(PSC_getID(msg->header.sender)) > 339) {
	    task->argc = 0;           /* determine from argv later */
	}

	/* Check if we have to and can copy the location */
	if (task->group == TG_SERVICE || task->group == TG_SERVICE_SIG
	    || task->group == TG_ADMINTASK || task->group == TG_KVS) {
	    PSCPU_setAll(task->CPUset);
	} else if (PSC_getID(msg->header.sender)==PSC_getMyID()) {
	    if (!ptask->spawnNodes || rank >= ptask->spawnNum) {
		PSID_log(-1, "%s: rank %d out of range\n", __func__, rank);
		answer.error = EADDRNOTAVAIL;
	    } else if (!PSCPU_any(ptask->spawnNodes[rank].CPUset, PSCPU_MAX)) {
		PSID_log(-1, "%s: rank %d exhausted\n", __func__, rank);
		answer.error = EADDRINUSE;
	    } else {
		PSCPU_set_t *rankSet = &ptask->spawnNodes[rank].CPUset;
		memcpy(task->CPUset, *rankSet, sizeof(task->CPUset));

		/* Invalidate this entry */
		PSCPU_clrAll(*rankSet);
	    }

	    if  (answer.error) {
		sendMsg(&answer);

		PStask_delete(task);

		return;
	    }
	}

	PStask_snprintf(tasktxt, sizeof(tasktxt), task);
	PSID_log(PSID_LOG_SPAWN, "%s: create %s\n", __func__, tasktxt);

	PStasklist_enqueue(&spawnTasks, task);

	return;
	break;
    case PSP_SPAWN_LOC:
    {
	int srcDmnPSPver =
	    PSIDnodes_getDmnProtoV(PSC_getID(msg->header.sender));

	if (!task) {
	    PSID_log(-1, "%s: PSP_SPAWN_LOC from %s: task not found\n",
		     __func__, PSC_printTID(msg->header.sender));
	    return;
	}
	if (srcDmnPSPver < 401) {
	    PSCPU_setCPU(task->CPUset, *(int16_t *)msg->buf);
	    usedBytes = sizeof(int16_t);
	} else {
	    size_t nBytes, myBytes = PSCPU_bytesForCPUs(PSCPU_MAX);
	    char *ptr = msg->buf;

	    if (srcDmnPSPver < 408) {
		nBytes = PSCPU_bytesForCPUs(32);
		usedBytes = 0;
	    } else {
		nBytes = *(uint16_t *)ptr;
		ptr += sizeof(uint16_t);
		usedBytes = sizeof(uint16_t);
	    }

	    if (nBytes > myBytes) {
		PSID_log(-1,  "%s: PSP_SPAWN_LOC from %s: expecting %zd CPUs\n",
			 __func__, PSC_printTID(msg->header.sender), nBytes*8);
	    }

	    PSCPU_clrAll(task->CPUset);
	    PSCPU_inject(task->CPUset, ptr, nBytes);
	    // ptr += nBytes;
	    usedBytes += nBytes;
	}
	break;
    }
    case PSP_SPAWN_WDIRCNTD:
	if (!task) {
	    PSID_log(-1, "%s: PSP_SPAWN_WDIRCNTD from %s: task not found\n",
		     __func__, PSC_printTID(msg->header.sender));
	    return;
	}
	{
	    size_t newLen = task->workingdir ? strlen(task->workingdir) : 0;
	    newLen += strlen(msg->buf) + 1;

	    task->workingdir = realloc(task->workingdir, newLen);
	    if (!task->workingdir) {
		PSID_warn(-1, errno, "%s: realloc(task->workingdir)", __func__);
		return;
	    }
	    strcpy(task->workingdir + strlen(task->workingdir), msg->buf);

	    usedBytes = strlen(msg->buf) + 1;
	}
	break;
    case PSP_SPAWN_ARG:
	if (!task) {
	    PSID_log(-1, "%s: PSP_SPAWN_ARG from %s: task not found\n",
		     __func__, PSC_printTID(msg->header.sender));
	    return;
	}
	if (PSIDnodes_getProtoV(PSC_getID(msg->header.sender)) < 340) {
	    usedBytes = PStask_decodeArgs(msg->buf, task);
	} else {
	    usedBytes = PStask_decodeArgv(msg->buf, task);
	}
	break;
    case PSP_SPAWN_ARGCNTD:
	if (!task) {
	    PSID_log(-1, "%s: PSP_SPAWN_ARGCTND from %s: task not found\n",
		     __func__, PSC_printTID(msg->header.sender));
	    return;
	}
	usedBytes = PStask_decodeArgvAppend(msg->buf, task);
	break;
    case PSP_SPAWN_ENV:
    case PSP_SPAWN_END:
	if (!task) {
	    PSID_log(-1, "%s: PSP_SPAWN_EN[V|D] from %s: task not found\n",
		     __func__, PSC_printTID(msg->header.sender));
	    if (msg->type == PSP_SPAWN_END) {
		answer.error = ECHILD;
		sendMsg(&answer);
	    }
	    return;
	}
	usedBytes = PStask_decodeEnv(msg->buf, task);
	break;
    case PSP_SPAWN_ENVCNTD:
	if (!task) {
	    PSID_log(-1, "%s: PSP_SPAWN_ENVCTND from %s: task not found\n",
		     __func__, PSC_printTID(msg->header.sender));
	    return;
	}
	usedBytes = PStask_decodeEnvAppend(msg->buf, task);
	break;
    case PSP_SPAWN_ENV_CLONE:
	if (!task) {
	    PSID_log(-1, "%s: PSP_SPAWN_ENV_CLONE from %s: task not found\n",
		     __func__, PSC_printTID(msg->header.sender));
	    return;
	}
	CloneEnvFromTasks(task);
	return;
    default:
	PSID_log(-1, "%s: Unknown type '%d'\n", __func__, msg->type);
	return;
    }

    if (msg->header.len-sizeof(msg->header)-sizeof(msg->type) != usedBytes) {
	PSID_log(-1, "%s: problem decoding task %s type %d used %ld of %ld\n",
		 __func__, PSC_printTID(msg->header.sender), msg->type,
		 (long) usedBytes,
		 (long) msg->header.len-sizeof(msg->header)-sizeof(msg->type));
	return;
    }

    if (msg->type == PSP_SPAWN_END) {
	PStask_snprintf(tasktxt, sizeof(tasktxt), task);
	PSID_log(PSID_LOG_SPAWN, "%s: Spawning %s\n", __func__, tasktxt);

	PStasklist_dequeue(task);
	if (task->deleted) {
	    answer.error = ECHILD;
	} else {
	    answer.error = spawnTask(task);
	}

	if (answer.error) {
	    /* send only on failure. success reported by forwarder */
	    sendMsg(&answer);
	}
    }
}

/**
 * @brief Drop a PSP_CD_SPAWNREQ[UEST] message.
 *
 * Drop the message @a msg of type PSP_CD_SPAWNREQ[UEST].
 *
 * Since the spawning process waits for a reaction to its request a
 * corresponding answer is created. This work for both generations of
 * spawn-requests.
 *
 * @param msg Pointer to the message to drop.
 *
 * @return No return value.
 */
static void drop_SPAWNREQ(DDBufferMsg_t *msg)
{
    DDErrorMsg_t errmsg;

    errmsg.header.type = PSP_CD_SPAWNFAILED;
    errmsg.header.dest = msg->header.sender;
    errmsg.header.sender = msg->header.dest;
    errmsg.header.len = sizeof(errmsg);

    errmsg.error = EHOSTDOWN;
    errmsg.request = 0;

    sendMsg(&errmsg);
}

void deleteSpawnTasks(PSnodes_ID_t node)
{
    list_t *t;

    PSID_log(PSID_LOG_SPAWN, "%s(%d)\n", __func__, node);

    list_for_each(t, &spawnTasks) {
	PStask_t *task = list_entry(t, PStask_t, next);
	if (PSC_getID(task->tid) == node) task->deleted = 1;
    }
}

/**
 * @brief Cleanup spawning task marked as deleted
 *
 * Actually destroy task-structure waiting to be spawned but marked as
 * deleted. These tasks are expected to be marked via @ref
 * deleteSpawnTasks().
 *
 * @return No return value
 */
static void cleanupSpawnTasks(void)
{
    list_t *t, *tmp;

    PSID_log(PSID_LOG_VERB, "%s()\n", __func__);

    list_for_each_safe(t, tmp, &spawnTasks) {
	PStask_t *task = list_entry(t, PStask_t, next);

	if (task->deleted) {
	    PStasklist_dequeue(task);
	    PStask_delete(task);
	}
    }
}

/**
 * @brief Handle a PSP_CD_SPAWNSUCCESS message.
 *
 * Handle the message @a msg of type PSP_CD_SPAWNSUCCESS.
 *
 * Register the spawned process to its parent task and forward the
 * message to the initiating process.
 *
 * @param msg Pointer to the message to handle.
 *
 * @return No return value.
 */
static void msg_SPAWNSUCCESS(DDErrorMsg_t *msg)
{
    PStask_ID_t tid = msg->header.sender;
    PStask_ID_t ptid = msg->header.dest;
    PStask_t *task;
    char *parent = strdup(PSC_printTID(ptid));

    PSID_log(PSID_LOG_SPAWN, "%s(%s) with parent(%s)\n",
	     __func__, PSC_printTID(tid), parent);

    task = PStasklist_find(&managedTasks, ptid);
    if (task && (task->fd > -1 || task->group == TG_ANY)) {
	/* register the child */
	PSID_setSignal(&task->childList, tid, -1);

	/* child will send a signal on exit, thus include into assignedSigs */
	PSID_setSignal(&task->assignedSigs, tid, -1);
    } else {
	/* task not found, it has already died */
	PSID_log(-1, "%s(%s) with parent(%s) already dead\n",
		 __func__, PSC_printTID(tid), parent);
	PSID_sendSignal(tid, 0, ptid, -1, 0, 0);
    }

    /*
     * Send the initiator the success message.
     *
     * If the initiator is a normal but unconnected task, it has used
     * its forwarder as a proxy via PMI. Thus, send SPAWNSUCCESS to
     * the proxy.
     */
    if (task && task->group == TG_ANY && task->fd == -1) {
	msg->header.dest = task->forwardertid;
    }
    sendMsg(msg);
    free(parent);
}

/**
 * @brief Handle a PSP_CD_SPAWNFAILED message.
 *
 * Handle the message @a msg of type PSP_CD_SPAWNFAILED.
 *
 * This might have been created by a local forwarder. Thus, release
 * this forwarder and forwards the message to the initiating process.
 *
 * @param msg Pointer to the message to handle.
 *
 * @return No return value.
 */
static void msg_SPAWNFAILED(DDErrorMsg_t *msg)
{
    PSID_log(PSID_LOG_SPAWN, "%s: %s reports on rank %d", __func__,
	     PSC_printTID(msg->header.sender), msg->request);
    PSID_log(PSID_LOG_SPAWN, " error = %d sending to parent %s\n", msg->error,
	     PSC_printTID(msg->header.dest));

    /* Make sure an old initiator does not get extended messages */
    if (PSIDnodes_getDmnProtoV(PSC_getID(msg->header.dest)) < 404) {
	msg->header.len = sizeof(*msg);
    }

    if (PSC_getID(msg->header.sender) == PSC_getMyID()) {
	/* Forwader will disappear immediately, release it. */
	PStask_t *task = PStasklist_find(&managedTasks, msg->header.sender);

	if (!task) {
	    PSID_log(-1, "%s: task %s not found\n", __func__,
		     PSC_printTID(msg->header.sender));
	} else {
	    task->released = 1;
	    deleteClient(task->fd);
	}
    }

    /* send failure msg to initiator */
    sendMsg(msg);
}

/**
 * @brief Handle a PSP_CD_SPAWNFINISH message.
 *
 * Handle the message @a msg of type PSP_CD_SPAWNFINISH.
 *
 * This just forwards the message to the initiating process.
 *
 * @param msg Pointer to the message to handle.
 *
 * @return No return value.
 */
static void msg_SPAWNFINISH(DDMsg_t *msg)
{
    PSID_log(PSID_LOG_SPAWN, "%s: sending to local parent %s\n",
	     __func__, PSC_printTID(msg->dest));

    /* send the initiator a finish msg */
    sendMsg(msg);
}

/**
 * @brief Handle a PSP_DD_CHILDBORN message.
 *
 * Handle the message @a msg of type PSP_DD_CHILDBORN.
 *
 * This type of message is created by the forwarder process to inform
 * the local daemon on the creation of the controlled client
 * process. This will result in setting up the daemon's
 * control-structures for tracing the child. Additionally the message
 * will be forwarded to the parent task in order to take according
 * measures.
 *
 * @param msg Pointer to the message to handle.
 *
 * @return No return value.
 */
static void msg_CHILDBORN(DDErrorMsg_t *msg)
{
    PStask_t *forwarder = PStasklist_find(&managedTasks, msg->header.sender);
    PStask_t *child = PStasklist_find(&managedTasks, msg->request);
    PStask_ID_t succMsgDest = 0;

    PSID_log(PSID_LOG_SPAWN, "%s: from %s\n", __func__,
	     PSC_printTID(msg->header.sender));
    if (!forwarder) {
	PSID_log(-1, "%s: forwarder %s not found.\n", __func__,
		 PSC_printTID(msg->header.sender));
	return;
    }

    if (child) {
	PSID_log(-1, "%s: child %s", __func__, PSC_printTID(msg->request));
	PSID_log(-1, " already there. forwarder %s missed a message\n",
		 PSC_printTID(msg->header.sender));
	msg->header.type = PSP_DD_CHILDACK;
	msg->header.dest = msg->header.sender;
	msg->header.sender = PSC_getMyTID();
	sendMsg(msg);

	return;
    }

    /* prepare child task */
    child = PStask_clone(forwarder);
    if (!child) {
	PSID_warn(-1, errno, "%s: PStask_clone()", __func__);

	/* Tell forwarder to kill child */
	msg->header.type = PSP_DD_CHILDDEAD;
	msg->header.dest = msg->header.sender;
	msg->header.sender = PSC_getMyTID();
	sendMsg(msg);

	/* Tell parent about failure */
	msg->header.type = PSP_CD_SPAWNFAILED;
	msg->header.sender = msg->request;
	msg->header.dest = forwarder->ptid;
	msg->error = ENOMEM;
	msg->request = forwarder->rank;
	sendMsg(msg);

	return;
    }

    if (forwarder->argv) {
	int i;
	for (i=0; i<forwarder->argc; i++) {
	    if (forwarder->argv[i]) free(forwarder->argv[i]);
	}
	free(forwarder->argv);
	forwarder->argv = NULL;
	forwarder->argc = 0;
    }

    child->tid = msg->request;
    child->fd = -1;
    child->group = forwarder->childGroup;
    child->forwardertid = forwarder->tid;

    /* Accounting info */
    if (child->group != TG_ADMINTASK && child->group != TG_SERVICE
	&& child->group != TG_SERVICE_SIG && child->group != TG_KVS) {
	sendAcctChild(child);
    }

    /* Fix interactive shell's argv[0] */
    if (child->argc == 2 && (!strcmp(child->argv[0], "/bin/bash")
			     && !strcmp(child->argv[1], "-i"))) {
	free(child->argv[0]);
	child->argv[0] = strdup("-bash");
	free(child->argv[1]);
	child->argv[1] = NULL;
	child->argc = 1;
    } else if (child->argc == 2 && (!strcmp(child->argv[0], "/bin/tcsh")
				     && !strcmp(child->argv[1], "-i"))) {
	free(child->argv[0]);
	child->argv[0] = strdup("-tcsh");
	free(child->argv[1]);
	child->argv[1] = NULL;
	child->argc = 1;
    }

    /* Child will get signal from parent. Thus add ptid to assignedSigs */
    PSID_setSignal(&child->assignedSigs, child->ptid, -1);
    /* Enqueue the task right in front of the forwarder */
    PStasklist_enqueue(&forwarder->next, child);
    /* Tell everybody about the new task */
    incJobs(1, (child->group==TG_ANY));

    /* Spawned task will get signal if the forwarder dies unexpectedly. */
    PSID_setSignal(&forwarder->childList, child->tid, -1);

    /*
     * The answer will be sent directly to the initiator if he is on
     * the same node. Thus register directly as his child.
     */
    if (PSC_getID(child->ptid) == PSC_getMyID()) {
	PStask_t *parent = PStasklist_find(&managedTasks, child->ptid);

	if (!parent) {
	    PSID_log(-1, "%s: parent task %s not found\n", __func__,
		     PSC_printTID(child->ptid));
	} else {
	    PSID_setSignal(&parent->childList, child->tid, -1);
	    PSID_setSignal(&parent->assignedSigs, child->tid, -1);

	    /*
	     * If the parent is a normal but unconnected task, it was
	     * not the origin of the spawn but used the forwarder as a
	     * proxy via PMI. Thus, send SPAWNSUCCESS to the proxy.
	     */
	    if (parent->group == TG_ANY && parent->fd == -1) {
		succMsgDest = parent->forwardertid;
	    }
	}
    }

    /* Tell forwarder to actually execv() client */
    msg->header.type = PSP_DD_CHILDACK;
    msg->header.dest = msg->header.sender;
    msg->header.sender = PSC_getMyTID();
    sendMsg(msg);

    /* Tell parent about success */
    msg->header.type = PSP_CD_SPAWNSUCCESS;
    msg->header.sender = child->tid;
    msg->header.dest = succMsgDest ? succMsgDest : child->ptid;
    msg->request = child->rank;
    msg->error = 0;

    sendMsg(msg);
}

/**
 * @brief Handle a PSP_DD_CHILDDEAD message.
 *
 * Handle the message @a msg of type PSP_DD_CHILDDEAD.
 *
 * This type of message is created by the forwarder process to inform
 * the local daemon on the dead of the controlled client process. This
 * might result in sending pending signals, un-registering the task,
 * etc. Additionally the message will be forwarded to the daemon
 * controlling the parent task in order to take according measures.
 *
 * @param msg Pointer to the message to handle.
 *
 * @return No return value.
 */
static void msg_CHILDDEAD(DDErrorMsg_t *msg)
{
    PStask_t *task, *forwarder;

    PSID_log(PSID_LOG_SPAWN, "%s: from %s", __func__,
	     PSC_printTID(msg->header.sender));
    PSID_log(PSID_LOG_SPAWN, " to %s", PSC_printTID(msg->header.dest));
    PSID_log(PSID_LOG_SPAWN, " concerning %s\n", PSC_printTID(msg->request));

    if (msg->header.dest != PSC_getMyTID()) {
	if (PSC_getID(msg->header.dest) != PSC_getMyID()) {
	    /* Destination on foreign node. Forward */
	    sendMsg(msg);
	    return;
	}
	/* Destination on my node, let's take a peek */
	task = PStasklist_find(&managedTasks, msg->header.dest);
	if (!task) return;

	if (PSID_removeSignal(&task->assignedSigs, msg->request, -1)) {
	    /* Neither release nor sig received, send sig now */
	    PSID_log(-1, "%s: Neither signal nor release received for %s",
		     __func__, PSC_printTID(task->tid));
	    PSID_log(-1, " from %s. Sending signal now.\n",
		     PSC_printTID(msg->request));
	    PSID_sendSignal(task->tid, task->uid, msg->request, -1, 0, 0);
	}
	if (!PSID_removeSignal(&task->childList, msg->request, -1)) {
	    /* No child found. Might already be inherited by parent */
	    if (task->ptid) {
		msg->header.dest = task->ptid;

		PSID_log(PSID_LOG_SPAWN,
			 "%s: forward PSP_DD_CHILDDEAD from %s",
			 __func__, PSC_printTID(msg->request));
		PSID_log(PSID_LOG_SPAWN, " dest %s",
			 PSC_printTID(task->tid));
		PSID_log(PSID_LOG_SPAWN, "->%s\n",
			 PSC_printTID(task->ptid));

		sendMsg(msg);
	    }
	    /* To be sure, mark child as released */
	    PSID_log(PSID_LOG_SPAWN, "%s: %s not (yet?) child of",
		     __func__, PSC_printTID(msg->request));
	    PSID_log(PSID_LOG_SPAWN, " %s\n", PSC_printTID(task->tid));
	    PSID_setSignal(&task->deadBefore, msg->request, -1);
	}

	if (task->removeIt && PSID_emptySigList(&task->childList)) {
	    PSID_log(PSID_LOG_TASK, "%s: PStask_cleanup()\n", __func__);
	    PStask_cleanup(task->tid);
	    return;
	}

	/* Release a TG_(PSC)SPAWNER if child died in a fine way */
	if (WIFEXITED(msg->error) && !WIFSIGNALED(msg->error)) {
	    if (task->group == TG_SPAWNER || task->group == TG_PSCSPAWNER)
		task->released = 1;
	}

	switch (task->group) {
	case TG_SPAWNER:
	case TG_GMSPAWNER:
	    /* Do not send a DD message to a client */
	    msg->header.type = PSP_CD_SPAWNFINISH;
	    sendMsg(msg);
	    break;
	case TG_SERVICE_SIG:
	    /* service task requested signal */
	    if (!WIFEXITED(msg->error) || WIFSIGNALED(msg->error)
		|| PSID_emptySigList(&task->childList)) {
		PSID_sendSignal(task->tid, task->uid, msg->request, -1, 0, 0);
	    }
	    break;
	default:
	    /* Do nothing */
	    break;
	}
	return;
    }

    /* Release the corresponding forwarder */
    forwarder = PStasklist_find(&managedTasks, msg->header.sender);
    if (forwarder) {
	forwarder->released = 1;
	PSID_removeSignal(&forwarder->childList, msg->request, -1);
    } else {
	/* Forwarder not found */
	PSID_log(-1, "%s: forwarder task %s not found\n",
		 __func__, PSC_printTID(msg->header.sender));
    }

    /* Try to find the task */
    task = PStasklist_find(&managedTasks, msg->request);

    if (!task) {
	/* task not found */
	/* This is not critical. Task has been removed by deleteClient() */
	PSID_log(PSID_LOG_SPAWN, "%s: task %s not found\n", __func__,
		 PSC_printTID(msg->request));
    } else {
	int destDmnPSPver = PSIDnodes_getDmnProtoV(PSC_getID(task->loggertid));
	if (destDmnPSPver > 409
	    && !(task->group == TG_SERVICE || task->group == TG_SERVICE_SIG
		 || task->group == TG_ADMINTASK || task->group == TG_KVS) ) {
	    /** Create and send PSP_DD_CHILDRESREL message */
	    DDBufferMsg_t resRelMsg = (DDBufferMsg_t) {
		.header = (DDMsg_t) {
		    .type = PSP_DD_CHILDRESREL,
		    .dest = task->loggertid,
		    .sender = msg->request,
		    .len = sizeof(resRelMsg.header)},
		.buf = {0} };
	    PSCPU_set_t setBuf;
	    uint16_t nBytes = PSCPU_bytesForCPUs(
		PSIDnodes_getVirtCPUs(PSC_getMyID()));

	    PSP_putMsgBuf(&resRelMsg, __func__, "nBytes", &nBytes,
			  sizeof(nBytes));

	    PSCPU_extract(setBuf, task->CPUset, nBytes);
	    PSP_putMsgBuf(&resRelMsg, __func__, "CPUset", setBuf, nBytes);

	    PSID_log(PSID_LOG_SPAWN, "%s: PSP_DD_CHILDRESREL on %s to %d\n",
		     __func__, PSC_printTID(task->tid),
		     PSC_getID(task->loggertid));

	    if (sendMsg(&resRelMsg) < 0) {
		PSID_warn(-1, errno,
			  "%s: send PSP_DD_CHILDRESREL to node %d failed",
			  __func__, PSC_getID(resRelMsg.header.dest));
	    }
	}

	/* Prepare CHILDDEAD msg here. Task might be removed in next step */
	msg->header.dest = task->ptid;
	msg->header.sender = PSC_getMyTID();

	/* child is dead now; thus, remove parent from assignedSigs */
	PSID_removeSignal(&task->assignedSigs, task->ptid, -1);

	/* If child not connected, remove task from tasklist. This
	 * will also send all signals */
	if (task->fd == -1) {
	    PSID_log(PSID_LOG_TASK, "%s: PStask_cleanup()\n", __func__);
	    PStask_cleanup(msg->request);
	}

	/* Send CHILDDEAD to parent */
	msg_CHILDDEAD(msg);
    }
}

/**
 * @brief Check for obstinate tasks
 *
 * The purpose of this function is twice; one the one hand it checks
 * for obstinate tasks and sends SIGKILL signals until the task
 * disappears. On the other hand it garbage-collects all deleted task
 * structures within the list of managed tasks and frees them.
 *
 * @return No return value.
 */
static void checkObstinateTasks(void)
{
    time_t now = time(NULL);
    list_t *t, *tmp;

    list_for_each_safe(t, tmp, &managedTasks) {
	PStask_t *task = list_entry(t, PStask_t, next);

	if (task->deleted) {
	    /* If task is still connected, wait for connection closed */
	    if (task->fd == -1) {
		PStasklist_dequeue(task);
		PStask_delete(task);
	    }
	} else if (task->killat && now > task->killat) {
	    int ret;
	    if (task->group != TG_LOGGER) {
		/* Send the signal to the whole process group */
		ret = PSID_kill(-PSC_getPID(task->tid), SIGKILL, task->uid);
	    } else {
		/* Unless it's a logger, which will never fork() */
		ret = PSID_kill(PSC_getPID(task->tid), SIGKILL, task->uid);
	    }
	    if (ret && errno == ESRCH) {
		if (!task->removeIt) {
		    PStask_cleanup(task->tid);
		} else {
		    task->deleted = 1;
		}
	    }
	}
    }
<<<<<<< HEAD
=======

>>>>>>> e661cabc
}

void initSpawn(void)
{
    PSID_log(PSID_LOG_VERB, "%s()\n", __func__);

    PSID_registerMsg(PSP_CD_SPAWNREQUEST, msg_SPAWNREQUEST);
    PSID_registerMsg(PSP_CD_SPAWNREQ, (handlerFunc_t) msg_SPAWNREQ);
    PSID_registerMsg(PSP_CD_SPAWNSUCCESS, (handlerFunc_t) msg_SPAWNSUCCESS);
    PSID_registerMsg(PSP_CD_SPAWNFAILED, (handlerFunc_t) msg_SPAWNFAILED);
    PSID_registerMsg(PSP_CD_SPAWNFINISH, (handlerFunc_t) msg_SPAWNFINISH);
    PSID_registerMsg(PSP_DD_CHILDDEAD, (handlerFunc_t) msg_CHILDDEAD);
    PSID_registerMsg(PSP_DD_CHILDBORN, (handlerFunc_t) msg_CHILDBORN);
    PSID_registerMsg(PSP_DD_CHILDACK, (handlerFunc_t) PSIDclient_send);

    PSID_registerDropper(PSP_CD_SPAWNREQUEST, drop_SPAWNREQ);
    PSID_registerDropper(PSP_CD_SPAWNREQ, drop_SPAWNREQ);

    PSID_registerLoopAct(checkObstinateTasks);
    PSID_registerLoopAct(cleanupSpawnTasks);
}<|MERGE_RESOLUTION|>--- conflicted
+++ resolved
@@ -1976,10 +1976,6 @@
     size_t usedBytes;
     int32_t rank = -1;
     PStask_group_t group = TG_ANY;
-<<<<<<< HEAD
-
-=======
->>>>>>> e661cabc
     char tasktxt[128];
 
     PSID_log(PSID_LOG_SPAWN, "%s: from %s msglen %d\n", __func__,
@@ -2837,10 +2833,7 @@
 	    }
 	}
     }
-<<<<<<< HEAD
-=======
-
->>>>>>> e661cabc
+
 }
 
 void initSpawn(void)
