--- conflicted
+++ resolved
@@ -1888,14 +1888,6 @@
     }
 }
 
-<<<<<<< HEAD
-/**
- * List of all tasks waiting to get spawned, i.e. waiting for last
- * environment packets to come in.
- * Public for plugins to allow delaying of spawn messages.
- */
-=======
->>>>>>> cd9baa2a
 LIST_HEAD(spawnTasks);
 
 /**
