/*
 * ParaStation
 *
 * Copyright (C) 2002-2004 ParTec AG, Karlsruhe
 * Copyright (C) 2005-2016 ParTec Cluster Competence Center GmbH, Munich
 *
 * This file may be distributed under the terms of the Q Public License
 * as defined in the file LICENSE.QPL included in the packaging of this
 * file.
 */
#ifndef DOXYGEN_SHOULD_SKIP_THIS
static char vcid[] __attribute__((used)) =
    "$Id$";
#endif /* DOXYGEN_SHOULD_SKIP_THIS */

#include <stdio.h>
#include <stdlib.h>
#include <unistd.h>
#include <string.h>
#include <errno.h>
#include <fcntl.h>
#include <pwd.h>
#include <grp.h>
#include <sys/types.h>
#include <sys/stat.h>
#include <sys/socket.h>
#include <sys/time.h>
#include <sys/resource.h>
#include <sys/wait.h>
#include <pty.h>
#include <signal.h>
#include <syslog.h>
#ifdef HAVE_LIBNUMA
#include <numa.h>
#endif
#include <limits.h>
#include <sys/select.h>

#include "pscommon.h"
#include "psprotocol.h"
#include "psprotocolenv.h"
#include "psdaemonprotocol.h"
#include "pscpu.h"
#include "selector.h"
#include "timer.h"

#include "psidutil.h"
#include "psidforwarder.h"
#include "psidnodes.h"
#include "psidtask.h"
#include "psidcomm.h"
#include "psidclient.h"
#include "psidstatus.h"
#include "psidsignal.h"
#include "psidaccount.h"
#include "psidhook.h"

#include "psidspawn.h"

/**
 * @brief Get error string from errno.
 *
 * Create a error string describing the error marked by @a eno. @a eno
 * is the error number created by a recent failed system call and
 * returned within @a errno.
 *
 * The error string is either created using the strerror()
 * function. If this fails, i.e. the corresponding error number is
 * unknown to this function, the error string is set to "UNKNOWN".
 *
 * @return A pointer to a error description string is returned. This
 * string might also be "UNKNOWN".
 *
 * @see errno(3), strerror(3)
 */
static char *get_strerror(int eno)
{
    char *ret = strerror(eno);
    return ret ? ret : "UNKNOWN";
}

/** File-descriptor used by the alarm-handler to write its errno */
static int alarmFD = -1;

/** Function interrupted. This will be reported by the alarm-handler */
static const char *alarmFunc = NULL;

/**
 * @brief Alarm handler
 *
 * Handles expired alarms. This might happen due to hanging
 * file-systems during spawn of new processes.
 *
 * @param sig Signal to be handled. Should always by SIGALRM.
 *
 * @return No return value
 */
static void alarmHandler(int sig)
{
    int eno = ETIME;

    if (!alarmFunc) alarmFunc = "UNKNOWN";

    PSID_warn(-1, eno, "%s: %s()", __func__, alarmFunc);
    fprintf(stderr, "%s: %s(): %s\n", __func__, alarmFunc, get_strerror(eno));

    if (alarmFD >= 0) {
	int ret = write(alarmFD, &eno, sizeof(eno));
	if (ret < 0) {
	    eno = errno;
	    PSID_warn(-1, eno, "%s: write()", __func__);
	    fprintf(stderr, "%s: write(): %s\n", __func__, get_strerror(eno));
	}
    }

    exit(1);
}

/**
 * @brief Frontend to execv(3).
 *
 * Frontend to execv(3). Retry execv() on failure after a delay of
 * 400ms. With 5 tries at all this results in a total trial time of
 * about 2sec.
 *
 * @param path The pathname of the file to be executed.
 *
 * @param argv Array of pointers to null-terminated strings that
 * represent the argument list available to the new program. The first
 * argument, by convention, should point to the file name associated
 * with the file being executed. The array of pointers must be
 * terminated by a NULL pointer.
 *
 *
 * @return Like the execv(3) return value.
 *
 * @see execv(3)
 */
static int myexecv(const char *path, char *const argv[])
{
    int ret;
    int cnt;

    /* Try 5 times with delay 400ms = 2 sec overall */
    execv(path, argv);

    for (cnt=0; cnt<4; cnt++) {
	usleep(1000 * 400);
	ret = execv(path, argv);
    }

    return ret;
}

/**
 * @brief Frontend to stat(2).
 *
 * Frontend to stat(2). Retry stat() on failure after a delay of
 * 400ms. With 5 tries at all this results in a total trial time of
 * about 2sec.
 *
 * This is mainly a workaround for automounter problems.
 *
 * @param file_name The name of the file to stat. This might be a
 * absolute or relative path to the file.
 *
 * @param buf Buffer to hold the returned stat information of the file.
 *
 * @return Like the stat(2) return value.
 *
 * @see stat(2)
 */
static int mystat(char *file_name, struct stat *buf)
{
    int cnt = PSIDnodes_maxStatTry(PSC_getMyID()), ret;

    /* Try several times with delay 400ms */
    do {
	ret = stat(file_name, buf);
	if (!ret) return 0; /* No error */
	usleep(1000 * 400);
    } while (--cnt > 0);

    return ret; /* return last error */
}

static void pty_setowner(uid_t uid, gid_t gid, const char *tty)
{
    struct group *grp;
    mode_t mode;
    struct stat st;

    /* Determine the group to make the owner of the tty. */
    grp = getgrnam("tty");
    if (grp) {
	gid = grp->gr_gid;
	mode = S_IRUSR | S_IWUSR | S_IWGRP;
    } else {
	mode = S_IRUSR | S_IWUSR | S_IWGRP | S_IWOTH;
    }

    /*
     * Change owner and mode of the tty as required.
     * Warn but continue if filesystem is read-only and the uids match/
     * tty is owned by root.
     */
    if (stat(tty, &st)) PSID_exit(errno, "%s: stat(%s)", __func__, tty);

    if (st.st_uid != uid || st.st_gid != gid) {
	if (chown(tty, uid, gid) < 0) {
	    if (errno == EROFS && (st.st_uid == uid || st.st_uid == 0)) {
		PSID_warn(-1, errno, "%s: chown(%s, %u, %u)", __func__,
			  tty, (u_int)uid, (u_int)gid);
	    } else {
		PSID_exit(errno, "%s: chown(%s, %u, %u)", __func__,
			  tty, (u_int)uid, (u_int)gid);
	    }
	}
    }

    if ((st.st_mode & (S_IRWXU|S_IRWXG|S_IRWXO)) != mode) {
	if (chmod(tty, mode) < 0) {
	    if (errno == EROFS && (st.st_mode & (S_IRGRP | S_IROTH)) == 0) {
		PSID_warn(-1, errno, "%s: chmod(%s, 0%o)", __func__,
			  tty, (u_int)mode);
	    } else {
		PSID_exit(errno, "%s: chmod(%s, 0%o)", __func__,
			  tty, (u_int)mode);
	    }
	}
    }
}

#define _PATH_TTY "/dev/tty"

/* Makes the tty the process's controlling tty and sets it to sane modes. */
static void pty_make_controlling_tty(int *ttyfd, const char *tty)
{
    int fd;
    void *oldCONT, *oldHUP;

    /* First disconnect from the old controlling tty. */
    fd = open(_PATH_TTY, O_RDWR | O_NOCTTY);
    if (fd >= 0) {
	if (ioctl(fd, TIOCNOTTY, NULL)<0)
	    PSID_warn(-1, errno, "%s: ioctl(TIOCNOTTY)", __func__);
	close(fd);
    }

    /*
     * Verify that we are successfully disconnected from the controlling
     * tty.
     */
    fd = open(_PATH_TTY, O_RDWR | O_NOCTTY);
    if (fd >= 0) {
	PSID_log(-1, "%s: still connected to controlling tty.\n", __func__);
	close(fd);
    }

    /* Make it our controlling tty. */
#ifdef TIOCSCTTY
    if (ioctl(*ttyfd, TIOCSCTTY, NULL) < 0)
	PSID_warn(-1, errno, "%s: ioctl(TIOCSCTTY)", __func__);
#else
#error No TIOCSCTTY
#endif /* TIOCSCTTY */

    oldCONT = signal(SIGCONT, SIG_IGN);
    oldHUP = signal(SIGHUP, SIG_IGN);
    if (vhangup() < 0) PSID_warn(-1, errno, "%s: vhangup()", __func__);
    signal(SIGCONT, oldCONT);
    signal(SIGHUP, oldHUP);

    fd = open(tty, O_RDWR);
    if (fd < 0) {
	PSID_warn(-1, errno, "%s: open(%s)", __func__, tty);
    } else {
	close(*ttyfd);
	*ttyfd = fd;
    }
    /* Verify that we now have a controlling tty. */
    fd = open(_PATH_TTY, O_WRONLY);
    if (fd < 0) {
	PSID_warn(-1, errno, "%s: open(%s)", __func__, _PATH_TTY);
	PSID_log(-1, "%s: unable to set controlling tty: %s\n",
		 __func__, _PATH_TTY);
    } else {
	close(fd);
    }
}

#ifdef CPU_ZERO
void PSID_bindToNodes(cpu_set_t *physSet)
{
#ifdef HAVE_LIBNUMA
    int node, ret = 1;
#ifdef HAVE_NUMA_ALLOCATE_NODEMASK
    struct bitmask *nodemask = NULL, *cpumask = NULL;
#else
    nodemask_t nodeset;
#endif

    if (numa_available()==-1) {
	fprintf(stderr, "NUMA not available:");
	goto end;
    }

#ifdef HAVE_NUMA_ALLOCATE_NODEMASK
    nodemask = numa_allocate_nodemask();
    if (!nodemask) {
	fprintf(stderr, "Allocation of nodemask failed:");
	goto end;
    }

    cpumask = numa_allocate_cpumask();
    if (!cpumask) {
	fprintf(stderr, "Allocation of nodemask failed:");
	goto end;
    }
#else
    nodemask_zero(&nodeset);
#endif

    /* Try to determine the nodes */
    for (node=0; node<=numa_max_node(); node++) {
	unsigned int cpu;
#ifdef HAVE_NUMA_ALLOCATE_NODEMASK
	ret = numa_node_to_cpus(node, cpumask);
#else
	cpu_set_t CPUset;
	ret = numa_node_to_cpus(node, (unsigned long*)&CPUset, sizeof(CPUset));
#endif
	if (ret) {
	    if (errno==ERANGE) {
		fprintf(stderr, "cpumask to small for numa_node_to_cpus():");
	    } else {
		perror("numa_node_to_cpus()");
	    }
	    goto end;
	}
	for (cpu=0; cpu<CPU_SETSIZE; cpu++) {
#ifdef HAVE_NUMA_ALLOCATE_NODEMASK
	    if (CPU_ISSET(cpu, physSet)
		&& numa_bitmask_isbitset(cpumask, cpu)) {
		numa_bitmask_setbit(nodemask, node);
	    }
#else
	    if (CPU_ISSET(cpu, physSet) && CPU_ISSET(cpu, &CPUset)) {
		nodemask_set(&nodeset, node);
	    }
#endif
	}
    }
#ifdef HAVE_NUMA_ALLOCATE_NODEMASK
    numa_set_membind(nodemask);
#else
    numa_set_membind(&nodeset);
#endif

end:
#ifdef HAVE_NUMA_ALLOCATE_NODEMASK
    if (nodemask) numa_free_nodemask(nodemask);
    if (cpumask) numa_free_cpumask(cpumask);
#endif

    if (ret) fprintf(stderr, " No binding\n");
#else
    fprintf(stderr, "Daemon not build against libnuma. No binding\n");
#endif
}

void PSID_pinToCPUs(cpu_set_t *physSet)
{
    sched_setaffinity(0, sizeof(*physSet), physSet);
}

typedef struct{
    size_t maxSize;
    size_t size;
    short *map;
} CPUmap_t;

/**
 * @brief Append CPU to CPU-map
 *
 * Append the core-number @a cpu to the CPU-map @a map. If required,
 * the map's maxSize and the actual map are increased in order to make
 * to new core-number to fit into the map.
 *
 * @param cpu The core-number of the CPU to append to the map
 *
 * @param map The map to modify
 *
 * @return No return value.
 */
static void appendToMap(short cpu, CPUmap_t *map)
{
    if (map->size == map->maxSize) {
	if (map->maxSize) {
	    map->maxSize *= 2;
	} else {
	    map->maxSize = PSIDnodes_getVirtCPUs(PSC_getMyID());
	}
	map->map = realloc(map->map, map->maxSize * sizeof(*map->map));
	if (!map->map) PSID_exit(ENOMEM, "%s", __func__);
    }
    map->map[map->size] = cpu;
    map->size++;
}

/**
 * @brief Append range of CPUs to CPU-map
 *
 * Append a range of core-numbers described by the character-string @a
 * range to the CPU-map @a map.
 *
 * Range is of the form 'first[-last]' where 'first' and 'last' are
 * valid core-numbers on the local node. Be aware of the fact that the
 * result depends on the ordering of first and last. I.e. 0-3 will
 * result in 0,1,2,3 while 3-0 gives 3,2,1,0.
 *
 * @param map The map to modify
 *
 * @param range Character-string describing the range
 *
 * @return On success, 1 is returned, or 0, if an error occurred.
 */
static int appendRange(CPUmap_t *map, char *range)
{
    long first, last, i;
    char *start = strsep(&range, "-"), *end;

    if (*start == '\0') {
	fprintf(stderr, "core -%s out of range\n", range);
	return 0;
    }

    first = strtol(start, &end, 0);
    if (*end != '\0') return 0;
    if (first < 0 || first >= PSIDnodes_getVirtCPUs(PSC_getMyID())) {
	fprintf(stderr, "core %ld out of range\n", first);
	return 0;
    }

    if (range) {
	if (*range == '\0') return 0;
	last = strtol(range, &end, 0);
	if (*end != '\0') return 0;
	if (last < 0 || last >= PSIDnodes_getVirtCPUs(PSC_getMyID())) {
	    fprintf(stderr, "core %ld out of range\n", last);
	    return 0;
	}
    } else {
	last = first;
    }

    if (first > last) {
	for (i=first; i>=last; i--) appendToMap(i, map);
    } else {
	for (i=first; i<=last; i++) appendToMap(i, map);
    }

    return 1;
}

/**
 * @brief Get CPU-map from string
 *
 * Create a user-defined CPU-map @a map from the character-string @a
 * envStr. @a envStr is expected to contain a comma-separated list of
 * ranges. Each range has to be of the form 'first[,last]', where
 * 'first' and 'last' are valid (logical) core-numbers on the local
 * node.
 *
 * The array @a map is pointing to upon successful return is a static
 * member of this function. Thus, consecutive calls of this function
 * will invalidate older results.
 *
 * @param envStr The character string to parse the CPU-map from.
 *
 * @param map The parsed CPU-map.
 *
 * @return On success, the length of the parsed CPU-map is
 * returned. If an error occurred, -1 is returned.
 */
static int getMap(char *envStr, short **map)
{
    static CPUmap_t myMap = { .maxSize = 0, .size = 0, .map = NULL };
    char *range, *work = NULL, *myEnv;

    myMap.size = 0;
    *map = NULL;

    if (!envStr) {
	fprintf(stderr, "%s: missing environment\n", __func__);
	return -1;
    }

    myEnv = strdup(envStr);
    if (!myEnv) {
	fprintf(stderr, "%s: failed to handle environment\n", __func__);
	return -1;
    }

    range = strtok_r(myEnv, ",", &work);
    while (range) {
	if (!appendRange(&myMap, range)) {
	    fprintf(stderr, "%s: broken CPU-map '%s'\n", __func__, envStr);
	    free(myEnv);
	    return -1;
	}
	range = strtok_r(NULL, ",", &work);
    }

    *map = myMap.map;

    free(myEnv);

    return myMap.size;
}

cpu_set_t *PSID_mapCPUs(PSCPU_set_t set)
{
    short cpu, maxCPU = PSIDnodes_getVirtCPUs(PSC_getMyID());
    static cpu_set_t physSet;
    short *localMap = NULL;
    int localMapSize = 0;
    char *envStr = getenv("__PSI_CPUMAP");

    if (envStr && PSIDnodes_allowUserMap(PSC_getMyID())) {
	localMapSize = getMap(envStr, &localMap);
	if (localMapSize < 0) {
	    fprintf(stderr, "%s: falling back to system default\n", __func__);
	    localMapSize = 0;
	}
    }

    CPU_ZERO(&physSet);
    for (cpu=0; cpu<maxCPU; cpu++) {
	if (PSCPU_isSet(set, cpu)) {
	    short physCPU = -1;
	    if (localMapSize) {
		if (cpu < localMapSize) physCPU = localMap[cpu];
	    } else {
		physCPU = PSIDnodes_mapCPU(PSC_getMyID(), cpu);
	    }
	    if (physCPU<0 || physCPU >= maxCPU) {
		fprintf(stderr,
			"Mapping CPU %d->%d out of range. No pinning\n",
			cpu, physCPU);
		continue;
	    }
	    CPU_SET(physCPU, &physSet);
	}
    }

    {
	char txt[PSCPU_MAX+2] = { '\0' };
	int i;
	for (i=maxCPU-1; i>=0; i--) {
	    if (CPU_ISSET(i, &physSet))
		snprintf(txt+strlen(txt), sizeof(txt)-strlen(txt), "1");
	    else
		snprintf(txt+strlen(txt), sizeof(txt)-strlen(txt), "0");
	}
	setenv("__PINNING__", txt, 1);
    }
    return &physSet;
}

#endif

/**
 * @brief Setup RT-priority
 *
 * Setup realtime-priorities for the client process.
 *
 * This is a temporary fix for St. Graf (s.graf@fz-juelich.de).
 *
 * @return No return value
 */
static void adaptPriority(void)
{
    char *prioStr;
    int policy;

    if ((prioStr = getenv("__SCHED_FIFO"))) {
	policy = SCHED_FIFO;
    } else if ((prioStr = getenv("__SCHED_RR"))) {
	policy = SCHED_RR;
    }
    if (prioStr) {
	char *end;
	int priority = strtol(prioStr, &end, 0);

	if (end && !*end) {
	    struct sched_param params;

	    params.sched_priority = priority;
	    sched_setscheduler(0, policy, &params);
	} else {
	    fprintf(stderr, "%s: unknown priority '%s'\n", __func__, prioStr);
	}
    }
}

/**
 * @brief Change into working directory
 *
 * Try to change into the client-task's @a task working directory. If
 * this fails, changing into the corresponding user's home-directory
 * is attempted.
 *
 * @param task Structure describing the client-task.
 *
 * @return Upon success 0 is returned. If an error occurred, an
 * error-code (i.e. an errno) different from 0 is returned.
 */
static int changeToWorkDir(PStask_t *task)
{
    char *rawIO = getenv("__PSI_RAW_IO");
    alarmFunc = __func__;

    if (chdir(task->workingdir)<0) {
	struct passwd *passwd;

	if (!rawIO) {
	    fprintf(stderr, "%s: chdir(%s): %s\n", __func__,
		    task->workingdir ? task->workingdir : "",
		    get_strerror(errno));
	    fprintf(stderr, "Will use user's home directory\n");
	}

	passwd = getpwuid(getuid());
	if (passwd) {
	    if (chdir(passwd->pw_dir)<0) {
		int eno = errno;
		if (rawIO) {
		    PSID_warn(-1, eno, "%s: chdir(%s)", __func__,
			      passwd->pw_dir ? passwd->pw_dir : "");
		} else {
		    fprintf(stderr, "%s: chdir(%s): %s\n", __func__,
			    passwd->pw_dir ? passwd->pw_dir : "",
			    get_strerror(eno));
		}
		return eno;
	    }
	} else {
	    if (rawIO) {
		PSID_log(-1, "Cannot determine home directory\n");
	    } else {
		fprintf(stderr, "Cannot determine home directory\n");
	    }
	    return ENOENT;
	}
    }

    return 0;
}

/**
 * @brief Do various process clamps.
 *
 * Pin process to the logical CPU-set @a set and bind it to the NUMA
 * nodes serving these logical CPUs if demanded on the local
 * node. Therefore @ref PSID_pinToCPU() and @ref PSID_bindToNode() are
 * called respectively.
 *
 * Before doing the actual pinning and binding the logical CPUs are
 * mapped to physical ones via PSID_mapCPUs().
 *
 * @param set The logical CPUs to pin and bind to.
 *
 * @return No return value.
 *
 * @see PSID_bindToNode(), PSID_pinToCPU(), PSID_mapCPUs()
 */
static void doClamps(PStask_t *task)
{
    setenv("PSID_CPU_PINNING",  PSCPU_print(task->CPUset), 1);

    int16_t physCPUs = PSIDnodes_getVirtCPUs(PSC_getMyID());

    if (!PSCPU_any(task->CPUset, physCPUs)) {
	fprintf(stderr, "CPU slots not set. Old executable? "
		"You might want to relink your program.\n");
    } else if (PSCPU_all(task->CPUset, physCPUs)) {
	/* No mapping */
    } else if (PSIDnodes_pinProcs(PSC_getMyID())
	       || PSIDnodes_bindMem(PSC_getMyID())) {
#ifdef CPU_ZERO
	cpu_set_t *physSet = PSID_mapCPUs(task->CPUset);

	if (PSIDnodes_pinProcs(PSC_getMyID())) {
	    if (getenv("__PSI_NO_PINPROC")) {
		fprintf(stderr, "Pinning suppressed for rank %d\n", task->rank);
	    } else {
		PSID_pinToCPUs(physSet);
	    }
	}
	if (PSIDnodes_bindMem(PSC_getMyID())) {
	    if (getenv("__PSI_NO_MEMBIND")) {
		if (!getenv("SLURM_JOBID")) {
		    fprintf(stderr, "Binding suppressed for rank %d\n",
			    task->rank);
		}
	    } else {
		PSID_bindToNodes(physSet);
	    }
	}
#else
	fprintf(stderr, "Daemon has no sched_setaffinity(). No pinning\n");
#endif
    }
}

/**
 * @brief Test, if tasks executable is there
 *
 * Test, if the child-task's @a task executable is available. If the
 * task's argv[0] contains an absolute path, only this is
 * search. Otherwise all paths listed in the PATH environment
 * variables are searched for the executable.
 *
 * If the executable is found, it's accessibility is tested.
 *
 * If all tests are passed, @a executable is set accordingly. Future
 * calls to execv() might get @a executable as the first argument.
 *
 * @param task Structure describing the client-task.
 *
 * @param executable The actual executable identified. This might be
 * passed to execv().
 *
 * @return Upon success 0 is returned. If an error occurred, an
 * error-code (i.e. an errno) different from 0 is returned.
 */
static int testExecutable(PStask_t *task, char **executable)
{
    struct stat sb;
    int execFound = 0, fd, ret;
    char buf[64];

    alarmFunc = __func__;
    if (!task->argv[0]) {
	fprintf(stderr, "No argv[0] given!\n");
	return ENOENT;
    }

    if (!strcmp(task->argv[0], "$SHELL")) {
	struct passwd *passwd = getpwuid(getuid());
	if (!passwd) {
	    int eno = errno;
	    fprintf(stderr, "%s: Unable to determine $SHELL: %s\n", __func__,
		    get_strerror(eno));
	    return eno;
	}
	free(task->argv[0]);
	task->argv[0] = strdup(passwd->pw_shell);
    }

    /* Test if executable is there */
    if (task->argv[0][0] != '/' && task->argv[0][0] != '.') {
	/* Relative path -> let's search in $PATH */
	char *p = getenv("PATH");

	if (!p) {
	    fprintf(stderr, "No path?\n");
	} else {
	    char *path = strdup(p);
	    p = strtok(path, ":");
	    while (p) {
		char *fn = PSC_concat(p, "/", task->argv[0], NULL);

		if (!stat(fn, &sb)) {
		    free(task->argv[0]);
		    task->argv[0] = fn;
		    execFound = 1;
		    break;
		}

		free(fn);
		p = strtok(NULL, ":");
	    }
	    free(path);
	}
    }

    if (!execFound) {
	/* this might be on NFS -> use mystat */
	if (mystat(task->argv[0], &sb) == -1) {
	    int eno = errno;
	    fprintf(stderr, "%s: stat(%s): %s\n", __func__,
		    task->argv[0] ? task->argv[0] : "", get_strerror(eno));
	    return eno;
	}
    }

    if (!S_ISREG(sb.st_mode) || !(sb.st_mode & S_IXUSR)) {
	fprintf(stderr, "%s: stat(): %s\n", __func__,
		(!S_ISREG(sb.st_mode)) ? "S_ISREG error" :
		(sb.st_mode & S_IXUSR) ? "" : "S_IXUSR error");
	return EACCES;
    }

    /* Try to read first 64 bytes; on Lustre this might hang */
    if ((fd = open(task->argv[0],O_RDONLY)) < 0) {
	int eno = errno;
	if (eno != EACCES) { /* Might not have to permission to read (#1058) */
	    fprintf(stderr, "%s: open(): %s\n", __func__, get_strerror(eno));
	    return eno;
	}
    } else if ((ret = read(fd, buf, sizeof(buf))) < 0) {
	int eno = errno;
	fprintf(stderr, "%s: read(): %s\n", __func__, get_strerror(eno));
	return eno;
    } else {
	close(fd);
    }

    *executable = task->argv[0];

    /* shells */
    if (!strcmp(*executable, "/bin/bash")) {
	if (task->argc == 2 && !strcmp(task->argv[1], "-i")) {
	    task->argv[0] = "-bash";
	    task->argv[1] = NULL;
	    task->argc = 1;
	} else {
	    task->argv[0] = "bash";
	}
    } else if (!strcmp(*executable, "/bin/tcsh")) {
	if (task->argc == 2 && !strcmp(task->argv[1], "-i")) {
	    task->argv[0] = "-tcsh";
	    task->argv[1] = NULL;
	    task->argc = 1;
	} else {
	    task->argv[0] = "tcsh";
	}
    }

    return 0;
}

static void restoreLimits(void)
{
    int i;

    for (i=0; PSP_rlimitEnv[i].envName; i++) {
	struct rlimit rlim;
	char *envStr = getenv(PSP_rlimitEnv[i].envName);

	if (!envStr) continue;

	getrlimit(PSP_rlimitEnv[i].resource, &rlim);
	if (!strcmp("infinity", envStr)) {
	    rlim.rlim_cur = rlim.rlim_max;
	} else {
	    int ret = sscanf(envStr, "%lx", &rlim.rlim_cur);
	    if (ret < 1) rlim.rlim_cur = 0;
	    rlim.rlim_cur =
		(rlim.rlim_max > rlim.rlim_cur) ? rlim.rlim_cur : rlim.rlim_max;
	}
	setrlimit(PSP_rlimitEnv[i].resource, &rlim);
    }
}

/**
 * @brief Actually start the client process.
 *
 * This function actually sets up the client process as described
 * within the task structure @a task. In order to do so, first the
 * UID, GID and the current working directory are set up correctly. If
 * no working directory is provided within @a task, the corresponding
 * user's home directory is used. After some tests on the existence
 * and accessibility of the executable to call the forwarder is
 * signaled via the control-channel passwd withing task->fd to
 * register the child process within the local daemon. As soon as the
 * forwarder acknowledges the registration finally the executable is
 * called via @ref myexecv().
 *
 * Error-messages are sent to stderr. It is the task of the calling
 * function to provide an environment to forward this message to the
 * end-user of this function.
 *
 * @param task The task structure describing the client process to set
 * up.
 *
 * @return No return value.
 *
 * @see fork(), errno
 */
static void execClient(PStask_t *task)
{
    /* logging is done via the forwarder thru stderr! */
    int ret, eno = 0, timeout = 30;
    char *executable = NULL, *envStr;

    /* change the gid */
    if (setgid(task->gid)<0) {
	eno = errno;
	fprintf(stderr, "%s: setgid: %s\n", __func__, get_strerror(eno));
	ret = write(task->fd, &eno, sizeof(eno));
	if (ret < 0) {
	    eno = errno;
	    fprintf(stderr, "%s: setgid: write(): %s\n", __func__,
		    get_strerror(eno));
	}
	exit(1);
    }

    /* remove psid's group memberships */
    setgroups(0, NULL);

    /* set supplementary groups if requested */
    if (PSIDnodes_supplGrps(PSC_getMyID())) {
	struct passwd *pw;
	if ((pw = getpwuid(task->uid)) && pw->pw_name) {
	    if (initgroups(pw->pw_name, task->gid) < 0) {
		fprintf(stderr, "%s: Cannot set supplementary groups: %s\n",
			__func__,  get_strerror(errno));
	    }
	}
    }

    /* This is a temporary fix for St. Graf (s.graf@fz-juelich.de). */
    /* It requires root permissions */
    adaptPriority();

    /* change the uid */
    if (setuid(task->uid)<0) {
	eno = errno;
	fprintf(stderr, "%s: setuid: %s\n", __func__, get_strerror(eno));
	if (write(task->fd, &eno, sizeof(eno)) < 0) {
	    eno = errno;
	    fprintf(stderr, "%s: setuid: write(): %s\n", __func__,
		    get_strerror(eno));
	}
	exit(1);
    }

    /* restore various resource limits */
    restoreLimits();

    /* restore umask settings */
    envStr = getenv("__PSI_UMASK");
    if (envStr) {
	mode_t mask;
	int ret = sscanf(envStr, "%o", &mask);
	if (ret > 0) umask(mask);
    }

    alarmFD = task->fd;
    signal(SIGALRM, alarmHandler);
    envStr = getenv("__PSI_ALARM_TMOUT");
    if (envStr) {
	int tmout, ret = sscanf(envStr, "%d", &tmout);
	if (ret > 0) timeout = tmout;
    }
    alarm(timeout);
    if ((eno = changeToWorkDir(task))) {
	if (write(task->fd, &eno, sizeof(eno)) < 0) {
	    eno = errno;
	    fprintf(stderr, "%s: changeToWorkDir: write(): %s\n", __func__,
		    get_strerror(eno));
	}
	exit(1);
    }

    if ((eno = testExecutable(task, &executable))) {
	if (write(task->fd, &eno, sizeof(eno)) < 0) {
	    eno = errno;
	    fprintf(stderr, "%s: testExecutable: write(): %s\n", __func__,
		    get_strerror(eno));
	}
	exit(1);
    }
    alarm(0);

    doClamps(task);

<<<<<<< HEAD
    /* used by psslurm to modify default pinning */
=======
    /* used by psslurm to modify default pinning; thus after doClamps() */
>>>>>>> c637ee00
    PSIDhook_call(PSIDHOOK_EXEC_CLIENT_USER, task);

    /* Signal forwarder we're ready for execve() */
    if (write(task->fd, &eno, sizeof(eno)) < 0) {
	eno = errno;
	fprintf(stderr, "%s: write(): %s\n", __func__, get_strerror(eno));
	PSID_exit(eno, "%s: write()", __func__);
    }

    if (read(task->fd, &eno, sizeof(eno)) < 0) {
	eno = errno;
	fprintf(stderr, "%s: read(): %s\n", __func__, get_strerror(eno));
	PSID_exit(eno, "%s: read()", __func__);
    } else {
	close(task->fd);
    }

    if (eno) {
	fprintf(stderr, "%s: DD_CHILDBORN failed\n", __func__);
	PSID_log(-1, "%s: DD_CHILDBORN failed\n", __func__);
	exit(1);
    }

    /* execute the image */
    if (myexecv(executable, task->argv) < 0) {
	PSID_exit(errno, "%s: execv(%s)", __func__, executable);
    }

    /* never reached, if execv succesful */
    exit(2);
}

/**
 * @brief Create fd pair
 *
 * Create a pair of file-descriptors @a fds acting as forwarder's
 * stdout or stderr connections to an actual client. The task
 * structure @a task determines in the member @a aretty if openpty()
 * or socketpair() is used to create the file-descriptor-pair. @a
 * fileNo is either STDOUT_FILENO or STDERR_FILENO and steers creation
 * of the corresponding channels.
 *
 * If any error occurs during this process, the corresponding errno
 * is returned.
 *
 * @param task Task structure determining the use of either openpty()
 * or socketpair().
 *
 * @param fds The pair of file-descriptors to create.
 *
 * @param fileNo Either STDOUT_FILENO or STDERR_FILENO.
 *
 * @return Upon success, 0 is returned. Otherwise a value different
 * from 0 is returned representing an errno.
 *
 * @see openpty(), socketpair()
 */
static int openChannel(PStask_t *task, int *fds, int fileNo)
{
    char *fdName = (fileNo == STDOUT_FILENO) ? "stdout" :
	(fileNo == STDERR_FILENO) ? "stderr" : "unknown";

    if (task->aretty & (1<<fileNo)) {
	if (openpty(&fds[0], &fds[1], NULL, &task->termios, &task->winsize)) {
	    int eno = errno;
	    PSID_warn(-1, errno, "%s: openpty(%s)", __func__, fdName);
	    return eno;
	}
    } else {
<<<<<<< HEAD
	if ((pipe(fds)) == -1) {
=======
	if (pipe(fds)) {
>>>>>>> c637ee00
	    int eno = errno;
	    PSID_warn(-1, errno, "%s: pipe(%s)", __func__, fdName);
	    return eno;
	}
    }

    return 0;
}

/**
 * @brief Create forwarder sandbox
 *
 * This function sets up a forwarder sandbox. Afterwards @ref
 * execClient() is called in order to start a client process within
 * this sandbox. The client process is described within the task
 * structure @a task.
 *
 * The forwarder will be connected to the local daemon from the very
 * beginning, i.e. it is not reconnecting. Therefor one end of a
 * socketpair of type Unix is needed in order to setup this
 * connection. The corresponding file descriptor has to be passed
 * within the @a daemonfd argument.
 *
 * Since this function is typically called from within a fork()ed
 * process, possible errors cannot be signaled via a return
 * value. Thus the control-channel @a cntrlCh is used, a file
 * descriptor building one end of a pipe. The calling process has to
 * listen to the other end. If some data appears on this channel, it
 * is a strong signal that something failed during setting up the
 * client process. Actually the datum passed back is the current @ref
 * errno within the function set by the failing library call.
 *
 * Furthermore error-messages are sent to stderr. It is the task of
 * the calling function to provide an environment to forward this
 * message to the end-user of this function.
 *
 * @param task The task structure describing the client process to set
 * up.
 *
 * @param daemonfd File descriptor representing one end of a Unix
 * socketpair used as a connection between forwarder and daemon.
 *
 * @param cntrlCh The control-channel the calling process should
 * listen to. This file-descriptor has to be one end of a pipe. The
 * calling process listens to the other end in order to detect
 * problems.
 *
 * @return No return value.
 *
 * @see fork(), errno
 */
static void execForwarder(PStask_t *task, int daemonfd)
{
    pid_t pid;
    int stdinfds[2], stdoutfds[2], stderrfds[2] = {-1, -1}, controlfds[2];
    int ret, eno = 0;
    char *envStr;
    struct timeval start, end = { .tv_sec = 0, .tv_usec = 0 }, stv;
    struct timeval timeout = { .tv_sec = 30, .tv_usec = 0};

    /* setup the environment; done here to pass it to forwarder, too */
    setenv("PWD", task->workingdir, 1);

    if (task->environ) {
	int i;
	for (i=0; task->environ[i]; i++) {
	    putenv(strdup(task->environ[i]));
	}
    }

    /* create a socketpair for communication between forwarder and client */
    if (socketpair(PF_UNIX, SOCK_STREAM, 0, controlfds)<0) {
	eno = errno;
	PSID_warn(-1, eno, "%s: socketpair()", __func__);
	goto error;
    }

    if (task->aretty & (1<<STDIN_FILENO)
	&& task->aretty & (1<<STDOUT_FILENO)
	&& task->aretty & (1<<STDERR_FILENO)) task->interactive = 1;

    /* create stdin/stdout/stderr connections between forwarder & client */
    if (task->interactive) {
	if ((eno = openChannel(task, stderrfds, STDERR_FILENO))) goto error;
    } else {
<<<<<<< HEAD
	/* need to create pipe as user, or permission to write to /dev/stdX
	 * will be denied  */
=======
	/* need to create as user for permission to access to /dev/stdX */
>>>>>>> c637ee00
	if ((seteuid(task->uid)) == -1) {
	    eno = errno;
	    PSID_warn(-1, eno, "%s: seteiud(%i)", __func__, task->uid);
	    goto error;
	}

	/* first stdout */
	if ((eno = openChannel(task, stdoutfds, STDOUT_FILENO))) goto error;

	/* then stderr */
	if ((eno = openChannel(task, stderrfds, STDERR_FILENO))) goto error;

<<<<<<< HEAD
	/*
	 * For stdin, use the stdout or stderr connection if the
	 * requested type is available, or open an extra connection.
	 */
	if (task->aretty & (1<<STDIN_FILENO)) {
	    if (task->aretty & (1<<STDERR_FILENO)) {
		stdinfds[0] = stderrfds[0];
		stdinfds[1] = stderrfds[1];
	    } else if (task->aretty & (1<<STDOUT_FILENO)) {
		stdinfds[0] = stdoutfds[0];
		stdinfds[1] = stdoutfds[1];
	    } else {
		if (openpty(&stdinfds[0], &stdinfds[1],
			    NULL, &task->termios, &task->winsize)) {
		    eno = errno;
		    PSID_warn(-1, eno, "%s: openpty(stdin)", __func__);
		    goto error;
		}
	    }
	} else {
	    if ((pipe(stdinfds)) == -1) {
		eno = errno;
		PSID_warn(-1, eno, "%s: pipe(stdin)", __func__);
		goto error;
	    }
=======
	/* last stdin */
	if ((eno = openChannel(task, stdinfds, STDIN_FILENO))) goto error;

	if ((seteuid(0)) == -1) {
	    eno = errno;
	    PSID_warn(-1, eno, "%s: seteiud(0)", __func__);
	    goto error;
>>>>>>> c637ee00
	}

	if ((seteuid(0)) == -1) {
	    eno = errno;
	    PSID_warn(-1, eno, "%s: seteiud(0)", __func__);
	    goto error;
	}
    }

    /* init the process manager sockets */
    if ((PSIDhook_call(PSIDHOOK_EXEC_FORWARDER, task)) == -1) {
	eno = EINVAL;
	goto error;
    }

    /* fork the client */
    if (!(pid = fork())) {
	/* this is the client process */
	/* no direct connection to the daemon */
	close(daemonfd);

	/* prepare connection to forwarder */
	task->fd = controlfds[1];
	close(controlfds[0]);

	/* Reset connection to syslog */
	closelog();
	openlog("psid_client", LOG_PID|LOG_CONS, config->logDest);

	/*
	 * Create a new process group. This is needed since the daemon
	 * kills whole process groups. Otherwise the daemon might
	 * also kill the forwarder by sending a signal to the client.
	 */
	if (setsid() < 0) {
	    PSID_warn(-1, errno, "%s: setsid()", __func__);
	}

	/* close the master ttys / sockets */
	if (task->interactive) {
	    char *name = ttyname(stderrfds[1]);

	    close(stderrfds[0]);
	    task->stderr_fd = stderrfds[1];

	    /* prepare the pty */
	    pty_setowner(task->uid, task->gid, name);
	    pty_make_controlling_tty(&task->stderr_fd, name);
	    tcsetattr(task->stderr_fd, TCSANOW, &task->termios);
	    (void) ioctl(task->stderr_fd, TIOCSWINSZ, &task->winsize);

	    /* stdin/stdout/stderr share one PTY */
	    task->stdin_fd = task->stderr_fd;
	    task->stdout_fd = task->stderr_fd;
	} else {
	    close(stdinfds[1]);
	    task->stdin_fd = stdinfds[0];
	    close(stdoutfds[0]);
	    task->stdout_fd = stdoutfds[1];
	    close(stderrfds[0]);
	    task->stderr_fd = stderrfds[1];
	}

	/* redirect stdin/stdout/stderr */
	if (dup2(task->stderr_fd, STDERR_FILENO) < 0) {
	    eno = errno;
	    if (write(task->fd, &eno, sizeof(eno)) < 0) {
		PSID_warn(-1, errno, "%s: dup2(stderr): write()", __func__);
	    }
	    PSID_exit(eno, "%s: dup2(stderr)", __func__);
	}

	/* From now on, all logging is done via the forwarder thru stderr */

	if (dup2(task->stdin_fd, STDIN_FILENO) < 0) {
	    eno = errno;
	    fprintf(stderr, "%s: dup2(stdin): [%d] %s\n", __func__,
		    eno, get_strerror(eno));
	    if (write(task->fd, &eno, sizeof(eno)) < 0) {
		PSID_warn(-1, errno, "%s: dup2(stdin): write()", __func__);
	    }
	    PSID_exit(eno, "%s: dup2(stdin)", __func__);
	}
	if (dup2(task->stdout_fd, STDOUT_FILENO) < 0) {
	    eno = errno;
	    fprintf(stderr, "%s: dup2(stdout): [%d] %s\n", __func__,
		    eno, get_strerror(eno));
	    if (write(task->fd, &eno, sizeof(eno)) < 0) {
		PSID_warn(-1, errno, "%s: dup2(stdout): write()", __func__);
	    }
	    PSID_exit(eno, "%s: dup2(stdout)", __func__);
	}

	/* close the now useless slave ttys / sockets */
	close(task->stderr_fd);
	if (!task->interactive) {
	    close(task->stdin_fd);
	    close(task->stdout_fd);
	}

	/* close forwarder socket */
	PSIDhook_call(PSIDHOOK_EXEC_CLIENT, task);

	/* try to start the client */
	execClient(task);

	/* Never be here */
	exit(0);
    }

    /* this is the forwarder process */

    /* Cleanup all unneeded memory */
    PSID_clearMem();

    /* save errno in case of error */
    if (pid == -1) eno = errno;

    /* prepare connection to child */
    task->fd = controlfds[0];
    close(controlfds[1]);

    /* close the slave ttys / sockets */
    if (task->interactive) {
	close(stderrfds[1]);
	task->stdin_fd = stderrfds[0];
	task->stdout_fd = stderrfds[0];
	task->stderr_fd = stderrfds[0]; /* req. by SPAWNFAILED extension */
    } else {
	close(stdinfds[0]);
	task->stdin_fd = stdinfds[1];
	close(stdoutfds[1]);
	task->stdout_fd = stdoutfds[0];
	close(stderrfds[1]);
	task->stderr_fd = stderrfds[0];
    }

    /* check if fork() was successful */
    if (pid == -1) {
	PSID_warn(-1, eno, "%s: fork()", __func__);
	goto error;
    }

    /* change the gid */
    if (setgid(task->gid)<0) {
	eno = errno;
	PSID_warn(-1, eno, "%s: setgid()", __func__);
	goto error;
    }
    /* change the uid */
    if (setuid(task->uid)<0) {
	eno = errno;
	PSID_warn(-1, eno, "%s: setuid()", __func__);
	goto error;
    }

    /* check for a sign from the client */
    PSID_log(PSID_LOG_SPAWN, "%s: waiting for my child (%d)\n", __func__, pid);

    /* Pass the client's PID to the forwarder. */
    task->tid = PSC_getTID(-1, pid);

    /* Just wait a finite time for the client process */
    envStr = getenv("__PSI_ALARM_TMOUT");
    if (envStr) {
	int tmout, ret = sscanf(envStr, "%d", &tmout);
	if (ret > 0) timeout.tv_sec = tmout;
    }
    timeout.tv_sec += 2;  /* 2 secs more than client */

    gettimeofday(&start, NULL);                   /* get starttime */
    timeradd(&start, &timeout, &end);             /* add given timeout */

    do {
	fd_set rfds;

	FD_ZERO(&rfds);
	FD_SET(task->fd, &rfds);

	gettimeofday(&start, NULL);               /* get NEW starttime */
	timersub(&end, &start, &stv);
	if (stv.tv_sec < 0) timerclear(&stv);

	ret = select(task->fd+1, &rfds, NULL, NULL, &stv);
	if (ret == -1) {
	    if (errno == EINTR) {
		/* Interrupted syscall, just start again */
		const struct timeval delta = { .tv_sec = 0, .tv_usec = 10 };
		timersub(&end, &delta, &start);       /* assure next round */
		continue;
	    } else {
		eno = errno;
		PSID_warn(-1, eno, "%s: select() failed", __func__);
		break;
	    }
	} else if (!ret) {
	    PSID_log(-1, "%s: select() timed out\n", __func__);
	    eno = ETIME;
	    break;
	} else {
	    break;
	}
	gettimeofday(&start, NULL);  /* get NEW starttime */
    } while (timercmp(&start, &end, <));

    if (eno) goto error;

restart:
    if ((ret=read(task->fd, &eno, sizeof(eno))) < 0) {
	if (errno == EINTR) {
	    goto restart;
	}
	eno = errno;
	PSID_warn(-1, eno, "%s: read() failed. eno is %d", __func__, eno);
	goto error;
    }

    if (!ret) {
	PSID_log(-1, "%s: ret is %d\n", __func__, ret);
	eno = EBADMSG;
    }

error:
    /* Release the waiting daemon and exec forwarder */
    PSID_forwarder(task, daemonfd, eno);

    /* never reached */
    exit(0);
}

/**
 * @brief Send accounting info on start of child
 *
 * Send info on the child currently started to the accounter. The
 * child is described within @a task.
 *
 * Actually a single messages of type @a PSP_ACCOUNT_CHILD is created.
 *
 * @param task Task structure holding information to send.
 *
 * @return No return value.
 */
static void sendAcctChild(PStask_t *task)
{
    DDTypedBufferMsg_t msg = (DDTypedBufferMsg_t) {
	.header = (DDMsg_t) {
	    .type = PSP_CD_ACCOUNT,
	    .dest =  PSC_getMyTID(),
	    .sender = task->tid,
	    .len = sizeof(msg.header) + sizeof(msg.type)},
	.type = PSP_ACCOUNT_CHILD };

    /* logger's TID, this identifies a task uniquely */
    PSP_putTypedMsgBuf(&msg, __func__, "loggertid", &task->loggertid,
		       sizeof(task->loggertid));

    /* current rank */
    PSP_putTypedMsgBuf(&msg, __func__, "rank", &task->rank, sizeof(task->rank));

    /* child's uid */
    PSP_putTypedMsgBuf(&msg, __func__, "uid", &task->uid, sizeof(task->uid));

    /* child's gid */
    PSP_putTypedMsgBuf(&msg, __func__, "gid", &task->gid, sizeof(task->gid));

#define MAXARGV0 128
    /* job's name */
    if (task->argv && task->argv[0]) {
	size_t len = strlen(task->argv[0]), offset=0;

	if (len > MAXARGV0) {
	    char dots[]="...";
	    PSP_putTypedMsgBuf(&msg, __func__, "dots", dots, strlen(dots));
	    offset = len-MAXARGV0+3;
	}
	PSP_putTypedMsgBuf(&msg, __func__, "name", task->argv[0] + offset,
			   strlen(task->argv[0] + offset));
    }
    PSP_putTypedMsgBuf(&msg, __func__, "trailing \\0", NULL, 0);

    sendMsg((DDMsg_t *)&msg);
}

/**
 * @brief Build sandbox and spawn process within.
 *
 * Build a new sandbox and spawn the process described by @a client
 * within. In order to do this, first of all a forwarder is created
 * that sets up a sandbox for the client process to run in. The the
 * actual client process is started within this sandbox.
 *
 * All necessary information determined during start up of the
 * forwarder and client process is stored within the corresponding
 * task structures. For the forwarder this includes the task ID and
 * the file descriptor connecting the local daemon to the
 * forwarder. For the client only the task ID is stored.
 *
 * @param forwarder Task structure describing the forwarder process to
 * create.
 *
 * @param client Task structure describing the actual client process
 * to create.
 *
 * @return On success, 0 is returned. If something went wrong, a value
 * different from 0 is returned. This value might be interpreted as an
 * errno describing the problem that occurred during the spawn.
 */
static int buildSandboxAndStart(PStask_t *task)
{
    int socketfds[2];     /* sockets for communication with forwarder */
    pid_t pid;            /* forwarder's pid */
    int i, eno;

    if (PSID_getDebugMask() & PSID_LOG_SPAWN) {
	char tasktxt[128];
	PStask_snprintf(tasktxt, sizeof(tasktxt), task);
	PSID_log(PSID_LOG_TASK, "%s: task=%s\n", __func__, tasktxt);
    }

    /* create a socketpair for communication between daemon and forwarder */
    if (socketpair(PF_UNIX, SOCK_STREAM, 0, socketfds)<0) {
	eno = errno;
	PSID_warn(-1, eno, "%s: socketpair()", __func__);
	return eno;
    }

    /* fork the forwarder */
    pid = fork();
    /* save errno in case of error */
    eno = errno;

    if (!pid) {
	/* this is the forwarder process */
	int maxFD = sysconf(_SC_OPEN_MAX);

	PSID_resetSigs();
	/* keep SIGCHLD blocked */

	/*
	 * Create a new process group. This is needed since the daemon
	 * kills whole process groups. Otherwise the daemon might
	 * commit suicide by sending signals to its clients.
	 */
	setpgid(0, 0);

	/* close all fds except the control channel, stdin/stdout/stderr and
	   the connecting socket */
	/* Start with connection to syslog */
	closelog();
	/* Then all the rest */
	for (i=0; i<maxFD; i++) {
	    if (i!=STDIN_FILENO && i!=STDOUT_FILENO && i!=STDERR_FILENO
		&& i!=socketfds[1]) {
		close(i);
	    }
	}
	/* Reopen the syslog and rename the tag */
	openlog("psidforwarder", LOG_PID|LOG_CONS, config->logDest);

	/* Get rid of now useless selectors */
	Selector_init(NULL);
	/* Get rid of obsolete timers */
	Timer_init(NULL);

	PSC_setDaemonFlag(0);
	PSC_resetMyTID();

	execForwarder(task, socketfds[1]);
    }

    /* this is the parent process */

    /* close forwarders end of the socketpair */
    close(socketfds[1]);

    /* check if fork() was successful */
    if (pid == -1) {
	close(socketfds[0]);

	PSID_warn(-1, eno, "%s: fork()", __func__);

	return eno;
    }

    task->tid = PSC_getTID(-1, pid);
    task->fd = socketfds[0];
    /* check for a sign of the forwarder */
    PSID_log(PSID_LOG_SPAWN, "%s: waiting for my child (%d)\n", __func__, pid);

    return 0;
}

/**
 * @brief Send accounting info on start of job
 *
 * Send info on the jobs currently started to the accounter. The job
 * is described within @a task, all messages are sent as @a sender.
 *
 * Actually two types of messages are created. First of all a @a
 * PSP_ACCOUNT_START message is sent. This is followed by one or more
 * @a PSP_ACCOUNT_SLOTS containing chunks of slots describing the
 * allocated partition.
 *
 * @param sender Task identity to send as.
 *
 * @param task Task structure holding information to send.
 *
 * @return No return value.
 */
static void sendAcctStart(PStask_ID_t sender, PStask_t *task)
{
    DDTypedBufferMsg_t msg = (DDTypedBufferMsg_t) {
	.header = (DDMsg_t) {
	    .type = PSP_CD_ACCOUNT,
	    .dest =  PSC_getMyTID(),
	    .sender = sender,
	    .len = sizeof(msg.header) + sizeof(msg.type)},
	.type = PSP_ACCOUNT_START };
    PSCPU_set_t setBuf;
    unsigned short maxCPUs = 0;
    int32_t slotsChunk, slot, num = task->totalThreads;
    uint16_t nBytes;
    int pSize = task->partitionSize;

    /* logger's TID, this identifies a task uniquely */
    PSP_putTypedMsgBuf(&msg, __func__, "loggertid", &task->loggertid,
		       sizeof(task->loggertid));

    /* current rank */
    PSP_putTypedMsgBuf(&msg, __func__, "rank", &task->rank, sizeof(task->rank));

    /* child's uid */
    PSP_putTypedMsgBuf(&msg, __func__, "uid", &task->uid, sizeof(task->uid));

    /* child's gid */
    PSP_putTypedMsgBuf(&msg, __func__, "gid", &task->gid, sizeof(task->gid));

    /* total number of children */
    PSP_putTypedMsgBuf(&msg, __func__, "num", &num, sizeof(num));

    sendMsg((DDMsg_t *)&msg);

    for (slot = 0; slot < pSize; slot++) {
	unsigned short cpus = PSIDnodes_getVirtCPUs(task->partition[slot].node);
	if (cpus > maxCPUs) maxCPUs = cpus;
    }
    if (!pSize || !maxCPUs) {
	PSID_log(-1, "%s: No CPUs\n", __func__);
	return;
    }

    msg.type = PSP_ACCOUNT_SLOTS;

    nBytes = PSCPU_bytesForCPUs(maxCPUs);
    slotsChunk = 1024 / (sizeof(PSnodes_ID_t) + nBytes);

    for (slot = 0; slot < pSize; slot++) {
	if (! (slot%slotsChunk)) {
	    uint16_t chunk =
		(pSize-slot < slotsChunk) ? pSize-slot : slotsChunk;

	    if (slot) sendMsg((DDMsg_t *)&msg);

	    msg.header.len = sizeof(msg.header) + sizeof(msg.type);

	    PSP_putTypedMsgBuf(&msg, __func__, "loggertid", &task->loggertid,
			       sizeof(task->loggertid));
	    PSP_putTypedMsgBuf(&msg, __func__, "uid", &task->uid,
			       sizeof(task->uid));
	    PSP_putTypedMsgBuf(&msg, __func__, "chunk", &chunk, sizeof(chunk));
	    PSP_putTypedMsgBuf(&msg, __func__, "nBytes", &nBytes,
			       sizeof(nBytes));
	}

	PSP_putTypedMsgBuf(&msg, __func__, "node", &task->partition[slot].node,
			   sizeof(task->partition[slot].node));

	PSCPU_extract(setBuf, task->partition[slot].CPUset, nBytes);
	PSP_putTypedMsgBuf(&msg, __func__, "CPUset", setBuf, nBytes);
    }

    sendMsg((DDMsg_t *)&msg);
}


/**
 * @brief Check spawn request
 *
 * Check if the request to spawn as decoded in @a task is correct,
 * i.e. if it does not violate some security measures or node
 * configurations.
 *
 * While checking the request it is assumed that its origin is the
 * task @a sender.
 *
 * If the request is determined to be valid, a series of accounting
 * messages is created via calling @ref sendAcctStart().
 *
 * @param sender Assumed origin of the spawn request.
 *
 * @param task Task structure describing the spawn request.
 *
 * @return On success, 0 is returned. Otherwise the return value might
 * be interpreted as an errno.
 */
static int checkRequest(PStask_ID_t sender, PStask_t *task)
{
    PStask_t *ptask, *stask;

    stask = PStasklist_find(&managedTasks, sender);
    if (!stask) {
	PSID_log(-1, "%s: sending task not found\n", __func__);
	return EACCES;
    }

    if (sender != task->ptid && stask->group != TG_FORWARDER) {
	/* Sender has to be parent or a trusted forwarder */
	PSID_log(-1, "%s: spawner tries to cheat\n", __func__);
	return EACCES;
    }

    ptask = PStasklist_find(&managedTasks, task->ptid);
    if (!ptask) {
	/* Parent not found */
	PSID_log(-1, "%s: parent task not found\n", __func__);
	return EACCES;
    }

    if (ptask->uid && task->uid!=ptask->uid) {
	/* Spawn tries to change uid */
	PSID_log(-1, "%s: try to setuid() task->uid %d  ptask->uid %d\n",
		 __func__, task->uid, ptask->uid);
	return EACCES;
    }

    if (ptask->gid && task->gid!=ptask->gid) {
	/* Spawn tries to change gid */
	PSID_log(-1, "%s: try to setgid() task->gid %d  ptask->gid %d\n",
		 __func__, task->gid, ptask->gid);
	return EACCES;
    }

    if (!PSIDnodes_isStarter(PSC_getMyID()) && task->group != TG_ADMINTASK
	&& (ptask->group == TG_SPAWNER || ptask->group == TG_PSCSPAWNER
	    || ptask->group == TG_LOGGER)) {
	/* starting not allowed */
	PSID_log(-1, "%s: spawning not allowed\n", __func__);
	return EACCES;
    }

    if (task->group == TG_ADMINTASK
	&& !PSIDnodes_testGUID(PSC_getMyID(), PSIDNODES_ADMUSER,
			       (PSIDnodes_guid_t){.u=ptask->uid})
	&& !PSIDnodes_testGUID(PSC_getMyID(), PSIDNODES_ADMGROUP,
			       (PSIDnodes_guid_t){.g=ptask->gid})) {
	/* no permission to start admin task */
	PSID_log(-1, "%s: no permission to spawn admintask\n", __func__);
	return EACCES;
    }

    if ((task->group == TG_SERVICE || task->group == TG_SERVICE_SIG
	|| task->group == TG_KVS) && task->rank >= -1) {
	/* wrong rank for service task */
	PSID_log(-1, "%s: rank %d for service task\n", __func__, task->rank);
	return EINVAL;
    }

    PSID_log(PSID_LOG_SPAWN, "%s: request from %s ok\n", __func__,
	     PSC_printTID(task->ptid));

    /* Accounting info */
    if (ptask->group == TG_LOGGER && ptask->partitionSize > 0)
	sendAcctStart(sender, ptask);

    return 0;
}

/**
 * @brief Spawn new task.
 *
 * Build a new sandbox and spawn the process described by @a client
 * within. In order to do this, first of all a forwarder is created
 * that sets up a sandbox for the client process to run in. The the
 * actual client process is started within this sandbox.
 *
 * All necessary information determined during start up of the
 * forwarder and client process is stored within the corresponding
 * task structures. For the forwarder this includes the task ID and
 * the file descriptor connecting the local daemon to the
 * forwarder. For the client only the task ID is stored.
 *
 * @param task Task structure describing the task to create.
 *
 * @return On success, 0 is returned. If something went wrong, a value
 * different from 0 is returned. This value might be interpreted as an
 * errno describing the problem that occurred during the spawn.
 */
static int spawnTask(PStask_t *task)
{
    int err;

    if (!task) return EINVAL;

    /* now try to start the task */
    err = buildSandboxAndStart(task);

    if (!err) {
	/* prepare forwarder task */
	task->childGroup = task->group;
	task->group = TG_FORWARDER;
	task->protocolVersion = PSProtocolVersion;
	/* Enqueue the forwarder */
	PStasklist_enqueue(&managedTasks, task);
	/* The forwarder is already connected and established */
	registerClient(task->fd, task->tid, task);
	setEstablishedClient(task->fd);
	/* Tell everybody about the new forwarder task */
	incJobs(1, 0);
    } else {
	PSID_warn(PSID_LOG_SPAWN, err, "%s: buildSandboxAndStart()", __func__);

	PStask_delete(task);
    }

    return err;
}

/**
 * @brief Handle a PSP_CD_SPAWNREQUEST message.
 *
 * Handle the message @a msg of type PSP_CD_SPAWNREQUEST. These are
 * replaced by PSP_CD_SPAWNREQ messages in later versions of the
 * protocol. For reasons of compatibility the old requests are still
 * supported.
 *
 * Spawn a process as described with @a msg. Therefor a @ref PStask_t
 * structure is extracted from @a msg. If called on the node of the
 * initiating task, various tests are undertaken in order to determine
 * the spawn to be allowed. If all tests pass, the message is
 * forwarded to the target-node where the process to spawn is created.
 *
 * @param msg Pointer to the message to handle.
 *
 * @return No return value.
 */
static void msg_SPAWNREQUEST(DDBufferMsg_t *msg)
{
    PStask_t *task;
    DDErrorMsg_t answer;

    char tasktxt[128];

    task = PStask_new();

    PStask_decodeFull(msg->buf, task);

    PStask_snprintf(tasktxt, sizeof(tasktxt), task);
    PSID_log(PSID_LOG_SPAWN, "%s: from %s msglen %d task %s\n", __func__,
	     PSC_printTID(msg->header.sender), msg->header.len, tasktxt);

    answer.header.dest = msg->header.sender;
    answer.header.sender = PSC_getMyTID();
    answer.header.len = sizeof(answer);
    answer.request = task->rank;

    /* If message is from my node, test if everything is okay */
    if (PSC_getID(msg->header.sender)==PSC_getMyID()) {
	answer.error = checkRequest(msg->header.sender, task);

	if (answer.error) {
	    PStask_delete(task);

	    answer.header.type = PSP_CD_SPAWNFAILED;
	    sendMsg(&answer);

	    return;
	}
    }

    if (PSC_getID(msg->header.dest) == PSC_getMyID()) {
	answer.error = spawnTask(task);

	if (answer.error) {
	    /* send only on failure. success reported by forwarder */
	    answer.header.type = PSP_CD_SPAWNFAILED;
	    sendMsg(&answer);
	}
    } else {
	/* request for a remote site. */
	PStask_delete(task);

	if (!PSIDnodes_isUp(PSC_getID(msg->header.dest))) {
	    answer.header.type = PSP_CD_SPAWNFAILED;
	    answer.header.sender = msg->header.dest;
	    answer.error = EHOSTDOWN;
	    sendMsg(&answer);

	    return;
	}

	PSID_log(PSID_LOG_SPAWN, "%s: forwarding to node %d\n",
		 __func__, PSC_getID(msg->header.dest));

	if (sendMsg(msg) < 0) {
	    answer.header.type = PSP_CD_SPAWNFAILED;
	    answer.header.sender = msg->header.dest;
	    answer.error = errno;

	    sendMsg(&answer);
	}

    }
}

/**
 * List of all tasks waiting to get spawned, i.e. waiting for last
 * environment packets to come in.
 */
static LIST_HEAD(spawnTasks);

/**
<<<<<<< HEAD
 * @brief Clone environment from sister task.
=======
 * @brief Clone environment from sibling task.
>>>>>>> c637ee00
 *
 * @param task The task which environment should be set.
 *
 * @return No return value.
 */
<<<<<<< HEAD
static void CloneEnvFromTasks(PStask_t *task)
{
    PStask_t *tt;
    list_t *t;
    int i, count = 0, eSize = 0;
=======
static void cloneEnvFromTasks(PStask_t *task)
{
    list_t *t;
    PStask_t *sibling = NULL;
    int i, envSize = 0;
    size_t totSize = 0; // @todo
>>>>>>> c637ee00

    if (task->environ) return;

    list_for_each(t, &managedTasks) {
<<<<<<< HEAD
	tt = list_entry(t, PStask_t, next);
	if (tt->deleted) continue;

	if (tt->loggertid == task->loggertid &&
	    tt->ptid == task->ptid &&
	    tt->environ && tt->rank >= 0) {

	    for (i=0; tt->environ[i]; i++) eSize++;
	    task->environ = malloc(sizeof (char *) * eSize +1);
	    if (!task->environ) PSID_exit(ENOMEM, "%s", __func__);

	    for (i=0; i<eSize; i++) {
		if (tt->environ[i] == NULL) continue;
		task->environ[i] = strdup(tt->environ[i]);
		if (!task->environ[i]) PSID_exit(ENOMEM, "%s", __func__);
		count++;
	    }
	    /* add trailing NULL */
	    task->environ[count] = NULL;
	    task->envSize = count+1;

	    return;
	}
    }

    PSID_log(-1, "%s: No sibling for task '%s' rank '%i' ", __func__,
		PSC_printTID(task->tid), task->rank);
    PSID_log(-1, "ptid '%s' ", PSC_printTID(task->ptid));
    PSID_log(-1, "logger '%s' found\n", PSC_printTID(task->loggertid));
=======
	PStask_t *tt = list_entry(t, PStask_t, next);
	if (tt->deleted) continue;

	if (tt->loggertid == task->loggertid && tt->ptid == task->ptid
	    && tt->environ && tt->rank >= 0) {
	    sibling = tt;
	    break;
	}
    }

    if (!sibling) {
	PSID_log(-1, "%s: No sibling for task '%s' rank '%i' ", __func__,
		 PSC_printTID(task->tid), task->rank);
	PSID_log(-1, "ptid '%s' ", PSC_printTID(task->ptid));
	PSID_log(-1, "logger '%s' found\n", PSC_printTID(task->loggertid));

	return;
    }

    while (sibling->environ[envSize]) envSize++;
    task->environ = malloc(sizeof(char*) * envSize + 1);
    if (!task->environ) {
	PSID_warn(-1, ENOMEM, "%s", __func__);
	return;
    }

    for (i=0; i<envSize; i++) {
	task->environ[i] = strdup(sibling->environ[i]);
	totSize += strlen(task->environ[i]);
	if (!task->environ[i]) PSID_warn(-1, ENOMEM, "%s", __func__);
    }

    /* add trailing NULL */
    task->environ[envSize] = NULL;
    task->envSize = envSize+1;

    PSID_log(PSID_LOG_SPAWN, "%s(%s): cloned %d entries (size %zd)",
	     __func__, PSC_printTID(task->tid), envSize, totSize);
    PSID_log(PSID_LOG_SPAWN, " from sibling %s\n", PSC_printTID(sibling->tid));

>>>>>>> c637ee00
}

/**
 * @brief Handle a PSP_CD_SPAWNREQ message.
 *
 * Handle the message @a msg of type PSP_CD_SPAWNREQ. These replace
 * the PSP_CD_SPAWNREQUEST messages of earlier protocol versions.
 *
 * Spawn a process as described within a series of messages. Depending
 * on the subtype of the current message @a msg, either the @ref
 * PStask_t structure contained is extracted or the argv or
 * environment parts are decoded and added to the corresponding task
 * structure. After receiving the last part of the environment the
 * actual task is created.
 *
 * If called on the node of the initiating task, various
 * tests are undertaken in order to determine the spawn to be
 * allowed. If all tests pass, the message is forwarded to the
 * target-node where the process to spawn is created.
 *
 * @param msg Pointer to the message to handle.
 *
 * @return No return value.
 */
static void msg_SPAWNREQ(DDTypedBufferMsg_t *msg)
{
    PStask_t *task, *ptask = NULL;
    DDErrorMsg_t answer = {
	.header = {
	    .type = PSP_CD_SPAWNFAILED,
	    .sender = msg->header.dest,
	    .dest = msg->header.sender,
	    .len = sizeof(answer) },
	.error = 0,
	.request = 0,};
    int localSender = (PSC_getID(msg->header.sender)==PSC_getMyID());
    size_t usedBytes;
    int32_t rank = -1;
    PStask_group_t group = TG_ANY;
    char tasktxt[128];

    PSID_log(PSID_LOG_SPAWN, "%s: from %s msglen %d\n", __func__,
	     PSC_printTID(msg->header.sender), msg->header.len);

    /* If message is from my node, test if everything is okay */
    if (localSender && msg->type == PSP_SPAWN_TASK) {
	task = PStask_new();
	PStask_decodeTask(msg->buf, task);
	answer.request = task->rank;
	answer.error = checkRequest(msg->header.sender, task);

	if (answer.error) {
	    PStask_delete(task);
	    sendMsg(&answer);

	    return;
	}
	/* Store some info from task for latter usage */
	group = task->group;
	rank = task->rank;

	PStask_delete(task);

	/* Since checkRequest() did not fail, we will find ptask */
	ptask = PStasklist_find(&managedTasks, msg->header.sender);
	if (!ptask) {
	    PSID_log(-1, "%s: no parent task?!\n", __func__);
	    return;
	}
    }


    if (PSC_getID(msg->header.dest) != PSC_getMyID()) {
	/* request for a remote site. */
	int destDmnPSPver = PSIDnodes_getDmnProtoV(PSC_getID(msg->header.dest));
	int sendLOC = 0;

	if (!PSIDnodes_isUp(PSC_getID(msg->header.dest))) {
	    answer.error = EHOSTDOWN;
	    sendMsg(&answer);

	    return;
	}

	/* Check if we have to and can send a LOC-message */
	if (localSender && msg->type == PSP_SPAWN_TASK && group != TG_SERVICE
	    && group != TG_SERVICE_SIG && group != TG_ADMINTASK
	    && group != TG_KVS) {

	    if (!ptask->spawnNodes || rank >= ptask->spawnNum) {
		PSID_log(-1, "%s: rank %d out of range\n", __func__, rank);
		answer.error = EADDRNOTAVAIL;
	    } else if (!PSCPU_any(ptask->spawnNodes[rank].CPUset, PSCPU_MAX)) {
		PSID_log(-1, "%s: rank %d exhausted\n", __func__, rank);
		answer.error = EADDRINUSE;
	    } else {
		sendLOC = 1;
	    }

	    if (!sendLOC) {
		sendMsg(&answer);

		return;
	    }
	}

	PSID_log(PSID_LOG_SPAWN, "%s: forwarding to node %d\n",
		 __func__, PSC_getID(msg->header.dest));
	if (sendMsg(msg) < 0) {
	    answer.error = errno;
	    sendMsg(&answer);

	    return;
	}

	if (sendLOC) {
	    /* Create and send PSP_SPAWN_LOC message */
	    DDTypedBufferMsg_t locMsg = (DDTypedBufferMsg_t) {
		.header = (DDMsg_t) {
		    .type = PSP_CD_SPAWNREQ,
		    .dest = msg->header.dest,
		    .sender = msg->header.sender,
		    .len = sizeof(locMsg.header) + sizeof(locMsg.type)},
		.type = PSP_SPAWN_LOC };
	    PSCPU_set_t *rankSet = &ptask->spawnNodes[rank].CPUset;
	    PSnodes_ID_t destID = PSC_getID(locMsg.header.dest);

	    if (destDmnPSPver < 401) {
		short numCPUs = PSIDnodes_getPhysCPUs(destID);
		int16_t cpu = PSCPU_first(*rankSet, numCPUs);
		PSP_putTypedMsgBuf(&locMsg, __func__, "cpu", &cpu, sizeof(cpu));
	    } else if (destDmnPSPver < 408) {
		size_t nBytes = PSCPU_bytesForCPUs(32);
		PSCPU_set_t setBuf;
		PSCPU_extract(setBuf, *rankSet, nBytes);
		PSP_putTypedMsgBuf(&locMsg, __func__, "CPUset", setBuf, nBytes);
	    } else {
		PSCPU_set_t setBuf;
		short numCPUs = PSIDnodes_getVirtCPUs(destID);
		uint16_t nBytes = PSCPU_bytesForCPUs(numCPUs);

		PSP_putTypedMsgBuf(&locMsg, __func__, "nBytes", &nBytes,
				   sizeof(nBytes));

		PSCPU_extract(setBuf, *rankSet, nBytes);
		PSP_putTypedMsgBuf(&locMsg, __func__, "CPUset", setBuf, nBytes);

		/* Invalidate this entry */
		PSCPU_clrAll(*rankSet);
	    }

	    PSID_log(PSID_LOG_SPAWN, "%s: send PSP_SPAWN_LOC to node %d\n",
		     __func__, PSC_getID(locMsg.header.dest));

	    if (sendMsg(&locMsg) < 0) {
		PSID_warn(-1, errno, "%s: send PSP_SPAWN_LOC to node %d failed",
			  __func__, PSC_getID(locMsg.header.dest));
	    }
	}

	return;
    }

    task = PStasklist_find(&spawnTasks, msg->header.sender);
    if (task) answer.request = task->rank;

    switch (msg->type) {
    case PSP_SPAWN_TASK:
	if (task) {
	    PStask_snprintf(tasktxt, sizeof(tasktxt), task);
	    PSID_log(-1, "%s: from %s task %s already there\n",
		     __func__, PSC_printTID(msg->header.sender), tasktxt);
	    return;
	}
	task = PStask_new();
	PStask_decodeTask(msg->buf, task);
	task->tid = msg->header.sender;
	if (PSIDnodes_getProtoV(PSC_getID(msg->header.sender)) > 339) {
	    task->argc = 0;           /* determine from argv later */
	}

	/* Check if we have to and can copy the location */
	if (task->group == TG_SERVICE || task->group == TG_SERVICE_SIG
	    || task->group == TG_ADMINTASK || task->group == TG_KVS) {
	    PSCPU_setAll(task->CPUset);
	} else if (localSender) {
	    if (!ptask->spawnNodes || rank >= ptask->spawnNum) {
		PSID_log(-1, "%s: rank %d out of range\n", __func__, rank);
		answer.error = EADDRNOTAVAIL;
	    } else if (!PSCPU_any(ptask->spawnNodes[rank].CPUset, PSCPU_MAX)) {
		PSID_log(-1, "%s: rank %d exhausted\n", __func__, rank);
		answer.error = EADDRINUSE;
	    } else {
		PSCPU_set_t *rankSet = &ptask->spawnNodes[rank].CPUset;
		memcpy(task->CPUset, *rankSet, sizeof(task->CPUset));

		/* Invalidate this entry */
		PSCPU_clrAll(*rankSet);
	    }

	    if  (answer.error) {
		sendMsg(&answer);

		PStask_delete(task);

		return;
	    }
	}

	PStask_snprintf(tasktxt, sizeof(tasktxt), task);
	PSID_log(PSID_LOG_SPAWN, "%s: create %s\n", __func__, tasktxt);

	PStasklist_enqueue(&spawnTasks, task);

	return;
	break;
    case PSP_SPAWN_LOC:
    {
	int srcDmnPSPver =
	    PSIDnodes_getDmnProtoV(PSC_getID(msg->header.sender));

	if (!task) {
	    PSID_log(-1, "%s: PSP_SPAWN_LOC from %s: task not found\n",
		     __func__, PSC_printTID(msg->header.sender));
	    return;
	}
	if (srcDmnPSPver < 401) {
	    PSCPU_setCPU(task->CPUset, *(int16_t *)msg->buf);
	    usedBytes = sizeof(int16_t);
	} else {
	    size_t nBytes, myBytes = PSCPU_bytesForCPUs(PSCPU_MAX);
	    char *ptr = msg->buf;

	    if (srcDmnPSPver < 408) {
		nBytes = PSCPU_bytesForCPUs(32);
		usedBytes = 0;
	    } else {
		nBytes = *(uint16_t *)ptr;
		ptr += sizeof(uint16_t);
		usedBytes = sizeof(uint16_t);
	    }

	    if (nBytes > myBytes) {
		PSID_log(-1,  "%s: PSP_SPAWN_LOC from %s: expecting %zd CPUs\n",
			 __func__, PSC_printTID(msg->header.sender), nBytes*8);
	    }

	    PSCPU_clrAll(task->CPUset);
	    PSCPU_inject(task->CPUset, ptr, nBytes);
	    // ptr += nBytes;
	    usedBytes += nBytes;
	}
	break;
    }
    case PSP_SPAWN_WDIRCNTD:
	if (!task) {
	    PSID_log(-1, "%s: PSP_SPAWN_WDIRCNTD from %s: task not found\n",
		     __func__, PSC_printTID(msg->header.sender));
	    return;
	}
	{
	    size_t newLen = task->workingdir ? strlen(task->workingdir) : 0;
	    newLen += strlen(msg->buf) + 1;

	    task->workingdir = realloc(task->workingdir, newLen);
	    if (!task->workingdir) {
		PSID_warn(-1, errno, "%s: realloc(task->workingdir)", __func__);
		return;
	    }
	    strcpy(task->workingdir + strlen(task->workingdir), msg->buf);

	    usedBytes = strlen(msg->buf) + 1;
	}
	break;
    case PSP_SPAWN_ARG:
	if (!task) {
	    PSID_log(-1, "%s: PSP_SPAWN_ARG from %s: task not found\n",
		     __func__, PSC_printTID(msg->header.sender));
	    return;
	}
	if (PSIDnodes_getProtoV(PSC_getID(msg->header.sender)) < 340) {
	    usedBytes = PStask_decodeArgs(msg->buf, task);
	} else {
	    usedBytes = PStask_decodeArgv(msg->buf, task);
	}
	break;
    case PSP_SPAWN_ARGCNTD:
	if (!task) {
	    PSID_log(-1, "%s: PSP_SPAWN_ARGCTND from %s: task not found\n",
		     __func__, PSC_printTID(msg->header.sender));
	    return;
	}
	usedBytes = PStask_decodeArgvAppend(msg->buf, task);
	break;
    case PSP_SPAWN_ENV:
    case PSP_SPAWN_END:
	if (!task) {
	    PSID_log(-1, "%s: PSP_SPAWN_EN[V|D] from %s: task not found\n",
		     __func__, PSC_printTID(msg->header.sender));
	    if (msg->type == PSP_SPAWN_END) {
		answer.error = ECHILD;
		sendMsg(&answer);
	    }
	    return;
	}
	usedBytes = PStask_decodeEnv(msg->buf, task);
	break;
    case PSP_SPAWN_ENVCNTD:
	if (!task) {
	    PSID_log(-1, "%s: PSP_SPAWN_ENVCTND from %s: task not found\n",
		     __func__, PSC_printTID(msg->header.sender));
	    return;
	}
	usedBytes = PStask_decodeEnvAppend(msg->buf, task);
	break;
    case PSP_SPAWN_ENV_CLONE:
	if (!task) {
	    PSID_log(-1, "%s: PSP_SPAWN_ENV_CLONE from %s: task not found\n",
		     __func__, PSC_printTID(msg->header.sender));
	    return;
	}
<<<<<<< HEAD
	CloneEnvFromTasks(task);
	return;
=======
	cloneEnvFromTasks(task);
	usedBytes = 0;
	break;
>>>>>>> c637ee00
    default:
	PSID_log(-1, "%s: Unknown type '%d'\n", __func__, msg->type);
	return;
    }

    if (msg->header.len-sizeof(msg->header)-sizeof(msg->type) != usedBytes) {
	PSID_log(-1, "%s: problem decoding task %s type %d used %ld of %ld\n",
		 __func__, PSC_printTID(msg->header.sender), msg->type,
		 (long) usedBytes,
		 (long) msg->header.len-sizeof(msg->header)-sizeof(msg->type));
	return;
    }

    if (msg->type == PSP_SPAWN_END) {
	PStask_snprintf(tasktxt, sizeof(tasktxt), task);
	PSID_log(PSID_LOG_SPAWN, "%s: Spawning %s\n", __func__, tasktxt);

	PStasklist_dequeue(task);
	if (task->deleted) {
	    answer.error = ECHILD;
	} else {
	    answer.error = spawnTask(task);
	}

	if (answer.error) {
	    /* send only on failure. success reported by forwarder */
	    sendMsg(&answer);
	}
    }
}

/**
 * @brief Drop a PSP_CD_SPAWNREQ[UEST] message.
 *
 * Drop the message @a msg of type PSP_CD_SPAWNREQ[UEST].
 *
 * Since the spawning process waits for a reaction to its request a
 * corresponding answer is created. This work for both generations of
 * spawn-requests.
 *
 * @param msg Pointer to the message to drop.
 *
 * @return No return value.
 */
static void drop_SPAWNREQ(DDBufferMsg_t *msg)
{
    DDErrorMsg_t errmsg;

    errmsg.header.type = PSP_CD_SPAWNFAILED;
    errmsg.header.dest = msg->header.sender;
    errmsg.header.sender = msg->header.dest;
    errmsg.header.len = sizeof(errmsg);

    errmsg.error = EHOSTDOWN;
    errmsg.request = 0;

    sendMsg(&errmsg);
}

void deleteSpawnTasks(PSnodes_ID_t node)
{
    list_t *t;

    PSID_log(PSID_LOG_SPAWN, "%s(%d)\n", __func__, node);

    list_for_each(t, &spawnTasks) {
	PStask_t *task = list_entry(t, PStask_t, next);
	if (PSC_getID(task->tid) == node) task->deleted = 1;
    }
}

/**
 * @brief Cleanup spawning task marked as deleted
 *
 * Actually destroy task-structure waiting to be spawned but marked as
 * deleted. These tasks are expected to be marked via @ref
 * deleteSpawnTasks().
 *
 * @return No return value
 */
static void cleanupSpawnTasks(void)
{
    list_t *t, *tmp;

    PSID_log(PSID_LOG_VERB, "%s()\n", __func__);

    list_for_each_safe(t, tmp, &spawnTasks) {
	PStask_t *task = list_entry(t, PStask_t, next);

	if (task->deleted) {
	    PStasklist_dequeue(task);
	    PStask_delete(task);
	}
    }
}

/**
 * @brief Handle a PSP_CD_SPAWNSUCCESS message.
 *
 * Handle the message @a msg of type PSP_CD_SPAWNSUCCESS.
 *
 * Register the spawned process to its parent task and forward the
 * message to the initiating process.
 *
 * @param msg Pointer to the message to handle.
 *
 * @return No return value.
 */
static void msg_SPAWNSUCCESS(DDErrorMsg_t *msg)
{
    PStask_ID_t tid = msg->header.sender;
    PStask_ID_t ptid = msg->header.dest;
    PStask_t *task;
    char *parent = strdup(PSC_printTID(ptid));

    PSID_log(PSID_LOG_SPAWN, "%s(%s) with parent(%s)\n",
	     __func__, PSC_printTID(tid), parent);

    task = PStasklist_find(&managedTasks, ptid);
    if (task && (task->fd > -1 || task->group == TG_ANY)) {
	/* register the child */
	PSID_setSignal(&task->childList, tid, -1);

	/* child will send a signal on exit, thus include into assignedSigs */
	PSID_setSignal(&task->assignedSigs, tid, -1);
    } else {
	/* task not found, it has already died */
	PSID_log(-1, "%s(%s) with parent(%s) already dead\n",
		 __func__, PSC_printTID(tid), parent);
	PSID_sendSignal(tid, 0, ptid, -1, 0, 0);
    }

    /*
     * Send the initiator the success message.
     *
     * If the initiator is a normal but unconnected task, it has used
     * its forwarder as a proxy via PMI. Thus, send SPAWNSUCCESS to
     * the proxy.
     */
    if (task && task->group == TG_ANY && task->fd == -1) {
	msg->header.dest = task->forwardertid;
    }
    sendMsg(msg);
    free(parent);
}

/**
 * @brief Handle a PSP_CD_SPAWNFAILED message.
 *
 * Handle the message @a msg of type PSP_CD_SPAWNFAILED.
 *
 * This might have been created by a local forwarder. Thus, release
 * this forwarder and forwards the message to the initiating process.
 *
 * @param msg Pointer to the message to handle.
 *
 * @return No return value.
 */
static void msg_SPAWNFAILED(DDErrorMsg_t *msg)
{
    PSID_log(PSID_LOG_SPAWN, "%s: %s reports on rank %d", __func__,
	     PSC_printTID(msg->header.sender), msg->request);
    PSID_log(PSID_LOG_SPAWN, " error = %d sending to parent %s\n", msg->error,
	     PSC_printTID(msg->header.dest));

    /* Make sure an old initiator does not get extended messages */
    if (PSIDnodes_getDmnProtoV(PSC_getID(msg->header.dest)) < 404) {
	msg->header.len = sizeof(*msg);
    }

    if (PSC_getID(msg->header.sender) == PSC_getMyID()) {
	/* Forwader will disappear immediately, release it. */
	PStask_t *task = PStasklist_find(&managedTasks, msg->header.sender);

	if (!task) {
	    PSID_log(-1, "%s: task %s not found\n", __func__,
		     PSC_printTID(msg->header.sender));
	} else {
	    task->released = 1;
	    deleteClient(task->fd);
	}
    }

    /* send failure msg to initiator */
    sendMsg(msg);
}

/**
 * @brief Handle a PSP_CD_SPAWNFINISH message.
 *
 * Handle the message @a msg of type PSP_CD_SPAWNFINISH.
 *
 * This just forwards the message to the initiating process.
 *
 * @param msg Pointer to the message to handle.
 *
 * @return No return value.
 */
static void msg_SPAWNFINISH(DDMsg_t *msg)
{
    PSID_log(PSID_LOG_SPAWN, "%s: sending to local parent %s\n",
	     __func__, PSC_printTID(msg->dest));

    /* send the initiator a finish msg */
    sendMsg(msg);
}

/**
 * @brief Handle a PSP_DD_CHILDBORN message.
 *
 * Handle the message @a msg of type PSP_DD_CHILDBORN.
 *
 * This type of message is created by the forwarder process to inform
 * the local daemon on the creation of the controlled client
 * process. This will result in setting up the daemon's
 * control-structures for tracing the child. Additionally the message
 * will be forwarded to the parent task in order to take according
 * measures.
 *
 * @param msg Pointer to the message to handle.
 *
 * @return No return value.
 */
static void msg_CHILDBORN(DDErrorMsg_t *msg)
{
    PStask_t *forwarder = PStasklist_find(&managedTasks, msg->header.sender);
    PStask_t *child = PStasklist_find(&managedTasks, msg->request);
    PStask_ID_t succMsgDest = 0;

    PSID_log(PSID_LOG_SPAWN, "%s: from %s\n", __func__,
	     PSC_printTID(msg->header.sender));
    if (!forwarder) {
	PSID_log(-1, "%s: forwarder %s not found.\n", __func__,
		 PSC_printTID(msg->header.sender));
	return;
    }

    if (child) {
	PSID_log(-1, "%s: child %s", __func__, PSC_printTID(msg->request));
	PSID_log(-1, " already there. forwarder %s missed a message\n",
		 PSC_printTID(msg->header.sender));
	msg->header.type = PSP_DD_CHILDACK;
	msg->header.dest = msg->header.sender;
	msg->header.sender = PSC_getMyTID();
	sendMsg(msg);

	return;
    }

    /* prepare child task */
    child = PStask_clone(forwarder);
    if (!child) {
	PSID_warn(-1, errno, "%s: PStask_clone()", __func__);

	/* Tell forwarder to kill child */
	msg->header.type = PSP_DD_CHILDDEAD;
	msg->header.dest = msg->header.sender;
	msg->header.sender = PSC_getMyTID();
	sendMsg(msg);

	/* Tell parent about failure */
	msg->header.type = PSP_CD_SPAWNFAILED;
	msg->header.sender = msg->request;
	msg->header.dest = forwarder->ptid;
	msg->error = ENOMEM;
	msg->request = forwarder->rank;
	sendMsg(msg);

	return;
    }

    if (forwarder->argv) {
	int i;
	for (i=0; i<forwarder->argc; i++) {
	    if (forwarder->argv[i]) free(forwarder->argv[i]);
	}
	free(forwarder->argv);
	forwarder->argv = NULL;
	forwarder->argc = 0;
    }

    child->tid = msg->request;
    child->fd = -1;
    child->group = forwarder->childGroup;
    child->forwardertid = forwarder->tid;

    /* Accounting info */
    if (child->group != TG_ADMINTASK && child->group != TG_SERVICE
	&& child->group != TG_SERVICE_SIG && child->group != TG_KVS) {
	sendAcctChild(child);
    }

    /* Fix interactive shell's argv[0] */
    if (child->argc == 2 && (!child->argv[0] || !child->argv[1])) {
	PSID_log(-1, "%s: argv seems to be messed up\n", __func__);
    } else if (child->argc == 2 && (!strcmp(child->argv[0], "/bin/bash")
				    && !strcmp(child->argv[1], "-i"))) {
	free(child->argv[0]);
	child->argv[0] = strdup("-bash");
	free(child->argv[1]);
	child->argv[1] = NULL;
	child->argc = 1;
    } else if (child->argc == 2 && (!strcmp(child->argv[0], "/bin/tcsh")
				     && !strcmp(child->argv[1], "-i"))) {
	free(child->argv[0]);
	child->argv[0] = strdup("-tcsh");
	free(child->argv[1]);
	child->argv[1] = NULL;
	child->argc = 1;
    }

    /* Child will get signal from parent. Thus add ptid to assignedSigs */
    PSID_setSignal(&child->assignedSigs, child->ptid, -1);
    /* Enqueue the task right in front of the forwarder */
    PStasklist_enqueue(&forwarder->next, child);
    /* Tell everybody about the new task */
    incJobs(1, (child->group==TG_ANY));

    /* Spawned task will get signal if the forwarder dies unexpectedly. */
    PSID_setSignal(&forwarder->childList, child->tid, -1);

    /*
     * The answer will be sent directly to the initiator if he is on
     * the same node. Thus register directly as his child.
     */
    if (PSC_getID(child->ptid) == PSC_getMyID()) {
	PStask_t *parent = PStasklist_find(&managedTasks, child->ptid);

	if (!parent) {
	    PSID_log(-1, "%s: parent task %s not found\n", __func__,
		     PSC_printTID(child->ptid));
	} else {
	    PSID_setSignal(&parent->childList, child->tid, -1);
	    PSID_setSignal(&parent->assignedSigs, child->tid, -1);

	    /*
	     * If the parent is a normal but unconnected task, it was
	     * not the origin of the spawn but used the forwarder as a
	     * proxy via PMI. Thus, send SPAWNSUCCESS to the proxy.
	     */
	    if (parent->group == TG_ANY && parent->fd == -1) {
		succMsgDest = parent->forwardertid;
	    }
	}
    }

    /* Tell forwarder to actually execv() client */
    msg->header.type = PSP_DD_CHILDACK;
    msg->header.dest = msg->header.sender;
    msg->header.sender = PSC_getMyTID();
    sendMsg(msg);

    /* Tell parent about success */
    msg->header.type = PSP_CD_SPAWNSUCCESS;
    msg->header.sender = child->tid;
    msg->header.dest = succMsgDest ? succMsgDest : child->ptid;
    msg->request = child->rank;
    msg->error = 0;

    sendMsg(msg);
}

/**
 * @brief Handle a PSP_DD_CHILDDEAD message.
 *
 * Handle the message @a msg of type PSP_DD_CHILDDEAD.
 *
 * This type of message is created by the forwarder process to inform
 * the local daemon on the dead of the controlled client process. This
 * might result in sending pending signals, un-registering the task,
 * etc. Additionally the message will be forwarded to the daemon
 * controlling the parent task in order to take according measures.
 *
 * @param msg Pointer to the message to handle.
 *
 * @return No return value.
 */
static void msg_CHILDDEAD(DDErrorMsg_t *msg)
{
    PStask_t *task, *forwarder;

    PSID_log(PSID_LOG_SPAWN, "%s: from %s", __func__,
	     PSC_printTID(msg->header.sender));
    PSID_log(PSID_LOG_SPAWN, " to %s", PSC_printTID(msg->header.dest));
    PSID_log(PSID_LOG_SPAWN, " concerning %s\n", PSC_printTID(msg->request));

    if (msg->header.dest != PSC_getMyTID()) {
	if (PSC_getID(msg->header.dest) != PSC_getMyID()) {
	    /* Destination on foreign node. Forward */
	    sendMsg(msg);
	    return;
	}
	/* Destination on my node, let's take a peek */
	task = PStasklist_find(&managedTasks, msg->header.dest);
	if (!task) return;

	if (PSID_removeSignal(&task->assignedSigs, msg->request, -1)) {
	    /* Neither release nor sig received, send sig now */
	    PSID_log(-1, "%s: Neither signal nor release received for %s",
		     __func__, PSC_printTID(task->tid));
	    PSID_log(-1, " from %s. Sending signal now.\n",
		     PSC_printTID(msg->request));
	    PSID_sendSignal(task->tid, task->uid, msg->request, -1, 0, 0);
	}
	if (!PSID_removeSignal(&task->childList, msg->request, -1)) {
	    /* No child found. Might already be inherited by parent */
	    if (task->ptid) {
		msg->header.dest = task->ptid;

		PSID_log(PSID_LOG_SPAWN,
			 "%s: forward PSP_DD_CHILDDEAD from %s",
			 __func__, PSC_printTID(msg->request));
		PSID_log(PSID_LOG_SPAWN, " dest %s",
			 PSC_printTID(task->tid));
		PSID_log(PSID_LOG_SPAWN, "->%s\n",
			 PSC_printTID(task->ptid));

		sendMsg(msg);
	    }
	    /* To be sure, mark child as released */
	    PSID_log(PSID_LOG_SPAWN, "%s: %s not (yet?) child of",
		     __func__, PSC_printTID(msg->request));
	    PSID_log(PSID_LOG_SPAWN, " %s\n", PSC_printTID(task->tid));
	    PSID_setSignal(&task->deadBefore, msg->request, -1);
	}

	if (task->removeIt && PSID_emptySigList(&task->childList)) {
	    PSID_log(PSID_LOG_TASK, "%s: PStask_cleanup()\n", __func__);
	    PStask_cleanup(task->tid);
	    return;
	}

	/* Release a TG_(PSC)SPAWNER if child died in a fine way */
	if (WIFEXITED(msg->error) && !WIFSIGNALED(msg->error)) {
	    if (task->group == TG_SPAWNER || task->group == TG_PSCSPAWNER)
		task->released = 1;
	}

	switch (task->group) {
	case TG_SPAWNER:
	case TG_GMSPAWNER:
	    /* Do not send a DD message to a client */
	    msg->header.type = PSP_CD_SPAWNFINISH;
	    sendMsg(msg);
	    break;
	case TG_SERVICE_SIG:
	    /* service task requested signal */
	    if (!WIFEXITED(msg->error) || WIFSIGNALED(msg->error)
		|| PSID_emptySigList(&task->childList)) {
		PSID_sendSignal(task->tid, task->uid, msg->request, -1, 0, 0);
	    }
	    break;
	default:
	    /* Do nothing */
	    break;
	}
	return;
    }

    /* Release the corresponding forwarder */
    forwarder = PStasklist_find(&managedTasks, msg->header.sender);
    if (forwarder) {
	forwarder->released = 1;
	PSID_removeSignal(&forwarder->childList, msg->request, -1);
    } else {
	/* Forwarder not found */
	PSID_log(-1, "%s: forwarder task %s not found\n",
		 __func__, PSC_printTID(msg->header.sender));
    }

    /* Try to find the task */
    task = PStasklist_find(&managedTasks, msg->request);

    if (!task) {
	/* task not found */
	/* This is not critical. Task has been removed by deleteClient() */
	PSID_log(PSID_LOG_SPAWN, "%s: task %s not found\n", __func__,
		 PSC_printTID(msg->request));
    } else {
	int destDmnPSPver = PSIDnodes_getDmnProtoV(PSC_getID(task->loggertid));
	if (destDmnPSPver > 409
	    && !(task->group == TG_SERVICE || task->group == TG_SERVICE_SIG
		 || task->group == TG_ADMINTASK || task->group == TG_KVS) ) {
	    /** Create and send PSP_DD_CHILDRESREL message */
	    DDBufferMsg_t resRelMsg = (DDBufferMsg_t) {
		.header = (DDMsg_t) {
		    .type = PSP_DD_CHILDRESREL,
		    .dest = task->loggertid,
		    .sender = msg->request,
		    .len = sizeof(resRelMsg.header)},
		.buf = {0} };
	    PSCPU_set_t setBuf;
	    uint16_t nBytes = PSCPU_bytesForCPUs(
		PSIDnodes_getVirtCPUs(PSC_getMyID()));

	    PSP_putMsgBuf(&resRelMsg, __func__, "nBytes", &nBytes,
			  sizeof(nBytes));

	    PSCPU_extract(setBuf, task->CPUset, nBytes);
	    PSP_putMsgBuf(&resRelMsg, __func__, "CPUset", setBuf, nBytes);

	    PSID_log(PSID_LOG_SPAWN, "%s: PSP_DD_CHILDRESREL on %s to %d\n",
		     __func__, PSC_printTID(task->tid),
		     PSC_getID(task->loggertid));

	    if (sendMsg(&resRelMsg) < 0) {
		PSID_warn(-1, errno,
			  "%s: send PSP_DD_CHILDRESREL to node %d failed",
			  __func__, PSC_getID(resRelMsg.header.dest));
	    }
	}

	/* Prepare CHILDDEAD msg here. Task might be removed in next step */
	msg->header.dest = task->ptid;
	msg->header.sender = PSC_getMyTID();

	/* child is dead now; thus, remove parent from assignedSigs */
	PSID_removeSignal(&task->assignedSigs, task->ptid, -1);

	/* If child not connected, remove task from tasklist. This
	 * will also send all signals */
	if (task->fd == -1) {
	    PSID_log(PSID_LOG_TASK, "%s: PStask_cleanup()\n", __func__);
	    PStask_cleanup(msg->request);
	}

	/* Send CHILDDEAD to parent */
	msg_CHILDDEAD(msg);
    }
}

/**
 * @brief Check for obstinate tasks
 *
 * The purpose of this function is twice; one the one hand it checks
 * for obstinate tasks and sends SIGKILL signals until the task
 * disappears. On the other hand it garbage-collects all deleted task
 * structures within the list of managed tasks and frees them.
 *
 * @return No return value.
 */
static void checkObstinateTasks(void)
{
    time_t now = time(NULL);
    list_t *t, *tmp;

    list_for_each_safe(t, tmp, &managedTasks) {
	PStask_t *task = list_entry(t, PStask_t, next);

	if (task->deleted) {
	    /* If task is still connected, wait for connection closed */
	    if (task->fd == -1) {
		PStasklist_dequeue(task);
		PStask_delete(task);
	    }
	} else if (task->killat && now > task->killat) {
	    int ret;
	    if (task->group != TG_LOGGER) {
		/* Send the signal to the whole process group */
		ret = PSID_kill(-PSC_getPID(task->tid), SIGKILL, task->uid);
	    } else {
		/* Unless it's a logger, which will never fork() */
		ret = PSID_kill(PSC_getPID(task->tid), SIGKILL, task->uid);
	    }
	    if (ret && errno == ESRCH) {
		if (!task->removeIt) {
		    PStask_cleanup(task->tid);
		} else {
		    task->deleted = 1;
		}
	    }
	}
    }

}

void initSpawn(void)
{
    PSID_log(PSID_LOG_VERB, "%s()\n", __func__);

    PSID_registerMsg(PSP_CD_SPAWNREQUEST, msg_SPAWNREQUEST);
    PSID_registerMsg(PSP_CD_SPAWNREQ, (handlerFunc_t) msg_SPAWNREQ);
    PSID_registerMsg(PSP_CD_SPAWNSUCCESS, (handlerFunc_t) msg_SPAWNSUCCESS);
    PSID_registerMsg(PSP_CD_SPAWNFAILED, (handlerFunc_t) msg_SPAWNFAILED);
    PSID_registerMsg(PSP_CD_SPAWNFINISH, (handlerFunc_t) msg_SPAWNFINISH);
    PSID_registerMsg(PSP_DD_CHILDDEAD, (handlerFunc_t) msg_CHILDDEAD);
    PSID_registerMsg(PSP_DD_CHILDBORN, (handlerFunc_t) msg_CHILDBORN);
    PSID_registerMsg(PSP_DD_CHILDACK, (handlerFunc_t) PSIDclient_send);

    PSID_registerDropper(PSP_CD_SPAWNREQUEST, drop_SPAWNREQ);
    PSID_registerDropper(PSP_CD_SPAWNREQ, drop_SPAWNREQ);

    PSID_registerLoopAct(checkObstinateTasks);
    PSID_registerLoopAct(cleanupSpawnTasks);
}<|MERGE_RESOLUTION|>--- conflicted
+++ resolved
@@ -979,11 +979,7 @@
 
     doClamps(task);
 
-<<<<<<< HEAD
-    /* used by psslurm to modify default pinning */
-=======
     /* used by psslurm to modify default pinning; thus after doClamps() */
->>>>>>> c637ee00
     PSIDhook_call(PSIDHOOK_EXEC_CLIENT_USER, task);
 
     /* Signal forwarder we're ready for execve() */
@@ -1053,11 +1049,7 @@
 	    return eno;
 	}
     } else {
-<<<<<<< HEAD
-	if ((pipe(fds)) == -1) {
-=======
 	if (pipe(fds)) {
->>>>>>> c637ee00
 	    int eno = errno;
 	    PSID_warn(-1, errno, "%s: pipe(%s)", __func__, fdName);
 	    return eno;
@@ -1143,12 +1135,7 @@
     if (task->interactive) {
 	if ((eno = openChannel(task, stderrfds, STDERR_FILENO))) goto error;
     } else {
-<<<<<<< HEAD
-	/* need to create pipe as user, or permission to write to /dev/stdX
-	 * will be denied  */
-=======
 	/* need to create as user for permission to access to /dev/stdX */
->>>>>>> c637ee00
 	if ((seteuid(task->uid)) == -1) {
 	    eno = errno;
 	    PSID_warn(-1, eno, "%s: seteiud(%i)", __func__, task->uid);
@@ -1161,42 +1148,8 @@
 	/* then stderr */
 	if ((eno = openChannel(task, stderrfds, STDERR_FILENO))) goto error;
 
-<<<<<<< HEAD
-	/*
-	 * For stdin, use the stdout or stderr connection if the
-	 * requested type is available, or open an extra connection.
-	 */
-	if (task->aretty & (1<<STDIN_FILENO)) {
-	    if (task->aretty & (1<<STDERR_FILENO)) {
-		stdinfds[0] = stderrfds[0];
-		stdinfds[1] = stderrfds[1];
-	    } else if (task->aretty & (1<<STDOUT_FILENO)) {
-		stdinfds[0] = stdoutfds[0];
-		stdinfds[1] = stdoutfds[1];
-	    } else {
-		if (openpty(&stdinfds[0], &stdinfds[1],
-			    NULL, &task->termios, &task->winsize)) {
-		    eno = errno;
-		    PSID_warn(-1, eno, "%s: openpty(stdin)", __func__);
-		    goto error;
-		}
-	    }
-	} else {
-	    if ((pipe(stdinfds)) == -1) {
-		eno = errno;
-		PSID_warn(-1, eno, "%s: pipe(stdin)", __func__);
-		goto error;
-	    }
-=======
 	/* last stdin */
 	if ((eno = openChannel(task, stdinfds, STDIN_FILENO))) goto error;
-
-	if ((seteuid(0)) == -1) {
-	    eno = errno;
-	    PSID_warn(-1, eno, "%s: seteiud(0)", __func__);
-	    goto error;
->>>>>>> c637ee00
-	}
 
 	if ((seteuid(0)) == -1) {
 	    eno = errno;
@@ -1917,65 +1870,22 @@
 static LIST_HEAD(spawnTasks);
 
 /**
-<<<<<<< HEAD
- * @brief Clone environment from sister task.
-=======
  * @brief Clone environment from sibling task.
->>>>>>> c637ee00
  *
  * @param task The task which environment should be set.
  *
  * @return No return value.
  */
-<<<<<<< HEAD
-static void CloneEnvFromTasks(PStask_t *task)
-{
-    PStask_t *tt;
-    list_t *t;
-    int i, count = 0, eSize = 0;
-=======
 static void cloneEnvFromTasks(PStask_t *task)
 {
     list_t *t;
     PStask_t *sibling = NULL;
     int i, envSize = 0;
     size_t totSize = 0; // @todo
->>>>>>> c637ee00
 
     if (task->environ) return;
 
     list_for_each(t, &managedTasks) {
-<<<<<<< HEAD
-	tt = list_entry(t, PStask_t, next);
-	if (tt->deleted) continue;
-
-	if (tt->loggertid == task->loggertid &&
-	    tt->ptid == task->ptid &&
-	    tt->environ && tt->rank >= 0) {
-
-	    for (i=0; tt->environ[i]; i++) eSize++;
-	    task->environ = malloc(sizeof (char *) * eSize +1);
-	    if (!task->environ) PSID_exit(ENOMEM, "%s", __func__);
-
-	    for (i=0; i<eSize; i++) {
-		if (tt->environ[i] == NULL) continue;
-		task->environ[i] = strdup(tt->environ[i]);
-		if (!task->environ[i]) PSID_exit(ENOMEM, "%s", __func__);
-		count++;
-	    }
-	    /* add trailing NULL */
-	    task->environ[count] = NULL;
-	    task->envSize = count+1;
-
-	    return;
-	}
-    }
-
-    PSID_log(-1, "%s: No sibling for task '%s' rank '%i' ", __func__,
-		PSC_printTID(task->tid), task->rank);
-    PSID_log(-1, "ptid '%s' ", PSC_printTID(task->ptid));
-    PSID_log(-1, "logger '%s' found\n", PSC_printTID(task->loggertid));
-=======
 	PStask_t *tt = list_entry(t, PStask_t, next);
 	if (tt->deleted) continue;
 
@@ -2016,7 +1926,6 @@
 	     __func__, PSC_printTID(task->tid), envSize, totSize);
     PSID_log(PSID_LOG_SPAWN, " from sibling %s\n", PSC_printTID(sibling->tid));
 
->>>>>>> c637ee00
 }
 
 /**
@@ -2338,14 +2247,9 @@
 		     __func__, PSC_printTID(msg->header.sender));
 	    return;
 	}
-<<<<<<< HEAD
-	CloneEnvFromTasks(task);
-	return;
-=======
 	cloneEnvFromTasks(task);
 	usedBytes = 0;
 	break;
->>>>>>> c637ee00
     default:
 	PSID_log(-1, "%s: Unknown type '%d'\n", __func__, msg->type);
 	return;
