--- conflicted
+++ resolved
@@ -7,10 +7,6 @@
  * as defined in the file LICENSE.QPL included in the packaging of this
  * file.
  */
-<<<<<<< HEAD
-
-=======
->>>>>>> 02b30530
 #include <stdbool.h>
 #include <stdio.h>
 #include <stdlib.h>
@@ -121,15 +117,10 @@
  * 115: added PSIDHOOK_JAIL_CHILD
  *
  * 116: added PSIDHOOK_PELOGUE_PREPARE
-<<<<<<< HEAD
- */
-static int pluginAPIVersion = 116;
-=======
  *
  * 117: added PSIDspawn_localTask()
  */
 static int pluginAPIVersion = 117;
->>>>>>> 02b30530
 
 
 /** Grace period between finalize and unload on forcefully unloads */
