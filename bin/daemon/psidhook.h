/*
 * ParaStation
 *
 * Copyright (C) 2013-2016 ParTec Cluster Competence Center GmbH, Munich
 *
 * This file may be distributed under the terms of the Q Public License
 * as defined in the file LICENSE.QPL included in the packaging of this
 * file.
 */
/**
 * @file
 * Handling of hooks within the ParaStation daemon.
 *
 * $Id$
 *
 * @author
 * Norbert Eicker <eicker@par-tec.com>
 * Michael Rauh <rauh@par-tec.com>
 *
 */
#ifndef __PSIDHOOK_H
#define __PSIDHOOK_H

#include "pstask.h"

#ifdef __cplusplus
extern "C" {
#if 0
} /* <- just for emacs indentation */
#endif
#endif


#ifdef __cplusplus
}/* extern "C" */
#endif

/**
 * @brief Hook function to execute.
 *
 * Function to be executed via the hook it will be registered
 * to. Registration might be done via @ref PSIDhook_add(). The pointer
 * argument might be used to pass extra information to this
 * function. This additional information has to be provided via @ref
 * PSIDhook_call(). Thus, it depends on the hook-type and the use of,
 * if such additional information is available and what type is
 * passed.
 */
typedef int PSIDhook_func_t(void *);


/**
 * The hook-types currently known by the daemon. Some of them pass a
 * pointer to an argument that might be used by the function
 */
typedef enum {
    PSIDHOOK_NODE_UP,         /**< Node appeared, arg is PSnodes_ID_t ID */
    PSIDHOOK_NODE_DOWN,       /**< Node disappeared, arg is PSnodes_ID_t ID */
    PSIDHOOK_CREATEPART,      /**< Handle a partition request, arg is
				pointer to DDBufferMsg_t holding the
				original message received from the
				client. If return code is 0, a message
				was sent from within the hook and
				nothing else is done. Otherwise
				further measure might be taken
				afterwards. */
    PSIDHOOK_CREATEPARTNL,      /**< Handle a partition nodelist request,
				arg is pointer to DDBufferMsg_t holding
				the original message received from the
				client. If return code is 0, a message
				was sent from within the hook and
				nothing else is done. Otherwise
				further measure might be taken
				afterwards. */
    PSIDHOOK_SHUTDOWN,        /**< Daemon got signaled to shutdown, no arg */
    PSIDHOOK_MASTER_GETPART,  /**< Master is creating a new partition, the arg
				is a pointer to PSpart_request_t holding the new
				created request. */
    PSIDHOOK_MASTER_FINJOB,   /**< A job has finished and the master will
				free the corresponding request. The arg
				is a pointer to PSpart_request_t holding
				the request to free. */
    PSIDHOOK_MASTER_RECPART,  /**< Recovery reserved ports on the new master
				from existing partitions. The arg is a pointer
				to PSpart_request_t holding the corresponding
				request. */
    PSIDHOOK_MASTER_EXITPART, /**< The local node is discharged from the
				burden of acting as a master, so all relevant
				resources should be freed. No argument. */
    PSIDHOOK_EXEC_FORWARDER,  /**< Right before forking the forwarder's child.
				Arg is a pointer to the child's task structure.
				The hook might be used to prepare the child's
				and forwarder's environment */
    PSIDHOOK_EXEC_CLIENT,     /**< Right before exec()ing the child, arg is a
				pointer to the child's task structure. This
				hook might be used to prepare the child's env */
    PSIDHOOK_FRWRD_INIT,      /**< In forwarder's init() function, arg is a
				pointer to the child's task structure. Might be
				used to register additional sockets. */
    PSIDHOOK_FRWRD_CINFO,     /**< When the forwarder is connecting to
				the logger, arg is a pointer to the loggers
				response msg buffer. Might be used to get info
				about pre/succ ranks */
    PSIDHOOK_FRWRD_KVS,       /**< Handle a KVS/Service messages, arg
				points to msg */
    PSIDHOOK_FRWRD_RESCLIENT, /**< Executed at forwarder's child release. Used
				to release the PMI client. The arg is a pointer
				to an int when set to 1 a PMI release msg will
				be send, otherwise only the connection will
				be closed. */
    PSIDHOOK_FRWRD_CLIENT_STAT,/**< Ask all plugins if we are ready to release
				the child. */
    PSIDHOOK_FRWRD_SPAWNRES,  /**< A result msg to a spawn request. Arg is a
				pointer to the msg. Used by pspmi to handle the
				result of spawning new service processes. */
    PSIDHOOK_FRWRD_CC_ERROR,  /**< The forwarder recv a CC_ERROR msg. Arg is a
				pointer to that message. A plugin may need to
				handle this error if the corresponding msg was
				generated by it. */
    PSIDHOOK_EXEC_CLIENT_USER,/**< Right before exec()ing the child, arg is a
				pointer to the child's task structure. This
				hook might be used to prepare the child's env */
    PSIDHOOK_XTND_PART_DYNAMIC,/** Dynamically extend a partition. The handler
				of this hook is expected to call the function
				PSIDpart_extendRes() either in a synchronous or
				asynchronous way. Arg is a pointer of type
				PSrsrvtn_t to the reservation created so far.
				I.e. the hook might rely on the content of nMin,
				nMax, tpp, hwType, nSlots, task and rid. nMin
				and nMax are not corrected, i.e. we are actually
				requesting between nMin-nSlots and nMax-nSlots
				slots of type hwType with tpp threads each.*/
    PSIDHOOK_RELS_PART_DYNAMIC,/** Release dynamically extended  resources.
				Arg is a pointer of type PSrsrvtn_dynRes_t which
				contains the reservation id and the actual slot
				to be released. */
<<<<<<< HEAD
    PSIDHOOK_PELOGUE_FINISH,	/** The result of a prologue/epilogue run
				executed by the pelogue plugin can be inspected.
				Used by the psslurm plugin. */
    PSIDHOOK_FRWRD_DSOCK,       /**< In forwarder's init() function, arg is a
				pointer to the daemon socket. */
    PSIDHOOK_LAST,             /**< This has to be the last one */
=======
    PSIDHOOK_PELOGUE_FINISH,  /** The result of a prologue/epilogue run
				executed by the pelogue plugin can be inspected.
				Used by the psslurm plugin. */
    PSIDHOOK_FRWRD_DSOCK,     /**< In forwarder's init() function, arg is a
				pointer to the daemon socket. */
    PSIDHOOK_LAST,            /**< This has to be the last one */
>>>>>>> c637ee00
} PSIDhook_t;

/**
 * @brief Add hook
 *
 * Add the function @a func to the set of functions be called when the
 * hook @a hook is reached.
 *
 * @param hook The hook the function shall be registered to.
 *
 * @param func The function to register to the hook.
 *
 * @return On success, 1 is returned. Or 0, if an error occurred.
 */
int PSIDhook_add(PSIDhook_t hook, PSIDhook_func_t func);

/**
 * @brief Remove hook
 *
 * Remove the function @a func from the set of functions to be called
 * when the hook @a hook is reached.
 *
 * @param hook The hook the function shall be registered to.
 *
 * @param func The function to register to the hook.
 *
 * @return On success, 1 is returned. Or 0, if an error occurred,
 * i.e. the hook to unregister was not found.
 */
int PSIDhook_del(PSIDhook_t hook, PSIDhook_func_t func);

/** Magic value to find out, if any hook was called by @ref PSIDhook_call() */
#define PSIDHOOK_NOFUNC 42

/**
 * Execute functions
 *
 * Execute all functions registered to the hook @a hook. Each function
 * is executed and the return-value is inspected. This function will
 * return the minimum over all return values seen during the call. The
 * first call of a hook function is compared against @ref
 * PSIDHOOK_NOFUNC.
 *
 * The functions will be called in the same order as they were
 * registered to the hook.
 *
 * A possible strategy to use return values is as follows:
 *
 * - As long as the function registered to the hook was executed
 *   successfully, give some return value greater or equal to 0 and
 *   smaller than @ref PSIDHOOK_NOFUNC
 *
 * - If an error occurred, use a return value smaller than 0
 *
 * With that strategy it's possible to detect both, if a hook was
 * executed at all (this is not the case, if @ref PSIDHOOK_NOFUNC is
 * returned) and if at least one error occured (i.e. some value
 * smaller than 0 is returned).
 *
 * @param hook The hook reached and to be handled.
 *
 * @param arg Pointer to additional information to be passed to the hooks.
 *
 * @return The minimum of all return-values of the called functions
 * registered to the hook is returned.
 */
int PSIDhook_call(PSIDhook_t hook, void *arg);

/**
 * @brief Init hooks
 *
 * Initialize the hook framework. This allocates the structures used
 * to manage the functions registered to the various hooks available.
 *
 * @return No return value.
 */
void initHooks(void);

#endif  /* __PSIDHOOK_H */<|MERGE_RESOLUTION|>--- conflicted
+++ resolved
@@ -134,21 +134,12 @@
 				Arg is a pointer of type PSrsrvtn_dynRes_t which
 				contains the reservation id and the actual slot
 				to be released. */
-<<<<<<< HEAD
-    PSIDHOOK_PELOGUE_FINISH,	/** The result of a prologue/epilogue run
-				executed by the pelogue plugin can be inspected.
-				Used by the psslurm plugin. */
-    PSIDHOOK_FRWRD_DSOCK,       /**< In forwarder's init() function, arg is a
-				pointer to the daemon socket. */
-    PSIDHOOK_LAST,             /**< This has to be the last one */
-=======
     PSIDHOOK_PELOGUE_FINISH,  /** The result of a prologue/epilogue run
 				executed by the pelogue plugin can be inspected.
 				Used by the psslurm plugin. */
     PSIDHOOK_FRWRD_DSOCK,     /**< In forwarder's init() function, arg is a
 				pointer to the daemon socket. */
     PSIDHOOK_LAST,            /**< This has to be the last one */
->>>>>>> c637ee00
 } PSIDhook_t;
 
 /**
