--- conflicted
+++ resolved
@@ -84,10 +84,7 @@
     }
 
     RDP_blockTimer(blockedRDP);
-<<<<<<< HEAD
-=======
-
->>>>>>> e661cabc
+
 }
 
 PSsignal_t *PSID_findSignal(list_t *sigList, PStask_ID_t tid, int signal)
