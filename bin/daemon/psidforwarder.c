--- conflicted
+++ resolved
@@ -27,12 +27,6 @@
 #include <sys/types.h>
 #include <sys/wait.h>
 #include <signal.h>
-<<<<<<< HEAD
-#include <dirent.h>
-#include <ctype.h>
-#include <sys/utsname.h>
-=======
->>>>>>> e661cabc
 #include <sys/signalfd.h>
 
 #include "psidutil.h"
@@ -70,12 +64,6 @@
 /** Flag for real SIGCHLD received */
 static int gotSIGCHLD = 0;
 
-<<<<<<< HEAD
-/** socket to recognize SIGCHLD while sleeping in select() */
-static int signalFD = -1;
-
-=======
->>>>>>> e661cabc
 /** List of messages waiting to be sent */
 static LIST_HEAD(oldMsgs);
 
@@ -580,14 +568,8 @@
     if (!count) {
 	/* close clients stdin */
 	shutdown(stdinSock, SHUT_WR);
-<<<<<<< HEAD
-	FD_CLR(stdinSock, &writefds);
-	close(stdinSock);
-	stdinSock = -1;
-=======
 	if (Selector_isRegistered(stdinSock)) Selector_vacateWrite(stdinSock);
 	childTask->stdin_fd = -1;
->>>>>>> e661cabc
 	return 0;
     }
 
@@ -745,7 +727,6 @@
 {
     PSLog_Msg_t msg;
     int ret, res;
-    int count;
 
     ret = recvMsg(&msg, NULL);
 
@@ -776,20 +757,12 @@
 		PSIDfwd_printMsgf(STDERR, "%s: %s: %d bytes on STDIN\n", tag,
 				  __func__, msg.header.len - PSLog_headerSize);
 	    }
-<<<<<<< HEAD
-	    if (stdinSock<0) {
-		count =  msg.header.len - PSLog_headerSize;
-		if (count >0) {
-		    PSIDfwd_printMsgf(STDERR, "%s: STDIN already closed\n",
-				      __func__);
-=======
 	    if (childTask->stdin_fd < 0) {
 		static int first = 1;
 		if (first) {
 		    PSIDfwd_printMsgf(STDERR, "%s: %s: STDIN already closed\n",
 				      tag, __func__);
 		    first = 0;
->>>>>>> e661cabc
 		}
 	    } else {
 		writeMsg(&msg);
@@ -1077,28 +1050,14 @@
 	PSIDfwd_printMsgf(STDERR, "%s: Got SIGUSR2\n", tag);
 	raise(SIGSEGV);
 	break;
-<<<<<<< HEAD
-    case SIGCHLD:
-	if (verbose) PSIDfwd_printMsgf(STDERR, "%s: Got SIGCHLD\n", tag);
-
-	childPID = wait3(&childStatus, WUNTRACED | WCONTINUED | WNOHANG,
-			 &childRUsage);
-	if (WIFSTOPPED(childStatus) || WIFCONTINUED(childStatus)) break;
-
-	gotSIGCHLD = 1;
-	break;
-    case SIGPIPE:
-	PSIDfwd_printMsgf(STDERR, "%s: Got SIGPIPE\n", tag);
-	break;
     case SIGTERM:
 	sendSignal(PSC_getPID(childTask->tid), SIGTERM);
-=======
+	break;
     case SIGTTIN:
 	PSIDfwd_printMsgf(STDERR, "%s: got SIGTTIN\n", tag);
 	break;
     case SIGPIPE:
 	PSIDfwd_printMsgf(STDERR, "%s: Got SIGPIPE\n", tag);
->>>>>>> e661cabc
 	break;
     }
 
@@ -1319,54 +1278,9 @@
  *
  * @return Always returs 0
  */
-<<<<<<< HEAD
-static int handleSignalFD(int fd, void *info)
-{
-    struct signalfd_siginfo fdsi;
-
-    if ((read(fd, &fdsi, sizeof(struct signalfd_siginfo))) == -1) {
-	PSIDfwd_printMsgf(STDERR, "%s: Read on signalfd() failed\n", __func__);
-	return 0;
-    }
-
-    if (gotSIGCHLD) {
-	Selector_startOver();
-	return 0;
-    }
-
-    if (verbose) PSIDfwd_printMsgf(STDERR, "%s: Got SIGCHLD\n", tag);
-
-    childPID = wait3(&childStatus, WUNTRACED | WCONTINUED | WNOHANG,
-	    &childRUsage);
-
-    if (WIFSTOPPED(childStatus) || WIFCONTINUED(childStatus)) return 0;
-
-    gotSIGCHLD = 1;
-
-    /* Escape from Sselect() */
-    Selector_startOver();
-
-    return 0;
-}
-
-static int registerSelectHandlers(void)
-{
-    sigset_t mask;
-
-    sigemptyset(&mask);
-    sigaddset(&mask, SIGCHLD);
-    PSID_blockSig(1, SIGCHLD);
-
-    if ((signalFD = signalfd(-1, &mask, 0)) == -1) {
-	PSIDfwd_printMsgf(STDERR, "%s: signalfd() failed", __func__);
-	return 0;
-    }
-    Selector_register(signalFD, handleSignalFD, NULL);
-=======
 static int handleSIGCHLD(int fd, void *info)
 {
     struct signalfd_siginfo sigInfo;
->>>>>>> e661cabc
 
     /* Ignore data available on fd. We rely on waitpid() alone */
     if (read(fd, &sigInfo, sizeof(sigInfo)) < 0) {
@@ -1394,38 +1308,17 @@
     sigset_t set;
     int sigFD;
 
-<<<<<<< HEAD
-	if (Sselect(FD_SETSIZE, NULL, &wfds, NULL, NULL) < 0) {
-	    if (errno && errno != EINTR) {
-		PSIDfwd_printMsgf(STDERR, "%s: %s: error on Sselect(): %s\n",
-				  tag, __func__, strerror(errno));
-		Selector_checkFDs();
-	    }
-	    continue;
-	}
-=======
     sigemptyset(&set);
     sigaddset(&set, sig);
->>>>>>> e661cabc
 
     if (sigprocmask(SIG_BLOCK, &set, NULL) < 0) {
 	PSID_exit(errno, "%s(%s): sigprocmask()", __func__, strsignal(sig));
     }
 
-<<<<<<< HEAD
-    if (Selector_isRegistered(signalFD)) {
-	Selector_remove(signalFD);
-	close(signalFD);
-    }
-
-    /* send usage message */
-    finalizeForwarder();
-=======
     sigFD = signalfd(-1, &set, SFD_NONBLOCK | SFD_CLOEXEC);
     if (sigFD < 0) {
 	PSID_exit(errno, "%s(%s): signalfd()", __func__, strsignal(sig));
     }
->>>>>>> e661cabc
 
     if (Selector_register(sigFD, handler, NULL) < 0) {
 	PSID_exit(errno, "%s(%s): Selector_register()", __func__,
@@ -1435,14 +1328,6 @@
 
 static void waitForChildsDead(void)
 {
-    if (Selector_isRegistered(signalFD)) {
-	Selector_remove(signalFD);
-	close(signalFD);
-    }
-
-    signal(SIGCHLD, sighandler);
-    PSID_blockSig(0, SIGCHLD);
-
     while (!gotSIGCHLD) {
 	struct timeval timeout = {10, 0};
 
@@ -1475,26 +1360,16 @@
     childTask = task;
     daemonSock = daemonfd;
 
-<<<<<<< HEAD
-    stdoutSock = task->stdout_fd;
-    stderrSock = task->stderr_fd;
-
-    PSID_blockSig(1, SIGCHLD);
+    initSignalFD(SIGCHLD, handleSIGCHLD);
+
+    /* Catch some additional signals */
     signal(SIGUSR1, sighandler);
     signal(SIGTTIN, sighandler);
     signal(SIGPIPE, sighandler);
     signal(SIGTERM, sighandler);
-=======
-    initSignalFD(SIGCHLD, handleSIGCHLD);
-
-    /* Catch some additional signals */
-    signal(SIGUSR1, sighandler);
-    signal(SIGTTIN, sighandler);
-    signal(SIGPIPE, sighandler);
     if (getenv("PSIDFORWARDER_DUMP_CORE_ON_SIGUSR2")) {
 	signal(SIGUSR2, sighandler);
     }
->>>>>>> e661cabc
 
     PSLog_init(daemonSock, childTask->rank, 3);
 
@@ -1548,8 +1423,6 @@
     /* init plugin client functions */
     PSIDhook_call(PSIDHOOK_FRWRD_INIT, childTask);
     PSIDhook_call(PSIDHOOK_FRWRD_DSOCK, &daemonSock);
-
-    stdinSock = task->stdin_fd;
 
     /* set the process title */
     snprintf(pTitle, sizeof(pTitle), "psidfw TID[%d:%d] R%d",
