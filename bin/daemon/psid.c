--- conflicted
+++ resolved
@@ -39,7 +39,6 @@
 #include <sys/signalfd.h>
 #include <netinet/in.h>
 #include <arpa/inet.h>
-#include <sys/signalfd.h>
 
 #include <popt.h>
 
@@ -79,8 +78,6 @@
 
 char psid_cvsid[] = "$Revision$";
 
-static int signalFD = -1;
-
 /**
  * @brief MCast callback handler
  *
@@ -214,9 +211,6 @@
     }
 }
 
-<<<<<<< HEAD
-static int handleSignalFD(int fd, void *info)
-=======
 /**
  * @brief Handling of SIGCHLD
  *
@@ -230,23 +224,15 @@
  * @return Always returs 0
  */
 static int handleSIGCHLD(int fd, void *info)
->>>>>>> e661cabc
 {
     struct signalfd_siginfo sigInfo;
     pid_t pid;         /* pid of the child process */
     PStask_ID_t tid;   /* tid of the child process */
     int estatus;       /* termination status of the child process */
-<<<<<<< HEAD
-    struct signalfd_siginfo fdsi;
-
-    if ((read(fd, &fdsi, sizeof(struct signalfd_siginfo))) == -1) {
-	PSID_log(-1, "%s: Read on signalfd() failed\n", __func__);
-=======
 
     /* Ignore data available on fd. We rely on waitpid() alone */
     if (read(fd, &sigInfo, sizeof(sigInfo)) < 0) {
 	PSID_warn(-1, errno, "%s: read()", __func__);
->>>>>>> e661cabc
     }
 
     while ((pid = waitpid(-1, &estatus, WNOHANG)) > 0){
@@ -282,10 +268,6 @@
 		if (task->group != TG_DELEGATE) PStask_cleanup(tid);
 	    }
 	}
-<<<<<<< HEAD
-    }
-
-=======
     }
 
     return 0;
@@ -317,7 +299,6 @@
     PSIDFlwCntrl_printStat();
     Selector_printStat();
 
->>>>>>> e661cabc
     return 0;
 }
 
@@ -384,6 +365,7 @@
     case SIGABRT:
     case SIGSEGV:
     case SIGILL:     /* (*) illegal instruction (not reset when caught)*/
+    case SIGFPE:     /* (*) floating point exception */
 	PSID_log(-1, "Received signal %s. Shut down hardly.\n",
 		 sys_siglist[sig] ? sys_siglist[sig] : sigStr);
 	PSID_finalizeLogs();
@@ -394,12 +376,6 @@
 		 sys_siglist[sig] ? sys_siglist[sig] : sigStr);
 	PSID_shutdown();
 	break;
-<<<<<<< HEAD
-    case SIGCHLD:
-	/* ignore, since we are using signalfd() now */
-	break;
-=======
->>>>>>> e661cabc
     case  SIGPIPE:   /* write on a pipe with no one to read it */
 	/* Ignore silently */
 	break;
@@ -415,23 +391,7 @@
 	PSID_log(-1, "Received signal %s. Continue\n",
 		 sys_siglist[sig] ? sys_siglist[sig] : sigStr);
 	break;
-<<<<<<< HEAD
-    case  SIGUSR1:   /* user defined signal 1 */
-	PSIDMsgbuf_printStat();
-	PStask_printStat();
-	RDP_printStat();
-	PSIDFlwCntrl_printStat();
-	break;
-    case  SIGUSR2:   /* user defined signal 2 */
-	printMallocInfo();
-	malloc_trim(0);
-	printMallocInfo();
-	break;
-    case SIGFPE:     /* (*) floating point exception */
-=======
->>>>>>> e661cabc
     case  SIGTRAP:   /* (*) trace trap (not reset when caught) */
-	break;
     case  SIGBUS:    /* (*) bus error (specification exception) */
 #ifdef SIGEMT
     case  SIGEMT:    /* (*) EMT instruction */
@@ -501,14 +461,8 @@
     signal(SIGINT   ,sighandler);
     signal(SIGQUIT  ,sighandler);
     signal(SIGILL   ,sighandler);
-    signal(SIGTRAP  ,sighandler);
-<<<<<<< HEAD
+//    signal(SIGTRAP  ,sighandler);
 //    signal(SIGFPE   ,sighandler);
-    signal(SIGUSR1  ,sighandler);
-    signal(SIGUSR2  ,sighandler);
-=======
-    signal(SIGFPE   ,sighandler);
->>>>>>> e661cabc
     signal(SIGPIPE  ,sighandler);
     signal(SIGTERM  ,sighandler);
     signal(SIGCONT  ,sighandler);
@@ -531,45 +485,10 @@
 #endif
     signal(SIGHUP   ,SIG_IGN);
 
-<<<<<<< HEAD
-static void initSignalFD()
-{
-    sigset_t mask;
-
-    sigemptyset(&mask);
-    sigaddset(&mask, SIGCHLD);
-    PSID_blockSig(1, SIGCHLD);
-
-    if ((signalFD = signalfd(-1, &mask, 0)) == -1) {
-	PSID_exit(errno, "Error creating signalfd");
-    }
-    if ((Selector_register(signalFD, handleSignalFD, NULL)) == -1) {
-	PSID_exit(errno, "Error registering signalfd");
-    }
-}
-
-/**
- * @brief Handling of SIGUSR2
- *
- * Handling of SIGUSR2 is suppressed most of the time in order to
- * prevent receiving it in a critical situation, i.e. while in
- * malloc() and friends. This has to be prevented since SIGUSR2's only
- * purpose is to call malloc_trim() which will block if called from
- * within malloc() and friends.
- *
- * It is save to handle SIGURS2 from within the main-loop. Thus, this
- * function should be registered via @ref PSID_registerLoopAct().
- */
-static void handleSIGUSR2(void)
-{
-    PSID_blockSig(0, SIGUSR2);
-    PSID_blockSig(1, SIGUSR2);
-=======
     /* Some signals are better handled via Selector */
     initSignalFD(SIGCHLD, handleSIGCHLD);
     initSignalFD(SIGUSR1, handleSIGUSR1);
     initSignalFD(SIGUSR2, handleSIGUSR2);
->>>>>>> e661cabc
 }
 
 /**
@@ -629,11 +548,7 @@
 {
     poptContext optCon;   /* context for parsing command-line options */
 
-<<<<<<< HEAD
-    int rc, version = 0, debugMask = 0, pipeFD[2] = {-1, -1};
-=======
     int rc, version = 0, debugMask = 0, pipeFD[2] = {-1, -1}, magic = FORKMAGIC;
->>>>>>> e661cabc
     char *logdest = NULL, *configfile = "/etc/parastation.conf";
     FILE *logfile = NULL;
     struct rlimit rlimit;
@@ -721,15 +636,11 @@
 	    break;
 	default: /* I'm the parent and exiting */
 	    close (pipeFD[1]);
-<<<<<<< HEAD
-	    read(pipeFD[0], &rc, sizeof(rc)); /* Wait for child's dummy data */
-=======
 
 	    /* Wait for child's magic data */
 	    rc = read(pipeFD[0], &magic, sizeof(magic));
 	    if (rc != sizeof(magic) || magic != (FORKMAGIC)) return -1;
 
->>>>>>> e661cabc
 	    return 0;
        }
     }
@@ -861,12 +772,7 @@
     /* initialize various modules */
     initComm();  /* This has to be first since it gives msgHandler hash */
 
-<<<<<<< HEAD
-    initSignalFD();
-    initClients();
-=======
     PSIDclient_init();
->>>>>>> e661cabc
     initState();
     initOptions();
     initStatus();
@@ -938,16 +844,12 @@
     PSID_enableMasterSock();
 
     /* Once RDP and the master socket are ready parents might be released */
-<<<<<<< HEAD
-    if (pipeFD[1] > -1) close(pipeFD[1]);
-=======
     if (pipeFD[1] > -1) {
 	if (write(pipeFD[1], &magic, sizeof(magic)) <= 0) {
 	    /* We don't care */
 	}
 	close(pipeFD[1]);
     }
->>>>>>> e661cabc
 
     PSID_log(-1, "SelectTime=%d sec    DeadInterval=%d\n",
 	     config->selectTime, config->deadInterval);
