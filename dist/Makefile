--- conflicted
+++ resolved
@@ -3,11 +3,7 @@
 #
 # Copyright (C) 2003 ParTec AG, Karlsruhe
 # Copyright (C) 2005-2021 ParTec Cluster Competence Center GmbH, Munich
-<<<<<<< HEAD
-# Copyright (C) 2023-2024 ParTec AG, Munich
-=======
 # Copyright (C) 2022-2024 ParTec AG, Munich
->>>>>>> 80947fbd
 #
 # This file may be distributed under the terms of the Q Public License
 # as defined in the file LICENSE.QPL included in the packaging of this
