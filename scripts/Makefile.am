#
# ParaStation
#
# Copyright (C) 2012-2016 ParTec Cluster Competence Center GmbH, Munich
#
# This file may be distributed under the terms of the Q Public License
# as defined in the file LICENSE.QPL included in the packaging of this
# file.
#
# Author:	Thomas Moschny <moschny@par-tec.com>
#
include $(top_srcdir)/common.am

bin_SCRIPTS = psh psaccview

profile_ddir = $(sysconfdir)/profile.d
profile_d_DATA = psmgmt.csh psmgmt.sh

if HAVE_SYSTEMD
<<<<<<< HEAD
  dist_unit_DATA = systemd/psid.service
  dist_unit_DATA += systemd/psidstarter.socket
  dist_unit_DATA += systemd/psidstarter@.service
else
  init_ddir = $(sysconfdir)/init.d
  dist_init_d_SCRIPTS = init.d/parastation

  xinetd_ddir = $(sysconfdir)/xinetd.d
  dist_xinetd_d_DATA = xinetd.d/psidstarter
endif
=======
  unit_DATA = systemd/psid.service
  unit_DATA += systemd/psidstarter.socket
  unit_DATA += systemd/psidstarter@.service
else
  nobase_sysconf_DATA = init.d/parastation
  nobase_sysconf_DATA += xinetd.d/psidstarter
endif

config_DATA = mpiexec.gdb
>>>>>>> e661cabc

config_SCRIPTS = ps_gm ps_acc

scripts_SCRIPTS = ps_gmcounters

noinst_SCRIPTS = psid2cmustatus memtest.py

<<<<<<< HEAD
EXTRA_DIST = vcversion
EXTRA_DIST += .gdbinit mpirun_java parastation_tru64
EXTRA_DIST += lsf memtest.py loggerdebug.py

# templates for generated files
EXTRA_DIST += psaccview.in
EXTRA_DIST += psmgmt.csh.in psmgmt.sh.in
EXTRA_DIST += ps_gm.in ps_acc.in
EXTRA_DIST += init.d/parastation.in xinetd.d/psidstarter.in
EXTRA_DIST += systemd/psid.service.in
EXTRA_DIST += psid2cmustatus.in

# clean up generated files
CLEANFILES = psaccview
CLEANFILES += psmgmt.csh psmgmt.sh
CLEANFILES += ps_gm ps_acc
CLEANFILES += init.d/parastation xinetd.d/psidstarter
CLEANFILES += systemd/psid.service
CLEANFILES += psid2cmustatus
=======
# for simplicity, put all dist files here, so no dist_ primaries above
EXTRA_DIST = .gdbinit init.d/parastation.in loggerdebug.py lsf  \
        memtest.py mpiexec.gdb mpirun_java parastation_tru64    \
        ps_acc.in ps_gm.in ps_gmcounters psaccview.in psh       \
        psid2cmustatus.in psmgmt.csh.in psmgmt.sh.in            \
        systemd/psid.service.in systemd/psidstarter.socket      \
        systemd/psidstarter@.service vcversion                  \
        xinetd.d/psidstarter.in

# clean up generated files
CLEANFILES = psaccview psmgmt.csh psmgmt.sh ps_gm ps_acc                \
        init.d/parastation xinetd.d/psidstarter systemd/psid.service    \
        psid2cmustatus
>>>>>>> e661cabc
<|MERGE_RESOLUTION|>--- conflicted
+++ resolved
@@ -17,18 +17,6 @@
 profile_d_DATA = psmgmt.csh psmgmt.sh
 
 if HAVE_SYSTEMD
-<<<<<<< HEAD
-  dist_unit_DATA = systemd/psid.service
-  dist_unit_DATA += systemd/psidstarter.socket
-  dist_unit_DATA += systemd/psidstarter@.service
-else
-  init_ddir = $(sysconfdir)/init.d
-  dist_init_d_SCRIPTS = init.d/parastation
-
-  xinetd_ddir = $(sysconfdir)/xinetd.d
-  dist_xinetd_d_DATA = xinetd.d/psidstarter
-endif
-=======
   unit_DATA = systemd/psid.service
   unit_DATA += systemd/psidstarter.socket
   unit_DATA += systemd/psidstarter@.service
@@ -38,7 +26,6 @@
 endif
 
 config_DATA = mpiexec.gdb
->>>>>>> e661cabc
 
 config_SCRIPTS = ps_gm ps_acc
 
@@ -46,27 +33,6 @@
 
 noinst_SCRIPTS = psid2cmustatus memtest.py
 
-<<<<<<< HEAD
-EXTRA_DIST = vcversion
-EXTRA_DIST += .gdbinit mpirun_java parastation_tru64
-EXTRA_DIST += lsf memtest.py loggerdebug.py
-
-# templates for generated files
-EXTRA_DIST += psaccview.in
-EXTRA_DIST += psmgmt.csh.in psmgmt.sh.in
-EXTRA_DIST += ps_gm.in ps_acc.in
-EXTRA_DIST += init.d/parastation.in xinetd.d/psidstarter.in
-EXTRA_DIST += systemd/psid.service.in
-EXTRA_DIST += psid2cmustatus.in
-
-# clean up generated files
-CLEANFILES = psaccview
-CLEANFILES += psmgmt.csh psmgmt.sh
-CLEANFILES += ps_gm ps_acc
-CLEANFILES += init.d/parastation xinetd.d/psidstarter
-CLEANFILES += systemd/psid.service
-CLEANFILES += psid2cmustatus
-=======
 # for simplicity, put all dist files here, so no dist_ primaries above
 EXTRA_DIST = .gdbinit init.d/parastation.in loggerdebug.py lsf  \
         memtest.py mpiexec.gdb mpirun_java parastation_tru64    \
@@ -79,5 +45,4 @@
 # clean up generated files
 CLEANFILES = psaccview psmgmt.csh psmgmt.sh ps_gm ps_acc                \
         init.d/parastation xinetd.d/psidstarter systemd/psid.service    \
-        psid2cmustatus
->>>>>>> e661cabc
+        psid2cmustatus