--- conflicted
+++ resolved
@@ -165,11 +165,7 @@
  *
  * @return Return true on success and false on error
  */
-<<<<<<< HEAD
-static int shutdownJobs(void)
-=======
-static bool shutdownJobs()
->>>>>>> 80901426
+static bool shutdownJobs(void)
 {
     struct timeval cleanupTimer = {1,0};
 
