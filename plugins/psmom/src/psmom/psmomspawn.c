/*
 * ParaStation
 *
<<<<<<< HEAD
 * Copyright (C) 2010 - 2014 ParTec Cluster Competence Center GmbH, Munich
=======
 * Copyright (C) 2010-2016 ParTec Cluster Competence Center GmbH, Munich
>>>>>>> 28e1afb3
 *
 * This file may be distributed under the terms of the Q Public License
 * as defined in the file LICENSE.QPL included in the packaging of this
 * file.
 */
/**
 * $Id$
 *
 * \author
 * Michael Rauh <rauh@par-tec.com>
 *
 */

#define _GNU_SOURCE
#include <stdlib.h>
#include <stdio.h>
#include <sys/resource.h>
#include <sys/types.h>
#include <pwd.h>
#include <grp.h>
#include <unistd.h>
#include <sys/stat.h>
#include <string.h>
#include <errno.h>
#include <sys/time.h>
#include <sys/resource.h>
#include <signal.h>
#include <netdb.h>
#include <sys/wait.h>

#include "psmomlog.h"
<<<<<<< HEAD
=======
#include "pluginhelper.h"
#include "pluginmalloc.h"
>>>>>>> 28e1afb3
#include "psmomconfig.h"
#include "psmom.h"
#include "psmompscomm.h"
#include "psmomchild.h"
#include "psmomscript.h"
#include "psmomforwarder.h"
#include "psmomproto.h"
#include "psmomconv.h"
#include "psmomssh.h"
#include "psmomenv.h"
#include "psmompbsserver.h"
#include "psmomcollect.h"
#include "psmomacc.h"
#include "psmomkvs.h"

#include "pluginmalloc.h"
#include "helper.h"
#include "pbsdef.h"
#include "timer.h"
#include "psidscripts.h"
#include "pscommon.h"
#include "psprotocol.h"
#include "psnodes.h"
#include "psidcomm.h"
#include "psaccounthandles.h"

#include "psmomspawn.h"

void switchUser(char *username, struct passwd *spasswd, int saveEnv)
{
    char tmp[200], *initDir, *rootDir;

    /* change to new root (chroot) */
    if ((rootDir = getEnvValue("PBS_O_ROOTDIR"))) {
	if ((chroot(rootDir)) == -1) {
	    mlog("%s: chroot(%s) failed : %s\n", __func__, rootDir,
		    strerror(errno));
	    exit(1);
	}
    }

    /* remove psmom group memberships */
    if ((setgroups(0, NULL)) == -1) {
	mlog("%s: setgroups(0) failed : %s\n", __func__, strerror(errno));
	exit(1);
    }

    /* set supplementary groups */
    if ((initgroups(spasswd->pw_name, spasswd->pw_gid)) < 0) {
	mlog("%s: init groups failed : %s\n", __func__, strerror(errno));
	exit(1);
    }

    /* change the gid */
    if ((setgid(spasswd->pw_gid)) < 0) {
        mlog("%s: setgid(%i) failed : %s\n", __func__, spasswd->pw_gid,
		strerror(errno));
        exit(1);
    }

    /* change the uid */
    if ((setuid(spasswd->pw_uid)) < 0) {
	mlog("%s: setuid(%i) failed : %s\n", __func__, spasswd->pw_uid,
		strerror(errno));
        exit(1);
    }

    /* change to job working directory */
    if ((initDir = getEnvValue("PBS_O_INITDIR"))) {
	if ((chdir(initDir)) == -1) {
	    mlog("%s: chdir to job working dir '%s' failed : %s\n",
		__func__, initDir, strerror(errno));
	    exit(1);
	}
    } else {
	if ((chdir(spasswd->pw_dir)) == -1) {
	    mlog("%s: chdir to users home '%s' failed : %s\n", __func__,
		spasswd->pw_dir, strerror(errno));
	    exit(1);
	}
    }

    /* update environment */
    setenv("HOME", spasswd->pw_dir, 1);
    setenv("USER", username, 1);
    setenv("USERNAME", username, 1);
    setenv("LOGNAME", spasswd->pw_name, 1);

    if (saveEnv) {
	snprintf(tmp, sizeof(tmp), "HOME=%s", spasswd->pw_dir);
	addEnv(tmp);
	snprintf(tmp, sizeof(tmp), "USER=%s", username);
	addEnv(tmp);
	snprintf(tmp, sizeof(tmp), "USERNAME=%s", username);
	addEnv(tmp);
	snprintf(tmp, sizeof(tmp), "LOGNAME=%s", spasswd->pw_name);
	addEnv(tmp);
    }
}

static char* findShellInPBS(int login)
{
    char *shellCopy, *l_shell, *shell = NULL;

    /* find shell from pbs_vars to use */

    if ((shellCopy = getEnvValue("PBS_O_SHELL"))) {

	if (strlen(shellCopy) <= 2) {
	    return NULL;
	}

	if (login) {
	    if (!(shell = strrchr(shellCopy, '/'))) {
		return NULL;
	    }
	    shell += 1;
	    l_shell = umalloc(strlen(shell) + 2);
	    strcpy(l_shell, "-");
	    strcat(l_shell, shell);
	    return l_shell;
	}
	return ustrdup(shellCopy);
    }

    return NULL;
}

static char *findShellInPasswd(Job_t *job, int login)
{
    char *shell = NULL, *l_shell;

    /* find shell from passwd entry */
    if (!(shell = job->passwd.pw_shell)) {
	return NULL;
    }

    if (login) {
	if (!(shell = strrchr(shell, '/'))) return NULL;
	shell += 1;
	l_shell = umalloc(strlen(shell) + 2);
	strcpy(l_shell, "-");
	strcat(l_shell, shell);
	return l_shell;
    }
    return ustrdup(shell);
}

char *findUserShell(Job_t *job, int login, int noblock)
{
    #define DEFAULT_SHELL "/bin/sh"
    #define DEFAULT_LOGIN_SHELL	"-sh"

    char *shell = NULL;

    if ((shell = findShellInPBS(login))) {
	return shell;
    }

    if (!noblock) {
	if ((shell = findShellInPasswd(job, login))) {
	    return shell;
	}
    }

    if (login) {
	return ustrdup(DEFAULT_LOGIN_SHELL);
    }
    return ustrdup(DEFAULT_SHELL);
}

void setOutputFDs(char *outlog, char *errlog, int stdinFD, int logFD)
{
    struct rlimit rl;
    int i;

    /* Close all open file descriptors, except stdin/out/err */
    if ((getrlimit(RLIMIT_NOFILE, &rl)) < 0) {
	mlog("%s: can't get file limit 'RLIMIT_NOFILE' : %s\n", __func__,
		strerror(errno));
	exit(1);
    }
    if (rl.rlim_max == RLIM_INFINITY) {
	rl.rlim_max = 1024;
    }
    for (i=3; i < (int) rl.rlim_max; i++) {
	if (i == stdinFD) continue;
	if (logFD == i) continue;
	close(i);
    }

    /* connect stdout/err to file */
    if ((freopen(errlog, "a+", stderr)) == NULL) {
	mlog("%s: freopen(stderr) failed file '%s' : %s\n", __func__,
		errlog, strerror(errno));
	exit(1);
    }
    if (freopen(outlog, "a+", stdout) == NULL) {
	mlog("%s: freopen(stdout) failed file '%s' : %s\n", __func__,
		outlog, strerror(errno));
	exit(1);
    }

    /* redirect stdin */
    if ((dup2(stdinFD, STDIN_FILENO)) == -1) {
	mlog("%s: dup2 (%i) failed : %s\n", __func__, stdinFD,
		strerror(errno));
    }
    close(stdinFD);
}

/**
 * @brief Convert a rlimit string to its integer representation.
 *
 * @param limit The limit to convert.
 *
 * @return Returns the requested limit or -1 on error.
 */
static int resString2Limit(char *limit)
{
    if (!(strcmp(limit, "RLIMIT_CPU"))) {
	return RLIMIT_CPU;
    } else if (!(strcmp(limit, "RLIMIT_DATA"))) {
	return RLIMIT_DATA;
    } else if (!(strcmp(limit, "RLIMIT_FSIZE"))) {
	return RLIMIT_FSIZE;
    } else if (!(strcmp(limit, "RLIMIT_RSS"))) {
	return RLIMIT_RSS;
    } else if (!(strcmp(limit, "RLIMIT_AS"))) {
	return RLIMIT_AS;
    } else if (!(strcmp(limit, "RLIMIT_NOFILE"))) {
	return RLIMIT_NOFILE;
    } else if (!(strcmp(limit, "RLIMIT_STACK"))) {
	return RLIMIT_STACK;
    } else if (!(strcmp(limit, "RLIMIT_CORE"))) {
	return RLIMIT_CORE;
    } else if (!(strcmp(limit, "RLIMIT_NPROC"))) {
	return RLIMIT_NPROC;
    } else if (!(strcmp(limit, "RLIMIT_MEMLOCK"))) {
	return RLIMIT_MEMLOCK;
    } else if (!(strcmp(limit, "RLIMIT_NICE"))) {
	return RLIMIT_NICE;
    } else if (!(strcmp(limit, "RLIMIT_LOCKS"))) {
	return RLIMIT_LOCKS;
    }

    return -1;
}

/**
 * @brief Set default ulimits from configuration.
 *
 * @param limits A comma separated string with limits to set.
 *
 * @param soft Flag which should be set to 1 for setting soft limits and
 * 0 for setting hard limits.
 *
 * @return No return value.
 */
static void setDefaultResLimits(char *limits, int soft)
{
    char *cp_limits, *toksave, *next, *lname, *lvalue, *tmp;
    const char delim[] = ",";
    int iLimit, iValue;
    struct rlimit limit;

    cp_limits = ustrdup(limits);
    next = strtok_r(cp_limits, delim, &toksave);

    while (next) {
	if (!(tmp = strchr(next, '='))) {
	    mlog("%s: invalid rlimit '%s'\n", __func__, next);
	    next = strtok_r(NULL, delim, &toksave);
	    continue;
	}
	tmp[0] = '\0';
	lvalue = tmp + 1;
	lname = next;

	if ((iLimit = resString2Limit(lname)) == -1) {
	    mlog("%s: invalid rlimit name '%s'\n", __func__, lname);
	    next = strtok_r(NULL, delim, &toksave);
	    continue;
	}

	if ((sscanf(lvalue, "%i", &iValue)) != 1) {
	    mlog("%s: invalid rlimit value '%s'\n", __func__, lvalue);
	    next = strtok_r(NULL, delim, &toksave);
	    continue;
	}

	if ((getrlimit(iLimit, &limit)) < 0) {
	    mlog("%s: getting rlimit failed :  '%s'\n", __func__,
		    strerror(errno));
	    limit.rlim_cur = limit.rlim_max = iValue;
	} else {
	    if (soft) {
		limit.rlim_cur = iValue;
	    } else {
		limit.rlim_max = iValue;
		if (limit.rlim_cur > limit.rlim_max) {
		    limit.rlim_cur = iValue;
		}
	    }
	}

	if ((setrlimit(iLimit, &limit)) == -1) {
	    mlog("%s: failed setting rlimit '%s' soft '%zu' hard '%zu' : "
		    "%s\n", __func__, lname, limit.rlim_cur, limit.rlim_max,
		    strerror(errno));
	}
	next = strtok_r(NULL, delim, &toksave);
    }

    ufree(cp_limits);
}

static unsigned long sizeToBytes(char *string)
{
    unsigned long size;
    char suf[11];
    int s_word = sizeof(int);

    struct {
	char *format;
	uint64_t mult;
    } conf_table[] = {
	{ "b",  1 },
	{ "kb", 1024 },
	{ "mb", 1024 * 1024 },
	{ "gb", 1024 * 1024 * 1024 },
	{ "w",  s_word },
	{ "kw", s_word * 1024 },
	{ "mw", s_word * 1024 * 1024 },
	{ "gw", s_word * 1024 * 1024 * 1024 },
	{ "", 0 },
    }, *ptr = conf_table;


    if ((sscanf(string, "%lu%10s", &size, suf)) > 2) return 0;

    while (ptr->mult !=  0) {
	if (!(strcmp(ptr->format, suf))) return ptr->mult * size;
	ptr++;
    }

    return 0;
}

static int strToInt(char *string)
{
    int num;

    if ((sscanf(string, "%d", &num)) != 1) return 0;

    return num;
}


void setResourceLimits(Job_t *job)
{
    struct list_head *pos;
    struct rlimit limit;
    Data_Entry_t *next, *data;
    char *limits;

    /* set default hard rlimits */
    if ((limits = getConfParam("RLIMITS_HARD"))) {
	setDefaultResLimits(limits, 0);
    }

    /* set default soft rlimits */
    if ((limits = getConfParam("RLIMITS_SOFT"))) {
	setDefaultResLimits(limits, 1);
    }

    data = &job->data;

    /* loop through all limits in the job */
    if ((data && !list_empty(&data->list))) {
	list_for_each(pos, &data->list) {
	    if (!(next = list_entry(pos, Data_Entry_t, list))) break;

	    if (!(strcmp(next->name, "Resource_List"))) {

		mdbg(PSMOM_LOG_VERBOSE, "%s: %s to %s\n", __func__,
			next->resource, next->value);

		if (!(strcmp(next->resource, "pcput")) ||
			!(strcmp(next->resource, "cput"))) {
		    /* max cpu time per process */
		    limit.rlim_cur = limit.rlim_max =
			stringTimeToSec(next->value);
		    if ((setrlimit(RLIMIT_CPU, &limit)) == 1) {
			mwarn(errno, "%s: limit cpu time failed", __func__);
		    }
		} else if (!(strcmp(next->resource, "file"))) {
		    /* max file size */
		    limit.rlim_cur = limit.rlim_max = sizeToBytes(next->value);
		    if ((setrlimit(RLIMIT_FSIZE, &limit)) == 1) {
			mwarn(errno, "%s: limit file size failed", __func__);
		    }
		} else if (!(strcmp(next->resource, "pmem")) ||
				!(strcmp(next->resource, "mem"))) {
		    /* max physical memory */
		    limit.rlim_cur = limit.rlim_max = sizeToBytes(next->value);
		    if ((setrlimit(RLIMIT_DATA, &limit)) == -1) {
			mwarn(errno, "%s: limit physical memory failed",
			    __func__);
		    }

		    if ((setrlimit(RLIMIT_RSS, &limit)) == -1) {
			mwarn(errno, "%s: limit physical memory failed",
			    __func__);
		    }
		} else if (!(strcmp(next->resource, "pvmem")) ||
				!(strcmp(next->resource, "vmem"))) {
		    /* max virtual memory */
		    limit.rlim_cur = limit.rlim_max = sizeToBytes(next->value);
		    if ((setrlimit(RLIMIT_AS, &limit)) == -1) {
			mwarn(errno, "%s: limit virtual memory failed",
			    __func__);
		    }
		} else if (!(strcmp(next->resource, "nice"))) {
		    /* nice level */
		    if ((nice(strToInt(next->value))) == -1 ) {
			mlog("%s: error setting nice value\n", __func__);
		    }
		} else if (!(strcmp(next->resource, "walltime"))) {
		    /* ignore, already done with the child tracking */
		} else if (!(strcmp(next->resource, "nodes"))) {
		    /* ignore nodes, no real limit */
		} else if (!(strcmp(next->resource, "neednodes"))) {
		    /* ignore neednodes, no real limit */
		} else if (!(strcmp(next->resource, "nodect"))) {
		    /* ignore nodect, no real limit */
		} else if (!(strcmp(next->resource, "signal"))) {
		    /* ignore signal, no real limit */
		} else if (!(strcmp(next->resource, "depend"))) {
		    /* ignore signal, no real limit */
		} else {
		    mdbg(PSMOM_LOG_WARN, "%s: limit not supported:%s val:%s\n",
			__func__, next->resource, next->value);
		}
	    }
	}
    }
}

int sendPElogueStart(Job_t *job, bool prologue)
{
    char *jobUserName, *group, *limits, *queue, *jobtype;
    char buf[300], *res_used = NULL, *gpu = NULL;
    PS_DataBuffer_t data = { .buf = NULL};
    int32_t timeout, type;

    if (prologue) {
	getConfParamI("TIMEOUT_PROLOGUE", &timeout);
	type = PSP_PSMOM_PROLOGUE_START;
    } else {
	getConfParamI("TIMEOUT_EPILOGUE", &timeout);
	type = PSP_PSMOM_EPILOGUE_START;
    }

    /* add PElogue data structure */

    /* add job hashname */
    addStringToMsg(job->hashname, &data);

    /* add user name */
    addStringToMsg(job->user, &data);

    /* add job name */
    addStringToMsg(job->id, &data);

    /* add start time */
    addTimeToMsg(&job->start_time, &data);

    /* add users job name */
    if (!(jobUserName = getJobDetail(&job->data, "Job_Name", NULL))) {
	mlog("%s: can't find job_name for job '%s'\n", __func__, job->id);
	return 0;
    }
    addStringToMsg(getJobDetail(&job->data, "Job_Name", NULL), &data);

    /* add user name */
    addStringToMsg(job->user, &data);

    /* add group */
    if (!(group = getJobDetail(&job->data, "egroup", NULL))) {
	mlog("%s: can't find group for job '%s'\n", __func__, job->id);
	return 0;
    }
    addStringToMsg(group, &data);

    /* add resource limits */
    if (getJobDetailGlue(&job->data, "Resource_List", buf, sizeof(buf))) {
	limits = buf;
    } else {
	limits = NULL;
    }
    addStringToMsg(limits, &data);

    /* add queue */
    queue = getJobDetail(&job->data, "queue", NULL);
    addStringToMsg(queue, &data);

    /* add timeout */
    addInt32ToMsg(timeout, &data);

    /* add session id */
    snprintf(buf, sizeof(buf), "%d", job->sid);
    addStringToMsg(buf, &data);

    /* add jobtype (nameExt) */
    jobtype = getJobDetail(&job->data, "jobtype", NULL);
    addStringToMsg(jobtype, &data);

    /* add used resources */
    if (!prologue) {
	updateJobInfo(job);
	if (getJobDetailGlue(&job->status, "resources_used", buf,
	    sizeof(buf))) {
	    res_used = buf;
	}
    }
    addStringToMsg(res_used, &data);

    /* add exit status */
    addInt32ToMsg(job->jobscriptExit, &data);

    /* add gpu infos */
    gpu = getJobDetail(&job->data, "exec_gpus", NULL);
    addStringToMsg(gpu, &data);

    /* add PBS server */
    addStringToMsg(job->server, &data);

    /* send the message to all hosts in the job */
    sendFragMsgToHostList(job, &data, type, 1);

    ufree(data.buf);
    return 1;
}

static int callbackCopyScript(int fd, PSID_scriptCBInfo_t *info)
{
    int32_t exitCode;
    char errMsg[300] = { '\0' };
    Copy_Data_t *data;
    Job_t *job;
    Child_t *child;
    ComHandle_t *com;
    size_t errLen;

    /* fetch error msg and exit status */
    if ((getScriptCBData(fd, info, &exitCode, errMsg, sizeof(errMsg),
	    &errLen))) {
	mlog("%s: invalid scriptcb data\n", __func__);
	return 1;
    }

    data = (Copy_Data_t *) info->info;
    com = data->com;

    if (errMsg[0] != '\0' && strlen(errMsg) > 0) {
	mlog("%s", errMsg);
    }

    if ((job = findJobById(data->jobid))) {
	int i;

	if (!(child = findChildByJobid(job->id, PSMOM_CHILD_COPY))) {
	    mlog("%s: finding child '%s' failed\n", __func__, job->id);
	} else {
	    if (!(deleteChild(child->pid))) {
		mlog("%s: deleting child '%s' failed\n", __func__, job->id);
	    }
	}

	/* ufree memory */
	for (i=0; i<data->count; i++) {
	    ufree(data->files[i]->local);
	    ufree(data->files[i]->remote);
	    ufree(data->files[i]);
	}
	ufree(data->files);
	ufree(data->jobid);
	ufree(data->hashname);
	ufree(data->jobowner);
	ufree(data->execuser);
	ufree(data->execgroup);
	ufree(data);

	/* reset process information */
	job->pid = -1;
	job->sid = -1;
    } else {
	mlog("%s: finding job '%s' for copy data failed\n", __func__,
		data->jobid);
    }
    /* malloced by psid */
    ufree(info);

    if (!exitCode) {
	/* copy ok */
	WriteTM(com, 0);
	WriteDigit(com, 0);
	WriteDigit(com, 1);
	wDoSend(com);

	return 0;
    } else {
	/* copy failed */
	mlog("%s: copy forwarder exit '%i'\n", __func__, exitCode);
	send_TM_Error(com, PBSE_NOCOPYFILE, "Job files not copied", 1);

	/* PBS Server will not tell us to delete the job. So we have to do it on
	 * our own. */
	if (job) jobCleanup(job, 1);
    }
    return 0;
}

void afterJobCleanup(char *user)
{
    struct passwd *spasswd;
    int  killDaemons, warnDaemons;

    if (!(hasRunningJobs(user))) {

	/* kill all ssh sessions if the user has no more jobs running */
	delSSHSessions(user);

	/* find all leftover user daemons and warn/kill them */
	getConfParamI("KILL_USER_DAEMONS", &killDaemons);
	getConfParamI("WARN_USER_DAEMONS", &warnDaemons);

	if (killDaemons || warnDaemons) {
	    if (!(spasswd = getpwnam(user))) {
		mlog("%s: getpwnam failed for '%s' failed\n", __func__, user);
	    } else {
		psAccountFindDaemonProcs(spasswd->pw_uid, killDaemons,
		    warnDaemons);
	    }
	}
    }
}

int spawnCopyScript(Copy_Data_t *data)
{
    pid_t pid;

    if ((pid = PSID_execFunc(execCopyForwarder, NULL, callbackCopyScript,
			     data)) == -1) {
	mlog("%s: exec copy script failed\n", __func__);
	handleFailedSpawn();
	return 1;
    }

    addChild(pid, PSMOM_CHILD_COPY, data->jobid);
    mdbg(PSMOM_LOG_PROCESS, "%s: copy [%i] for job '%s' "
	"started\n", __func__, pid, data->jobid);

    return 0;
}

static int callbackJob(int fd, PSID_scriptCBInfo_t *info)
{
    char errMsg[300] = { '\0' };
    int32_t status = -1;
    Job_t *job_info, *job;
    Child_t *child;
    int childType;
    size_t errLen;

    /* fetch error msg and exit status */
    if ((getScriptCBData(fd, info, &status, errMsg, sizeof(errMsg), &errLen))) {
	mlog("%s: invalid cb data\n", __func__);
	return 1;
    }

    if (errMsg[0] != '\0' && strlen(errMsg) > 0) {
	mlog("%s", errMsg);
    }

    job_info = (Job_t *) info->info;
    if (!(job = findJobById(job_info->id))) {
	mlog("%s job not found\n", __func__);
	return 1;
    }
    /* malloced by psid */
    ufree(info);

    if (status != 0) {
	mlog("%s: forwarder exit '%i', child exit '%i'\n", __func__, status,
		job->jobscriptExit);
    }

    /* if job was already running but failed, let it exit with 1 */
    if (job->jobscriptExit == -1) {
	if (job->state == JOB_RUNNING) {
	    job->jobscriptExit = 1;
	}
    }

    if (job->jobscriptExit != 0 || status != 0) {
	if (job->qsubPort) {
	    stat_failedInterJobs++;
	} else {
	    stat_failedBatchJobs++;
	}
    } else {
	if (job->qsubPort) {
	    stat_successInterJobs++;
	} else {
	    stat_successBatchJobs++;
	}
    }

    /* un-register the forwarder child */
    childType = (job->qsubPort) ? PSMOM_CHILD_INTERACTIVE :
		 PSMOM_CHILD_JOBSCRIPT;

    if (!(child = findChildByJobid(job->id, childType))) {
	mlog("%s: finding child '%s' failed\n", __func__, job->id);
    } else {
	if (!(deleteChild(child->pid))) {
	    mlog("%s: deleting child '%s' failed\n", __func__, job->id);
	}
    }

    /* if the job is interactive and the prologue failed
     * we abort here */
    if (job->qsubPort && job->state == JOB_CANCEL_PROLOGUE) {
	sendTMJobTermination(job);
	return 0;
    }

    /* get accounting info from the psaccount plugin */
    fetchAccInfo(job);

    /* stop accounting of the job */
    psAccountUnregisterMOMJob(job->pid);

    /* tell other nodes the job is finished */
    sendJobInfo(job, 0);

    /* cleanup leftover ssh/daemon processes */
    afterJobCleanup(job->user);

    /* reset process information */
    job->pid = job->sid = -1;

    if (doShutdown) {
	/* we are shutting down so we don't run epilogue scripts */
	job->end_time = time(NULL);
	job->state = JOB_EXIT;

	sendTMJobTermination(job);
	return 0;
    }

    /* if the prologue is still running but connection to qsub failed,
     * we cancel the prologue and abort here */
    if (job->qsubPort && job->state == JOB_PROLOGUE) {
	job->state = JOB_CANCEL_INTERACTIVE;

	/* cancel the prologue scripts */
	signalPElogue(job, "SIGTERM", "qsub connection failed");
	return 0;
    }

    /* start the epilogue script(s) */
    job->epilogueTrack = job->nrOfUniqueNodes;
    job->state = JOB_EPILOGUE;
    sendPElogueStart(job, false);
    monitorPELogueTimeout(job);

    return 0;
}

void spawnJobScript(Job_t *job)
{
    pid_t pid;

    if ((pid = PSID_execFunc(execJobscriptForwarder, NULL,
		    callbackJob, job)) == -1) {
	mlog("%s: exec jobscript script failed\n", __func__);
	job->state = JOB_EXIT;
	job->jobscriptExit = job->prologueExit;
	sendTMJobTermination(job);
	handleFailedSpawn();
    } else {
	mdbg(PSMOM_LOG_JOB, "batch job '%s' user '%s' np '%i' is starting\n",
		job->id, job->user, job->nrOfNodes);

	/* register child */
	addChild(pid, PSMOM_CHILD_JOBSCRIPT, job->id);
	stat_batchJobs++;
	mdbg(PSMOM_LOG_PROCESS, "%s: jobscript [%i] for job '%s' "
		"started\n", __func__, pid, job->id);

	job->state = JOB_PRESTART;

	/* tell other nodes the job is starting */
	sendJobInfo(job, 1);
    }
}

void startInteractiveJob(Job_t *job, ComHandle_t *com)
{
    int pid = 0, exit = 0;

    mdbg(PSMOM_LOG_JOB, "interactive job '%s' user '%s' np '%i' is starting\n",
	    job->id, job->user, job->nrOfNodes);

    wWrite(com, &exit, sizeof(exit));

    job->state = JOB_PRESTART;

    if ((wDoSend(com)) < 0) {
	mlog("%s: writing prologue exit status failed, killing job '%s'\n",
		__func__, job->id);

	/* kill the waiting forwarder */
	stopInteractiveJob(job);
	return;
    }

    job->state = JOB_RUNNING;

    /* tell other nodes the job is starting */
    sendJobInfo(job, 1);

    mdbg(PSMOM_LOG_PROCESS, "%s: interactive job started [%i] name '%s'\n"
	, __func__, pid, job->id);

    return;
}

void stopInteractiveJob(Job_t *job)
{
    int err = 2, ret;
    ComHandle_t *forwarder_com;
    Child_t *child;

    if (!(child = findChildByJobid(job->id, PSMOM_CHILD_INTERACTIVE))) {
	mlog("%s interactive forwarder not found\n", __func__);
	return;
    }

    /* release waiting forwarder */
    if (!(forwarder_com = getJobCom(job, JOB_CON_FORWARD))) {
	mlog("%s: invalid forwarder com handle\n", __func__);
	kill(child->pid, SIGTERM);
    } else {
	while(1) {
	    if ((ret = write(forwarder_com->socket, &err,
			    sizeof(err))) != sizeof(err)) {
		if (ret == -1 && errno == EINTR) continue;

		mlog("%s: writing error status failed : %s\n", __func__,
			strerror(errno));
		kill(child->pid, SIGTERM);
		break;
	    } else {
		break;
	    }
	}
    }

    /* remark: the forwarder callback will send the job termination */
}

int spawnInteractiveJob(Job_t *job)
{
    pid_t pid;

    /* do the actual spawn */
    if ((pid = PSID_execFunc(execInterForwarder, NULL, callbackJob,
	    job)) == -1) {
	mlog("%s: exec interactive job script failed\n", __func__);
	handleFailedSpawn();
	return 1;
    }

    /* set job infos */
    addChild(pid, PSMOM_CHILD_INTERACTIVE, job->id);
    stat_interJobs++;

    /* set job state */
    job->state = JOB_PRESTART;
    return 0;
}

void handleFailedSpawn()
{
    list_t *pos;
    Server_t *serv;
    struct tm *ts;
    time_t now;
    char buf[100], note[100];

    now = time(NULL);
    ts = localtime(&now);
    strftime(buf, sizeof(buf), "%Y-%m-%d %H:%M:%S", ts);
    snprintf(note, sizeof(note), "psmom - %s - spawn/fork failed, possible "
		"memory problem", buf);

    mlog("%s: setting myself offline\n", __func__);

    list_for_each(pos, &ServerList.list) {
	if ((serv = list_entry(pos, Server_t, list)) == NULL) break;

	setPBSNodeOffline(serv->addr, NULL, note);
    }
}<|MERGE_RESOLUTION|>--- conflicted
+++ resolved
@@ -1,11 +1,7 @@
 /*
  * ParaStation
  *
-<<<<<<< HEAD
- * Copyright (C) 2010 - 2014 ParTec Cluster Competence Center GmbH, Munich
-=======
  * Copyright (C) 2010-2016 ParTec Cluster Competence Center GmbH, Munich
->>>>>>> 28e1afb3
  *
  * This file may be distributed under the terms of the Q Public License
  * as defined in the file LICENSE.QPL included in the packaging of this
@@ -36,12 +32,10 @@
 #include <netdb.h>
 #include <sys/wait.h>
 
+#include "pbsdef.h"
 #include "psmomlog.h"
-<<<<<<< HEAD
-=======
 #include "pluginhelper.h"
 #include "pluginmalloc.h"
->>>>>>> 28e1afb3
 #include "psmomconfig.h"
 #include "psmom.h"
 #include "psmompscomm.h"
@@ -50,23 +44,20 @@
 #include "psmomforwarder.h"
 #include "psmomproto.h"
 #include "psmomconv.h"
+#include "psmompsaccfunc.h"
 #include "psmomssh.h"
 #include "psmomenv.h"
 #include "psmompbsserver.h"
-#include "psmomcollect.h"
-#include "psmomacc.h"
-#include "psmomkvs.h"
-
-#include "pluginmalloc.h"
-#include "helper.h"
-#include "pbsdef.h"
+
 #include "timer.h"
 #include "psidscripts.h"
 #include "pscommon.h"
 #include "psprotocol.h"
 #include "psnodes.h"
 #include "psidcomm.h"
-#include "psaccounthandles.h"
+#include "psmomcollect.h"
+#include "psmomacc.h"
+#include "psmomkvs.h"
 
 #include "psmomspawn.h"
 
@@ -550,7 +541,7 @@
     addStringToMsg(queue, &data);
 
     /* add timeout */
-    addInt32ToMsg(timeout, &data);
+    addInt32ToMsg(&timeout, &data);
 
     /* add session id */
     snprintf(buf, sizeof(buf), "%d", job->sid);
@@ -571,7 +562,7 @@
     addStringToMsg(res_used, &data);
 
     /* add exit status */
-    addInt32ToMsg(job->jobscriptExit, &data);
+    addInt32ToMsg(&job->jobscriptExit, &data);
 
     /* add gpu infos */
     gpu = getJobDetail(&job->data, "exec_gpus", NULL);
