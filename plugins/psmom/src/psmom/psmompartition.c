/*
 * ParaStation
 *
<<<<<<< HEAD
 * Copyright (C) 2014 ParTec Cluster Competence Center GmbH, Munich
=======
 * Copyright (C) 2010-2016 ParTec Cluster Competence Center GmbH, Munich
>>>>>>> c637ee00
 *
 * This file may be distributed under the terms of the Q Public License
 * as defined in the file LICENSE.QPL included in the packaging of this
 * file.
 */
/**
 * $Id$
 *
 * \author
 * Michael Rauh <rauh@par-tec.com>
 *
 */

#define _GNU_SOURCE
#include <stdio.h>
#include <stdlib.h>
#include <errno.h>
#include <stdbool.h>

#include "pluginpartition.h"
#include "psidtask.h"
#include "pluginmalloc.h"
#include "pluginhelper.h"
#include "list.h"
#include "psaccounthandles.h"

#include "psmom.h"
#include "psmomjob.h"
#include "psmomlog.h"
#include "psmomjobinfo.h"
#include "psmompscomm.h"
#include "psmomconfig.h"

#include "psmompartition.h"

/**
 * @brief Test if a pid belongs to a local running job.
 *
 * @param pid The pid to test.
 *
 * @return Returns the identified job or NULL on error.
 */
static Job_t *findJobforPID(pid_t pid)
{
    Job_t *job;
    list_t *pos, *tmp;

    if (pid < 0) {
	mlog("%s: got invalid pid '%i'\n", __func__, pid);
	return NULL;
    }

    if (list_empty(&JobList.list)) return NULL;

    list_for_each_safe(pos, tmp, &JobList.list) {
	if ((job = list_entry(pos, Job_t, list)) == NULL) continue;

	/* skip jobs in wrong jobstate */
	if (job->state != JOB_RUNNING) continue;

	if (job->mpiexec == pid) return job;

	if ((findJobCookie(job->cookie, pid))) {
	    /* try to find our job cookie in the environment */
	    return job;
	} else if ((psAccountisChildofParent(job->pid, pid))) {
	    return job;
	}
    }

    return NULL;
}

void handlePSSpawnReq(DDTypedBufferMsg_t *msg)
{
    static int injectedEnv = 0;
    PStask_t *task;
<<<<<<< HEAD
    Job_t *job;
    JobInfo_t *jinfo;
    char *next, *jobid = NULL, *jobcookie = NULL;
    size_t left, len = 0;
    pid_t logger;

    /* don't mess with messages from other nodes */
    if (PSC_getID(msg->header.sender) != PSC_getMyID()) {
	if (oldSpawnReqHandler) oldSpawnReqHandler((DDBufferMsg_t *)msg);
	return;
    }

    if (msg->type == PSP_SPAWN_ARG) {
	if (!injectedEnv) {

	    /* forward original msg */
	    oldSpawnReqHandler((DDBufferMsg_t *) msg);

	    /* find the job */
	    if (!(task = PStasklist_find(&managedTasks, msg->header.sender))) {
		mlog("%s: task '%s' not found\n", __func__,
		    PSC_printTID(msg->header.sender));
		return;
	    }

	    logger = PSC_getPID(task->loggertid);

	    /* the logger can be located on our node or on a different node
	     * if the spawner was shifted.
	     */
	    if ((job = findJobByLogger(logger))) {
		jobid = job->id;
		jobcookie = job->cookie;
	    } else if ((job = findJobforPID(logger))) {
		if (job->mpiexec == -1) {
		    job->mpiexec = task->loggertid;

		    /* forward info to all nodes */
		    sendJobUpdate(job);
		}
		jobid = job->id;
		jobcookie = job->cookie;
	    } else if ((jinfo = findJobInfoByLogger(task->loggertid))) {
		jobid = jinfo->id;
		jobcookie = jinfo->cookie;
=======

    if (!msg || !oldSpawnReqHandler) return;

    /* don't mess with messages from other nodes */
    if (PSC_getID(msg->header.sender) != PSC_getMyID()) goto done;

    task = PStasklist_find(&managedTasks, msg->header.sender);

    if (!task) {
	mlog("%s: task %s not found\n", __func__,
	     PSC_printTID(msg->header.sender));
	goto done;
    }

    if (msg->type == PSP_SPAWN_END) {
	DDTypedBufferMsg_t envMsg = (DDTypedBufferMsg_t) {
	    .header = (DDMsg_t) {
		.type = msg->header.type,
		.dest = msg->header.dest,
		.sender = msg->header.sender,
		.len = sizeof(envMsg.header) + sizeof(envMsg.type) },
	    .type = PSP_SPAWN_ENV};

	Job_t *job;
	JobInfo_t *jinfo;
	char *next, *jobid = NULL, *jobcookie = NULL;
	size_t left, len = 0;
	pid_t logger = PSC_getPID(task->loggertid);

	/* the logger can be located on our node or on a different node
	 * if the spawner was shifted.
	 */
	if ((job = findJobByLogger(logger))) {
	    jobid = job->id;
	    jobcookie = job->cookie;
	} else if ((job = findJobforPID(logger))) {
	    if (job->mpiexec == -1) {
		job->mpiexec = task->loggertid;

		/* forward info to all nodes */
		sendJobUpdate(job);
>>>>>>> c637ee00
	    }
	    jobid = job->id;
	    jobcookie = job->cookie;
	} else if ((jinfo = findJobInfoByLogger(task->loggertid))) {
	    jobid = jinfo->id;
	    jobcookie = jinfo->cookie;
	}

	if (!jobid || !jobcookie) goto done;

	/* send additional environment variables */
	memset(envMsg.buf, 0, BufTypedMsgSize);
	left = BufTypedMsgSize;

	len = snprintf(envMsg.buf, left, "PBS_JOBCOOKIE=%s", jobcookie);
	next = envMsg.buf + len + 1;
	envMsg.header.len += len +1;
	left -= len +1;

	len = snprintf(next, left, "PBS_JOBID=%s", jobid);
	//next += len + 1;
	envMsg.header.len += len +1;
	//left -= len +1;

	/* end of encoding */
	envMsg.header.len++;

<<<<<<< HEAD
	    /* send altered message */
	    oldSpawnReqHandler((DDBufferMsg_t *) msg);
	    injectedEnv = 1;
	    return;
	}
    } else if (msg->type == PSP_SPAWN_END) {
	injectedEnv = 0;
    }
=======
	/* send additional message */
	oldSpawnReqHandler((DDBufferMsg_t *) &envMsg);
    }

done:
    /* call old message handler to forward the original message */
    oldSpawnReqHandler((DDBufferMsg_t *)msg);
}
>>>>>>> c637ee00

    /* call old message handler */
    if (oldSpawnReqHandler) oldSpawnReqHandler((DDBufferMsg_t *)msg);
}

int handleCreatePart(void *msg)
{
    Job_t *job = NULL;
    PSnodes_ID_t *nodes = NULL;
    DDBufferMsg_t *inmsg = (DDBufferMsg_t *) msg;
    pid_t mPid;
    int32_t i;
    int enforceBatch, ret;

    mPid = PSC_getPID(inmsg->header.sender);

    /* try to connect the mpiexec process to a job(script) */
    if ((job = findJobforPID(mPid))) {
	job->mpiexec = mPid;

	/* forward info to all nodes */
	sendJobUpdate(job);
    }

    /* enforce regulations from the batchsystem */
    getConfParamI("ENFORCE_BATCH_START", &enforceBatch);
    if (!enforceBatch) return 1;

    if (job) {
	/* overwrite the nodelist */
	nodes = umalloc(sizeof(PSnodes_ID_t) * job->nrOfUniqueNodes);
	for (i=0; i<job->nrOfUniqueNodes; i++) {
	    nodes[i] = job->nodes->id;
	}
	ret = injectNodelist(inmsg, job->nrOfUniqueNodes, nodes);
    } else {
	ret = injectNodelist(inmsg, 0, NULL);
    }

    ufree(nodes);
    return ret;
}

int handleCreatePartNL(void *msg)
{
    int enforceBatch;
    PStask_t *task;
    DDBufferMsg_t *inmsg = (DDBufferMsg_t *) msg;

    /* everyone is allowed to start, nothing to do for us here */
    getConfParamI("ENFORCE_BATCH_START", &enforceBatch);
    if (!enforceBatch) return 1;

    /* find task */
    if (!(task = PStasklist_find(&managedTasks, inmsg->header.sender))) {
	mlog("%s: task for msg from '%s' not found\n", __func__,
	    PSC_printTID(inmsg->header.sender));
	errno = EACCES;
	goto error;
    }

    /* admin user can always pass */
    if ((isPSAdminUser(task->uid, task->gid))) return 1;

    /* for batch users we send the nodelist before */
    return 0;

    error:
    {
	if (task && task->request) {
	    PSpart_delReq(task->request);
	    task->request = NULL;
	}
	mwarn(errno, "%s: sendMsg() : ", __func__);
	DDTypedMsg_t msg = (DDTypedMsg_t) {
	    .header = (DDMsg_t) {
		    .type = PSP_CD_PARTITIONRES,
		    .dest = inmsg->header.sender,
		    .sender = PSC_getMyTID(),
		    .len = sizeof(msg)},
		.type = errno};
	sendMsg(&msg);

	return 0;
    }
}<|MERGE_RESOLUTION|>--- conflicted
+++ resolved
@@ -1,11 +1,7 @@
 /*
  * ParaStation
  *
-<<<<<<< HEAD
- * Copyright (C) 2014 ParTec Cluster Competence Center GmbH, Munich
-=======
  * Copyright (C) 2010-2016 ParTec Cluster Competence Center GmbH, Munich
->>>>>>> c637ee00
  *
  * This file may be distributed under the terms of the Q Public License
  * as defined in the file LICENSE.QPL included in the packaging of this
@@ -25,21 +21,38 @@
 #include <errno.h>
 #include <stdbool.h>
 
-#include "pluginpartition.h"
-#include "psidtask.h"
-#include "pluginmalloc.h"
-#include "pluginhelper.h"
-#include "list.h"
-#include "psaccounthandles.h"
-
-#include "psmom.h"
 #include "psmomjob.h"
 #include "psmomlog.h"
+#include "psmom.h"
+#include "pscommon.h"
+#include "psidtask.h"
+#include "psidcomm.h"
+#include "psidstatus.h"
+#include "psidnodes.h"
+#include "psidpartition.h"
+#include "psdaemonprotocol.h"
+#include "psmompsaccfunc.h"
 #include "psmomjobinfo.h"
+
 #include "psmompscomm.h"
 #include "psmomconfig.h"
+#include "pluginmalloc.h"
+
+#include "pstask.h"
+#include "list.h"
 
 #include "psmompartition.h"
+
+int isPSAdminUser(uid_t uid, gid_t gid)
+{
+    if (!PSIDnodes_testGUID(PSC_getMyID(), PSIDNODES_ADMUSER,
+		(PSIDnodes_guid_t){.u=uid})
+	    && !PSIDnodes_testGUID(PSC_getMyID(), PSIDNODES_ADMGROUP,
+		(PSIDnodes_guid_t){.g=gid})) {
+	return 0;
+    }
+    return 1;
+}
 
 /**
  * @brief Test if a pid belongs to a local running job.
@@ -81,55 +94,7 @@
 
 void handlePSSpawnReq(DDTypedBufferMsg_t *msg)
 {
-    static int injectedEnv = 0;
     PStask_t *task;
-<<<<<<< HEAD
-    Job_t *job;
-    JobInfo_t *jinfo;
-    char *next, *jobid = NULL, *jobcookie = NULL;
-    size_t left, len = 0;
-    pid_t logger;
-
-    /* don't mess with messages from other nodes */
-    if (PSC_getID(msg->header.sender) != PSC_getMyID()) {
-	if (oldSpawnReqHandler) oldSpawnReqHandler((DDBufferMsg_t *)msg);
-	return;
-    }
-
-    if (msg->type == PSP_SPAWN_ARG) {
-	if (!injectedEnv) {
-
-	    /* forward original msg */
-	    oldSpawnReqHandler((DDBufferMsg_t *) msg);
-
-	    /* find the job */
-	    if (!(task = PStasklist_find(&managedTasks, msg->header.sender))) {
-		mlog("%s: task '%s' not found\n", __func__,
-		    PSC_printTID(msg->header.sender));
-		return;
-	    }
-
-	    logger = PSC_getPID(task->loggertid);
-
-	    /* the logger can be located on our node or on a different node
-	     * if the spawner was shifted.
-	     */
-	    if ((job = findJobByLogger(logger))) {
-		jobid = job->id;
-		jobcookie = job->cookie;
-	    } else if ((job = findJobforPID(logger))) {
-		if (job->mpiexec == -1) {
-		    job->mpiexec = task->loggertid;
-
-		    /* forward info to all nodes */
-		    sendJobUpdate(job);
-		}
-		jobid = job->id;
-		jobcookie = job->cookie;
-	    } else if ((jinfo = findJobInfoByLogger(task->loggertid))) {
-		jobid = jinfo->id;
-		jobcookie = jinfo->cookie;
-=======
 
     if (!msg || !oldSpawnReqHandler) return;
 
@@ -171,7 +136,6 @@
 
 		/* forward info to all nodes */
 		sendJobUpdate(job);
->>>>>>> c637ee00
 	    }
 	    jobid = job->id;
 	    jobcookie = job->cookie;
@@ -199,16 +163,6 @@
 	/* end of encoding */
 	envMsg.header.len++;
 
-<<<<<<< HEAD
-	    /* send altered message */
-	    oldSpawnReqHandler((DDBufferMsg_t *) msg);
-	    injectedEnv = 1;
-	    return;
-	}
-    } else if (msg->type == PSP_SPAWN_END) {
-	injectedEnv = 0;
-    }
-=======
 	/* send additional message */
 	oldSpawnReqHandler((DDBufferMsg_t *) &envMsg);
     }
@@ -217,20 +171,34 @@
     /* call old message handler to forward the original message */
     oldSpawnReqHandler((DDBufferMsg_t *)msg);
 }
->>>>>>> c637ee00
-
-    /* call old message handler */
-    if (oldSpawnReqHandler) oldSpawnReqHandler((DDBufferMsg_t *)msg);
+
+static void partitionDone(PStask_t *task)
+{
+    DDTypedMsg_t msg = (DDTypedMsg_t) {
+	.header = (DDMsg_t) {
+	    .type = PSP_CD_PARTITIONRES,
+	    .dest = task ? task->tid : 0,
+	    .sender = PSC_getMyTID(),
+	    .len = sizeof(msg) },
+	.type = 0};
+
+    if (!task || !task->request) return;
+
+    /* Cleanup the actual request not required any longer */
+    PSpart_delReq(task->request);
+    task->request = NULL;
+
+    /* Send result to requester */
+    sendMsg(&msg);
 }
 
 int handleCreatePart(void *msg)
 {
+    PStask_t *task;
+    DDBufferMsg_t *inmsg = msg;
     Job_t *job = NULL;
-    PSnodes_ID_t *nodes = NULL;
-    DDBufferMsg_t *inmsg = (DDBufferMsg_t *) msg;
     pid_t mPid;
-    int32_t i;
-    int enforceBatch, ret;
+    int enforceBatch;
 
     mPid = PSC_getPID(inmsg->header.sender);
 
@@ -243,31 +211,6 @@
     }
 
     /* enforce regulations from the batchsystem */
-    getConfParamI("ENFORCE_BATCH_START", &enforceBatch);
-    if (!enforceBatch) return 1;
-
-    if (job) {
-	/* overwrite the nodelist */
-	nodes = umalloc(sizeof(PSnodes_ID_t) * job->nrOfUniqueNodes);
-	for (i=0; i<job->nrOfUniqueNodes; i++) {
-	    nodes[i] = job->nodes->id;
-	}
-	ret = injectNodelist(inmsg, job->nrOfUniqueNodes, nodes);
-    } else {
-	ret = injectNodelist(inmsg, 0, NULL);
-    }
-
-    ufree(nodes);
-    return ret;
-}
-
-int handleCreatePartNL(void *msg)
-{
-    int enforceBatch;
-    PStask_t *task;
-    DDBufferMsg_t *inmsg = (DDBufferMsg_t *) msg;
-
-    /* everyone is allowed to start, nothing to do for us here */
     getConfParamI("ENFORCE_BATCH_START", &enforceBatch);
     if (!enforceBatch) return 1;
 
@@ -282,23 +225,94 @@
     /* admin user can always pass */
     if ((isPSAdminUser(task->uid, task->gid))) return 1;
 
-    /* for batch users we send the nodelist before */
+    if (!job || job->mpiexec == -1) {
+	/* we did not find the corresponding batch job */
+	mlog("%s: denying access to mpiexec for non admin user with uid '%i'\n",
+		__func__, task->uid);
+
+	errno = EACCES;
+	goto error;
+    }
+
+    if (!job->resDelegate) {
+	mdbg(-1, "%s: No delegate found for job '%s'\n", __func__, job->id);
+	errno = EACCES;
+	goto error;
+    }
+
+    mdbg(PSMOM_LOG_VERBOSE, "%s: delegate has tid %s\n", __func__,
+	 PSC_printTID(job->resDelegate->tid));
+
+    task->delegate = job->resDelegate;
+    task->usedThreads = 0;
+    task->options = task->request->options & ~PART_OPT_EXACT;
+
+    if (!task->request->num) partitionDone(task);
+
     return 0;
 
-    error:
+error:
     {
 	if (task && task->request) {
 	    PSpart_delReq(task->request);
 	    task->request = NULL;
 	}
-	mwarn(errno, "%s: sendMsg() : ", __func__);
+	DDTypedMsg_t errmsg = (DDTypedMsg_t) {
+	    .header = (DDMsg_t) {
+		.type = PSP_CD_PARTITIONRES,
+		.dest = inmsg->header.sender,
+		.sender = PSC_getMyTID(),
+		.len = sizeof(errmsg) },
+	    .type = errno};
+	sendMsg(&errmsg);
+
+	return 0;
+    }
+}
+
+int handleCreatePartNL(void *msg)
+{
+    int enforceBatch;
+    PStask_t *task;
+    DDBufferMsg_t *inmsg = (DDBufferMsg_t *) msg;
+
+    getConfParamI("ENFORCE_BATCH_START", &enforceBatch);
+
+    /* everyone is allowed to start, nothing to do for us here */
+    if (!enforceBatch) return 1;
+
+    if (!msg) {
+	mlog("%s: no msg\n", __func__);
+	return 1;
+    }
+
+    /* find task */
+    if (!(task = PStasklist_find(&managedTasks, inmsg->header.sender))) {
+	mlog("%s: task for msg from '%s' not found\n", __func__,
+	    PSC_printTID(inmsg->header.sender));
+	errno = EACCES;
+	goto error;
+    }
+
+    /* admin user can always pass */
+    if ((isPSAdminUser(task->uid, task->gid))) return 1;
+
+    task->request->numGot += *(int16_t *)inmsg->buf;
+
+    if (task->request->numGot == task->request->num) partitionDone(task);
+
+    /* for batch users we don't have to sent the node-list */
+    return 0;
+
+error:
+    {
 	DDTypedMsg_t msg = (DDTypedMsg_t) {
 	    .header = (DDMsg_t) {
-		    .type = PSP_CD_PARTITIONRES,
-		    .dest = inmsg->header.sender,
-		    .sender = PSC_getMyTID(),
-		    .len = sizeof(msg)},
-		.type = errno};
+		.type = PSP_CD_PARTITIONRES,
+		.dest = inmsg->header.sender,
+		.sender = PSC_getMyTID(),
+		.len = sizeof(msg)},
+	    .type = errno};
 	sendMsg(&msg);
 
 	return 0;
