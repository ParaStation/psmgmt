/*
 * ParaStation
 *
 * Copyright (C) 2010-2016 ParTec Cluster Competence Center GmbH, Munich
 *
 * This file may be distributed under the terms of the Q Public License
 * as defined in the file LICENSE.QPL included in the packaging of this
 * file.
 */
/**
 * $Id$
 *
 * \author
 * Michael Rauh <rauh@par-tec.com>
 *
 */

#include <stdlib.h>
#include <stdio.h>
#include <netdb.h>
#include <sys/socket.h>
#include <math.h>
#include <time.h>

<<<<<<< HEAD
#include "psidcomm.h"
#include "psidplugin.h"
#include "psidnodes.h"
#include "pscommon.h"
#include "pluginmalloc.h"
#include "pluginfrag.h"
#include "pluginhelper.h"

#include "psmom.h"
=======
#include "pluginfrag.h"
#include "pluginhelper.h"
#include "pluginmalloc.h"

>>>>>>> 28e1afb3
#include "psmomlog.h"
#include "psmomscript.h"
#include "psmomjob.h"
#include "psmomproto.h"
<<<<<<< HEAD
=======
#include "psmom.h"
>>>>>>> 28e1afb3
#include "psmomjobinfo.h"
#include "psmomssh.h"
#include "psmompbsserver.h"


#include "psmompscomm.h"

void sendPSmomVersion(Job_t *job)
{
    DDTypedBufferMsg_t msg;
    char *ptr;

    msg = (DDTypedBufferMsg_t) {
       .header = (DDMsg_t) {
       .type = PSP_CC_PSMOM,
       .sender = PSC_getMyTID(),
       .dest = PSC_getMyTID(),
       .len = sizeof(msg.header) },
       .buf = {'\0'} };

    msg.type = PSP_PSMOM_VERSION;
    msg.header.len += sizeof(msg.type);

    ptr = msg.buf;

    /* stay on the basics */
    *(int32_t *) ptr = PSMOM_PSCOMM_VERSION;
    //ptr += sizeof(int32_t);
    msg.header.len += sizeof(int32_t);

    sendPSMsgToHostList(job, &msg, 0);
}

void sendFragMsgToHostList(Job_t *job, PS_DataBuffer_t *data, int32_t type,
			    int myself)
{
    int i, id;
    PStask_ID_t myTID = PSC_getMyTID(), dest;

    for (i=0; i<job->nrOfUniqueNodes; i++) {
	id = job->nodes[i].id;

	dest = PSC_getTID(id, 0);

	/* skip sending to myself if requested */
	if (!myself && myTID == dest) continue;

	mdbg(PSMOM_LOG_PSCOM, "%s: send to %i [%i->%i]\n", __func__, id,
		myTID, dest);
	sendFragMsg(data, dest, PSP_CC_PSMOM, type);
    }
}

void sendPSMsgToHostList(Job_t *job, DDTypedBufferMsg_t *msg, int myself)
{
    int i, id;
    PStask_ID_t myTID = PSC_getMyTID();

    msg->header.sender = myTID;

    for (i=0; i<job->nrOfUniqueNodes; i++) {
	id = job->nodes[i].id;

	msg->header.dest = PSC_getTID(id, 0);

	/* skip sending to myself if requested */
	if (!myself && myTID == msg->header.dest) continue;

	mdbg(PSMOM_LOG_PSCOM, "%s: send to %i [%i->%i]\n", __func__, id,
		msg->header.sender, msg->header.dest);
	sendMsg(msg);
    }
}

static void shutMyselfDown(char *reason)
{
    list_t *pos;
    Server_t *serv;
    struct tm *ts;
    time_t now;
    char buf[100], note[100];

    now = time(NULL);
    ts = localtime(&now);
    strftime(buf, sizeof(buf), "%Y-%m-%d %H:%M:%S", ts);
    snprintf(note, sizeof(note), "psmom - %s - %s",
		buf, reason);

    list_for_each(pos, &ServerList.list) {
	if ((serv = list_entry(pos, Server_t, list)) == NULL) break;

	setPBSNodeOffline(serv->addr, NULL, note);
    }

    /* shutdown orderly */
    PSIDplugin_finalize("psmom");
}

static void handleShutdownReq(DDTypedBufferMsg_t *msg)
{
    char note[100];

    snprintf(note, sizeof(note), "got shutdown request from %i",
		msg->header.sender);
    shutMyselfDown(note);
}

static void handleVersion(DDTypedBufferMsg_t *msg)
{
    char *ptr;
    int32_t version;
    char note[100];

    ptr = msg->buf;

    /* get version information */
    version = *(int32_t *) ptr;
    //ptr += sizeof(int32_t);

    if (version != PSMOM_PSCOMM_VERSION) {
	mlog("%s: incompatible psmom version '%i - %i' on mother superior '%i'"
		", shutting myself down\n", __func__, version,
		PSMOM_PSCOMM_VERSION, PSC_getID(msg->header.sender));

	snprintf(note, sizeof(note), "incompatible psmom comm version to node"
		    " '%i'", PSC_getID(msg->header.sender));
	shutMyselfDown(note);
	return;
    }
}

char *pspMsgType2Str(PSP_PSMOM_t type)
{
    switch(type) {
	case PSP_PSMOM_VERSION:
	    return "VERSION";
	case PSP_PSMOM_SHUTDOWN:
	    return "SHUTDOWN";
	case PSP_PSMOM_PROLOGUE_START:
	    return "PROLOGUE_START";
	case PSP_PSMOM_PROLOGUE_FINISH:
	    return "PROLOGUE_FINISH";
	case PSP_PSMOM_EPILOGUE_START:
	    return "EPILOGUE_START";
	case PSP_PSMOM_EPILOGUE_FINISH:
	    return "EPILOGUE_FINISH";
	case PSP_PSMOM_PELOGUE_SIGNAL:
	    return "PELOGUE_SIGNAL";
	case PSP_PSMOM_JOB_INFO:
	    return "JOB_INFO";
	case PSP_PSMOM_JOB_UPDATE:
	    return "JOB_UPDATE";
    }
    return NULL;
}

void handleDroppedMsg(DDTypedBufferMsg_t *msg)
{
    Job_t *job;
    char *ptr, buf[300];
    const char *hname;
    PSnodes_ID_t nodeId;

    /* get hostname for message destination */
    nodeId = PSC_getID(msg->header.dest);
    hname = getHostnameByNodeId(nodeId);

    mlog("%s: msg type '%s (%i)' to host '%s(%i)' got dropped\n", __func__,
	    pspMsgType2Str(msg->type), msg->type, hname, nodeId);
    ptr = msg->buf;

    switch (msg->type) {
	case PSP_PSMOM_PROLOGUE_START:
	    /* hashname */
	    getString(&ptr, buf, sizeof(buf));
	    /* user */
	    getString(&ptr, buf, sizeof(buf));
	    /* jobid */
	    getString(&ptr, buf, sizeof(buf));

	    /* ignore broken jobids */
	    if (strlen(buf) < 2) break;

	    if (!(job = findJobById(buf))) {
		mlog("%s: job '%s' for prologue_start not found\n", __func__,
			buf);
		break;
	    }

	    job->state = JOB_CANCEL_PROLOGUE;
	    stopPElogueExecution(job);
	    break;
	case PSP_PSMOM_EPILOGUE_START:
	    getString(&ptr, buf, sizeof(buf));

	    /* ignore broken jobids */
	    if (strlen(buf) < 2) break;

	    if (!(job = findJobById(buf))) {
		mlog("%s: job '%s' for epilogue_start not found\n", __func__,
			buf);
		break;
	    }

	    job->state = JOB_CANCEL_EPILOGUE;
	    stopPElogueExecution(job);
	    break;
	case PSP_PSMOM_VERSION:
	    getString(&ptr, buf, sizeof(buf));

	    /* ignore broken jobids */
	    if (strlen(buf) < 2) break;

	    if (!(job = findJobById(buf))) {
		mlog("%s: job '%s' for 'version request' not found\n", __func__,
			buf);
		break;
	    }

	    stopPElogueExecution(job);
	    break;
	case PSP_PSMOM_SHUTDOWN:
	    mlog("%s: cannot shutdown nodes with wrong psmom version\n",
		    __func__);
	    break;
	case PSP_PSMOM_PROLOGUE_FINISH:
	case PSP_PSMOM_EPILOGUE_FINISH:
	case PSP_PSMOM_PELOGUE_SIGNAL:
	case PSP_PSMOM_JOB_UPDATE:
	case PSP_PSMOM_JOB_INFO:
	    /* nothing left to do */
	    break;
	default:
	    mlog("%s: unknown msg type:%i\n", __func__, msg->type);
    }
    return;
}

void sendJobUpdate(Job_t *job)
{
    DDTypedBufferMsg_t msg;
    char *ptr;

    msg = (DDTypedBufferMsg_t) {
       .header = (DDMsg_t) {
       .type = PSP_CC_PSMOM,
       .sender = PSC_getMyTID(),
       .dest = PSC_getMyTID(),
       .len = sizeof(msg.header) },
       .buf = {'\0'} };

    msg.type = PSP_PSMOM_JOB_UPDATE;
    msg.header.len += sizeof(msg.type);

    ptr = msg.buf;

    /* add jobid */
    addStringToMsgBuf(&msg, &ptr, job->id);

    /* add mpiexec/logger pid */
    addInt32ToMsgBuf(&msg, &ptr, job->mpiexec);

    sendPSMsgToHostList(job, &msg, 0);
}

void sendJobInfo(Job_t *job, int start)
{
    DDTypedBufferMsg_t msg;
    char *ptr;

    msg = (DDTypedBufferMsg_t) {
       .header = (DDMsg_t) {
       .type = PSP_CC_PSMOM,
       .sender = PSC_getMyTID(),
       .dest = PSC_getMyTID(),
       .len = sizeof(msg.header) },
       .buf = {'\0'} };

    msg.type = PSP_PSMOM_JOB_INFO;
    msg.header.len += sizeof(msg.type);

    ptr = msg.buf;

    /* add info type */
    addInt32ToMsgBuf(&msg, &ptr, start);

    /* add jobid */
    addStringToMsgBuf(&msg, &ptr, job->id);

    /* add username */
    addStringToMsgBuf(&msg, &ptr, job->user);

    if (start) {
	/* add timeout */
	addStringToMsgBuf(&msg, &ptr, getJobDetail(&job->data,
				"Resource_List", "walltime"));
	/* add cookie */
	addStringToMsgBuf(&msg, &ptr, job->cookie);
    }
    sendPSMsgToHostList(job, &msg, 0);
}

static void handleJobUpdate(DDTypedBufferMsg_t *msg)
{
    char jobid[JOB_NAME_LEN] = {'\0'};
    char *ptr;
    JobInfo_t *jInfo;
    int32_t loggerPID, node;

    ptr = msg->buf;

    /* get jobid */
    getString(&ptr, jobid, sizeof(jobid));

    if (!(jInfo = findJobInfoById(jobid))) {
	mlog("%s: remote job info for '%s' not found\n", __func__, jobid);
	return;
    }

    /* get mpiexec/logger pid */
    getInt32(&ptr, &loggerPID);
    node = PSC_getID(msg->header.sender);

    jInfo->logger = PSC_getTID(node, loggerPID);
}

static void handleJobInfo(DDTypedBufferMsg_t *msg)
{
    char jobid[JOB_NAME_LEN] = {'\0'}, username[USER_NAME_LEN] = {'\0'};
    char timeout[100] = {'\0'}, cookie[100] = {'\0'};
    char *ptr;
    int32_t start = 0;

    ptr = msg->buf;

    /* get info type (start/stop) */
    getInt32(&ptr, &start);

    /* get jobid */
    getString(&ptr, jobid, sizeof(jobid));

    /* get username */
    getString(&ptr, username, sizeof(username));

    if (start) {
	mdbg(PSMOM_LOG_VERBOSE, "%s: job '%s' user '%s' is starting\n",
		__func__, jobid, username);

	/* get timeout */
	getString(&ptr, timeout, sizeof(timeout));

	/* get cookie */
	getString(&ptr, cookie, sizeof(cookie));

	/* cleanup old job infos */
	checkJobInfoTimeouts();

	addJobInfo(jobid, username, msg->header.sender, timeout, cookie);
    } else {
	mdbg(PSMOM_LOG_VERBOSE, "%s: job '%s' user '%s' is finished\n",
		__func__, jobid, username);

	delJobInfo(jobid);

	/* cleanup leftover ssh/daemon processes */
	afterJobCleanup(username);
    }
}

void handlePSMsg(DDTypedBufferMsg_t *msg)
{
    char sender[100], dest[100];

    strncpy(sender, PSC_printTID(msg->header.sender), sizeof(sender));
    strncpy(dest, PSC_printTID(msg->header.dest), sizeof(dest));

    mdbg(PSMOM_LOG_PSCOM, "%s: new msg type: '%i' [%s->%s]\n", __func__,
	msg->type, sender, dest);

    switch (msg->type) {
	case PSP_PSMOM_PROLOGUE_START:
	    recvFragMsg(msg, handlePELogueStart);
	    break;
	case PSP_PSMOM_PROLOGUE_FINISH:
	    handlePELogueFinish(msg, NULL);
	    break;
	case PSP_PSMOM_EPILOGUE_START:
	    recvFragMsg(msg, handlePELogueStart);
	    break;
	case PSP_PSMOM_EPILOGUE_FINISH:
	    handlePELogueFinish(msg, NULL);
	    break;
	case PSP_PSMOM_PELOGUE_SIGNAL:
	    handlePELogueSignal(msg);
	    break;
	case PSP_PSMOM_VERSION:
	    handleVersion(msg);
	    break;
	case PSP_PSMOM_SHUTDOWN:
	    handleShutdownReq(msg);
	    break;
	case PSP_PSMOM_JOB_INFO:
	    handleJobInfo(msg);
	    break;
	case PSP_PSMOM_JOB_UPDATE:
	    handleJobUpdate(msg);
	    break;
	default:
	    mlog("%s: received unknown msg type:%i [%s -> %s]\n", __func__,
		msg->type, sender, dest);
    }

    return;
}
<|MERGE_RESOLUTION|>--- conflicted
+++ resolved
@@ -22,34 +22,23 @@
 #include <math.h>
 #include <time.h>
 
-<<<<<<< HEAD
-#include "psidcomm.h"
-#include "psidplugin.h"
-#include "psidnodes.h"
-#include "pscommon.h"
-#include "pluginmalloc.h"
-#include "pluginfrag.h"
-#include "pluginhelper.h"
-
-#include "psmom.h"
-=======
 #include "pluginfrag.h"
 #include "pluginhelper.h"
 #include "pluginmalloc.h"
 
->>>>>>> 28e1afb3
 #include "psmomlog.h"
 #include "psmomscript.h"
 #include "psmomjob.h"
 #include "psmomproto.h"
-<<<<<<< HEAD
-=======
 #include "psmom.h"
->>>>>>> 28e1afb3
 #include "psmomjobinfo.h"
 #include "psmomssh.h"
 #include "psmompbsserver.h"
 
+#include "psidcomm.h"
+#include "psidplugin.h"
+#include "pscommon.h"
+#include "psidnodes.h"
 
 #include "psmompscomm.h"
 
@@ -220,11 +209,11 @@
     switch (msg->type) {
 	case PSP_PSMOM_PROLOGUE_START:
 	    /* hashname */
-	    getString(&ptr, buf, sizeof(buf));
+	    getStringFromMsgBuf(&ptr, buf, sizeof(buf));
 	    /* user */
-	    getString(&ptr, buf, sizeof(buf));
+	    getStringFromMsgBuf(&ptr, buf, sizeof(buf));
 	    /* jobid */
-	    getString(&ptr, buf, sizeof(buf));
+	    getStringFromMsgBuf(&ptr, buf, sizeof(buf));
 
 	    /* ignore broken jobids */
 	    if (strlen(buf) < 2) break;
@@ -239,7 +228,7 @@
 	    stopPElogueExecution(job);
 	    break;
 	case PSP_PSMOM_EPILOGUE_START:
-	    getString(&ptr, buf, sizeof(buf));
+	    getStringFromMsgBuf(&ptr, buf, sizeof(buf));
 
 	    /* ignore broken jobids */
 	    if (strlen(buf) < 2) break;
@@ -254,7 +243,7 @@
 	    stopPElogueExecution(job);
 	    break;
 	case PSP_PSMOM_VERSION:
-	    getString(&ptr, buf, sizeof(buf));
+	    getStringFromMsgBuf(&ptr, buf, sizeof(buf));
 
 	    /* ignore broken jobids */
 	    if (strlen(buf) < 2) break;
@@ -358,7 +347,7 @@
     ptr = msg->buf;
 
     /* get jobid */
-    getString(&ptr, jobid, sizeof(jobid));
+    getStringFromMsgBuf(&ptr, jobid, sizeof(jobid));
 
     if (!(jInfo = findJobInfoById(jobid))) {
 	mlog("%s: remote job info for '%s' not found\n", __func__, jobid);
@@ -366,7 +355,7 @@
     }
 
     /* get mpiexec/logger pid */
-    getInt32(&ptr, &loggerPID);
+    getInt32FromMsgBuf(&ptr, &loggerPID);
     node = PSC_getID(msg->header.sender);
 
     jInfo->logger = PSC_getTID(node, loggerPID);
@@ -382,23 +371,23 @@
     ptr = msg->buf;
 
     /* get info type (start/stop) */
-    getInt32(&ptr, &start);
+    getInt32FromMsgBuf(&ptr, &start);
 
     /* get jobid */
-    getString(&ptr, jobid, sizeof(jobid));
+    getStringFromMsgBuf(&ptr, jobid, sizeof(jobid));
 
     /* get username */
-    getString(&ptr, username, sizeof(username));
+    getStringFromMsgBuf(&ptr, username, sizeof(username));
 
     if (start) {
 	mdbg(PSMOM_LOG_VERBOSE, "%s: job '%s' user '%s' is starting\n",
 		__func__, jobid, username);
 
 	/* get timeout */
-	getString(&ptr, timeout, sizeof(timeout));
+	getStringFromMsgBuf(&ptr, timeout, sizeof(timeout));
 
 	/* get cookie */
-	getString(&ptr, cookie, sizeof(cookie));
+	getStringFromMsgBuf(&ptr, cookie, sizeof(cookie));
 
 	/* cleanup old job infos */
 	checkJobInfoTimeouts();
