/*
 * ParaStation
 *
<<<<<<< HEAD
 * Copyright (C) 2010 - 2014 ParTec Cluster Competence Center GmbH, Munich
=======
 * Copyright (C) 2010-2016 ParTec Cluster Competence Center GmbH, Munich
>>>>>>> 28e1afb3
 *
 * This file may be distributed under the terms of the Q Public License
 * as defined in the file LICENSE.QPL included in the packaging of this
 * file.
 */
/**
 * $Id$
 *
 * \author
 * Michael Rauh <rauh@par-tec.com>
 *
 */

#include <stdio.h>
#include <stdlib.h>
#include <sys/types.h>
#include <sys/socket.h>
#include <string.h>
#include <errno.h>
#include <unistd.h>
#include <sys/stat.h>
#include <sys/un.h>
#include <arpa/inet.h>
#include <netdb.h>
#include <sys/wait.h>
#include <pwd.h>

#include "psmom.h"
#include "psmomlog.h"
#include "psmomcomm.h"
#include "psmomconv.h"
<<<<<<< HEAD
=======
#include "selector.h"
#include "pluginmalloc.h"
>>>>>>> 28e1afb3
#include "psmomforwarder.h"
#include "psmomchild.h"
#include "psmomscript.h"
#include "psmompscomm.h"
#include "psmomcollect.h"
#include "psmomacc.h"
#include "psmominteractive.h"
#include "psmomssh.h"
#include "psmompartition.h"
#include "psmomproto.h"

#include "selector.h"
#include "pluginmalloc.h"
#include "helper.h"
#include "psaccounthandles.h"

#include "psmomlocalcomm.h"

#define UNIX_BUFFER_ALLOC 4096   /* the start size for the tcp message buffer */
#define UNIX_BUFFER_GROW 1024	/* add min grow size if we realloc the message buffer */

/** Master socket (type UNIX) for clients to connect. */
int masterSocket = -1;

static int getChildTypeByForwarder(int type)
{
    switch (type) {
	case FORWARDER_COPY:
	    return PSMOM_CHILD_COPY;
	case FORWARDER_INTER:
	    return PSMOM_CHILD_INTERACTIVE;
	case FORWARDER_JOBSCRIPT:
	    return PSMOM_CHILD_JOBSCRIPT;
    }
    return -1;
}

static int handle_Local_Hello(ComHandle_t *com)
{
    unsigned int type;
    char jobid[JOB_NAME_LEN];
    Child_t *child;
    Job_t * job;

    ReadDigitUI(com, &type);
    ReadString(com, jobid, sizeof(jobid));

    /*
    mlog("%s: hello job '%s' type:%s socket:%i\n", __func__, jobid,
	    fwType2Str(type), com->socket);
    */

    switch (type) {
	case FORWARDER_COPY:
	case FORWARDER_INTER:
	case FORWARDER_JOBSCRIPT:
	    if (!(job = findJobById(jobid))) {
		mlog("%s: jobid '%s' not found\n", __func__, jobid);
		return -1;
	    }

	    mdbg(PSMOM_LOG_LOCAL, "%s: hello from '%s' forwarder for job '%s' "
		"socket: '%i'\n", __func__, fwType2Str(type),
		jobid, com->socket);

	    addJobConn(job, com, JOB_CON_FORWARD);

	    /* if prologue is finished before interactive job forwarders
	     * is ready we need to start the job here */
	    if (type == FORWARDER_INTER && job->prologueExit == 0 &&
		job->prologueTrack == 0 && job->state == JOB_PROLOGUE) {
		startInteractiveJob(job, com);
	    }

	    if (!(child = findChildByJobid(jobid,
		    getChildTypeByForwarder(type)))) {
		mdbg(PSMOM_LOG_WARN, "%s: child '%s' type '%s' not found\n",
		    __func__, jobid, fwType2Str(type));
		return -1;
	    }
	    child->sharedComm = com;

	    break;
	case FORWARDER_PELOGUE:
	    mdbg(PSMOM_LOG_LOCAL, "%s: hello from '%s' forwarder for job '%s' "
		"socket: '%i'\n", __func__, fwType2Str(type),
		jobid, com->socket);

	    if (!com->jobid) com->jobid = ustrdup(jobid);

	    if (!(child = findChildByJobid(jobid, PSMOM_CHILD_PROLOGUE))) {
		child = findChildByJobid(jobid, PSMOM_CHILD_EPILOGUE);
	    }
	    if (!child) {
		/* pelogue forwarder could have exit by now */
		return -1;
	    }
	    child->sharedComm = com;
	    break;
	default:
	    mlog("%s: invalid forwarder type '%i'\n", __func__, type);
	    return -1;
    }
    return 0;
}

static void handle_Local_Child_Start(ComHandle_t *com)
{
    Job_t *job;
    char jobid[JOB_NAME_LEN];
    pid_t fpid, childpid, childsid;
    int forwarder_type;
    long timeout;
    Child_t *child;

    ReadString(com, jobid, sizeof(jobid));

    /* pid of the forwarder */
    ReadDigitI(com, &fpid);

    /* pid of the forwarders child */
    ReadDigitI(com, &childpid);

    /* sid of the forwaders child */
    ReadDigitI(com, &childsid);

    /* forwarder type */
    ReadDigitI(com, &forwarder_type);

    /* forwarder timeout */
    ReadDigitL(com, &timeout);

    if (!(child = findChild(fpid))) {
	mlog("%s forwarder child for pid '%i' not found\n", __func__, fpid);
    } else {
	child->c_pid = childpid;
	child->c_sid = childsid;
	child->fw_timeout = timeout;

	/* set/remove new walltime timeout */
	setChildTimeout(child, timeout, 1);
    }

    if (forwarder_type != FORWARDER_PELOGUE) {
	if (!(job = findJobById(jobid))) {
	    mlog("%s: job not found for jobid '%s'\n", __func__, jobid);
	} else {
	    job->pid = childpid;
	    job->sid = childsid;

	    /* set batch job to running state */
	    if (forwarder_type == FORWARDER_JOBSCRIPT) {
		job->state = JOB_RUNNING;
	    }
	}
    }

    /* register jobscript in the accounting plugin */
    if ((forwarder_type == FORWARDER_JOBSCRIPT ||
	forwarder_type == FORWARDER_INTER ) && job) {
	psAccountRegisterMOMJob(childpid, job->id);
    }

    mdbg(PSMOM_LOG_PROCESS, "%s: new child '%i' type '%i' started\n",
	__func__, childpid, forwarder_type);
}

static int handle_Local_Child_Exit(ComHandle_t *com)
{
    Job_t *job;
    Child_t *child;
    int status, forwarder_type;
    char jobid[JOB_NAME_LEN];
    pid_t childpid;
    uint64_t cputime;

    /* read jobid */
    ReadString(com, jobid, sizeof(jobid));

    /* forwarder type */
    ReadDigitI(com, &forwarder_type);

    if (!(child = findChildByJobid(jobid, -1))) {
	mdbg(PSMOM_LOG_WARN, "%s: child '%s' not found\n", __func__,
		jobid);
    } else {
	child->sharedComm = NULL;
    }

    /* read the exit status */
    ReadDigitI(com, &status);

    /* pid of the forwarders child */
    ReadDigitI(com, &childpid);

    /* cputime of child */
    wRead(com, &cputime, sizeof(uint64_t));

    if (!(job = findJobById(jobid))) {
	mlog("%s: job '%s' not found\n", __func__, jobid);
	return 1;
    }

    /* save childs exit status */
    if (forwarder_type == FORWARDER_INTER ||
	forwarder_type == FORWARDER_JOBSCRIPT) {
	job->jobscriptExit = status;
    }

    /* if prologue failed */
    if (job->state == JOB_CANCEL_PROLOGUE) {
	return 0;
    }

    /* save used cpu time from jobscript/interactive bash */
    addJobWaitCpuTime(job, cputime);

    return 0;
}

static void handle_Local_Close(ComHandle_t *com)
{
    mdbg(PSMOM_LOG_LOCAL, "%s: closing local connection '%i'"
	    " on request\n", __func__, com->socket);
    wClose(com);
}

static void handle_Local_PAM_Request(ComHandle_t *com)
{
    char user[USER_NAME_LEN], rhost[HOST_NAME_LEN], buf[800];
    char *ptr;
    int32_t res = 0;
    pid_t pid, sid;
    struct passwd *spasswd;
    PS_DataBuffer_t data = { .buf = NULL};

    if ((wReadAll(com, buf, sizeof(buf))) < 0) {
	mlog("%s: error reading pam request\n", __func__);
	return;
    }

    ptr = buf;

    /* get ssh pid */
    getPid(&ptr, &pid);

    /* get ssh sid */
    getPid(&ptr, &sid);

    /* get pam username */
    getString(&ptr, user, sizeof(user));

    /* get pam rhost */
    getString(&ptr, rhost, sizeof(rhost));

    mlog("%s: got pam request pid: '%i' sid: '%i' user: '%s' rhost: '%s'\n",
	__func__, pid, sid, user, rhost);

    /* test if user is an PS admin */
    if (!(spasswd = getpwnam(user))) {
	mlog("%s: getpwnam failed for '%s' failed\n", __func__, user);
    } else {
	if (isPSAdminUser(spasswd->pw_uid, spasswd->pw_gid)) {
	    res = 2;
	}
    }

    /* test if the user has running jobs */
    if (!res && (res = hasRunningJobs(user))) {
	addSSHSession(user, rhost, pid, sid);
    }

    /* add result */
    addInt32ToMsg(res, &data);

    /* add pam username */
    addStringToMsg(user, &data);

    /* add pam rhost */
    addStringToMsg(rhost, &data);

    mlog("%s: sending pam reply, user '%s' rhost '%s' res '%i'\n", __func__,
	    user, rhost, res);

    wWrite(com, data.buf, data.bufUsed);
    wDoSend(com);
    wClose(com);
}

int closeLocalConnetion(int fd)
{
    if (fd == masterSocket) return -1;
    Selector_remove(fd);
    close(fd);
    return 0;
}

static void handle_Local_Fork_Failed()
{
    handleFailedSpawn();
}

static void handle_Local_Request_Account(ComHandle_t *com)
{
    Job_t *job;
    char jobid[JOB_NAME_LEN];

    if (!(ReadString(com, jobid, sizeof(jobid)))) {
	mlog("%s: failed reading jobid\n", __func__);
	WriteDigit(com, 0);
	wDoSend(com);
	return;
    }

    if (!(job = findJobById(jobid))) {
	mlog("%s: job for jobid '%s' not found\n", __func__, jobid);
	WriteDigit(com, 0);
	wDoSend(com);
	return;
    }

    /* get accounting info from the psaccount plugin */
    fetchAccInfo(job);

    WriteDataStruct(com, &job->status);
    wDoSend(com);
}

static int handleLocalConnection(int fd, void *info)
{
    ComHandle_t *com = getComHandle(fd, UNIX_PROTOCOL);
    int ret;
    unsigned int cmd;

    if ((ret = ReadDigitUI(com, &cmd)) < 0) {
	/* connection closed from other side */
	mlog("%s: closing local connection '%i' on reset, ret '%i'\n", __func__,
		com->socket, ret);
	wClose(com);
	return 0;
    }

    switch (cmd) {
	case CMD_LOCAL_HELLO:
	    handle_Local_Hello(com);
	    break;
	case CMD_LOCAL_CLOSE:
	    handle_Local_Close(com);
	    break;
	case CMD_LOCAL_CHILD_START:
	    handle_Local_Child_Start(com);
	    break;
	case CMD_LOCAL_CHILD_EXIT:
	    handle_Local_Child_Exit(com);
	    break;
	case CMD_LOCAL_PAM_SSH_REQ:
	    handle_Local_PAM_Request(com);
	    break;
	case CMD_LOCAL_REQUEST_ACCOUNT:
	    handle_Local_Request_Account(com);
	    break;
	case CMD_LOCAL_FORK_FAILED:
	    handle_Local_Fork_Failed();
	    break;
	default:
	    mlog("%s: invalid local cmd '%i' from '%i', closing connection\n",
		__func__, cmd, fd);
	    wClose(com);
    }
    return 0;
}

ComHandle_t *openLocalConnection()
{
    int sock = 0;
    struct sockaddr_un sa;

    /* don't use stdin/stdout/stderr */
    while (sock < 3) {
	if ((sock = socket(PF_UNIX, SOCK_STREAM, 0)) == -1) {
	    fprintf(stderr, "%s: socket() failed :%s\n", __func__,
		    strerror(errno));
	    return NULL;
	}
    }

    memset(&sa, 0, sizeof(sa));
    sa.sun_family = AF_UNIX;
    strncpy(sa.sun_path, masterSocketName, sizeof(sa.sun_path));

    if ((connect(sock, (struct sockaddr*) &sa, sizeof(sa))) < 0) {
	fprintf(stderr, "%s: local connection failed\n", __func__);
	return NULL;
    }

    mdbg(PSMOM_LOG_LOCAL, "open local connection to psmom '%i'\n", sock);

    return getComHandle(sock, UNIX_PROTOCOL);
}

static int handleMasterSock(int fd, void *info)
{
    unsigned int clientlen;
    struct sockaddr_in SAddr;
    int socket = -1;

    /* accept new tcp connection */
    clientlen = sizeof(SAddr);

    if ((socket = accept(fd, (void *)&SAddr, &clientlen)) == -1) {
	mlog("%s error accepting new local tcp connection\n", __func__);
	return -1;
    }
    mdbg(PSMOM_LOG_LOCAL, "%s: accepting new local client '%i'\n", __func__,
	socket);

    Selector_register(socket, handleLocalConnection, NULL);

    getComHandle(socket, UNIX_PROTOCOL);
    return 0;
}

void openMasterSock()
{
    struct sockaddr_un sa;

    masterSocket = socket(PF_UNIX, SOCK_STREAM, 0);

    memset(&sa, 0, sizeof(sa));
    sa.sun_family = AF_UNIX;
    strncpy(sa.sun_path, masterSocketName, sizeof(sa.sun_path));

    /*
     * bind the socket to the right address
     */
    unlink(masterSocketName);
    if (bind(masterSocket, (struct sockaddr *)&sa, sizeof(sa)) < 0) {
	mwarn(errno, "psmom already running?");
    }
    chmod(sa.sun_path, S_IRWXU);

    if (listen(masterSocket, 20) < 0) {
	mwarn(errno, "Error while trying to listen");
    }

    /* register the selector */
    Selector_register(masterSocket, handleMasterSock, NULL);

    mdbg(PSMOM_LOG_LOCAL, "%s: Local Service Port (%d) created.\n",
	__func__, masterSocket);
}

void closeMasterSock()
{
    if (masterSocket == -1) {
	mlog("%s: master socket already closed\n", __func__);
	return;
    }

    if (Selector_isRegistered(masterSocket)) Selector_remove(masterSocket);
    close(masterSocket);
    unlink(masterSocketName);

    masterSocket = -1;

    mdbg(PSMOM_LOG_LOCAL, "Local Service Port (%d) closed.\n", masterSocket);
}

ssize_t localRead(int sock, char *buffer, ssize_t len, const char *caller)
{
    ssize_t read;
    int read_errno;

    read = recv(sock, buffer, len, 0);
    read_errno = errno;

    /* no data received from client */
    if (!read) {
        mlog("%s(%s): no data on socket '%i'\n", __func__, caller, sock);
	closeLocalConnetion(sock);
	errno = read_errno;
	return -1;
    }

    /* socket error occured */
    if (read < 0) {
	if (errno == EINTR) {
	    return localRead(sock, buffer, len, caller);
	}
        mlog("%s(%s): error on unix socket '%i' occured : %s\n", __func__,
		caller, sock, strerror(errno));
	mwarn(errno, "%s(%s): local read on socket:%i failed ", __func__,
		caller, sock);
	closeLocalConnetion(sock);
	errno = read_errno;
        return -1;
    }

    return read;
}

int localWrite(int sock, void *msg, size_t len, const char *caller)
{
    ComHandle_t *com;
    size_t newlen;

    if (sock < 0) {
	mlog("%s(%s): invalid socket '%i'\n", __func__, caller, sock);
	return -1;
    }

    if ((com = findComHandle(sock, UNIX_PROTOCOL)) == NULL) {
	mlog("%s(%s): msg handle not found for socket '%i'\n", __func__, caller,
		sock);
	return -1;
    }

    if (!com->outBuf) {
	if (len < UNIX_BUFFER_ALLOC) {
	    com->outBuf = umalloc(UNIX_BUFFER_ALLOC);
	    com->bufSize = UNIX_BUFFER_ALLOC;
	} else {
	    com->outBuf = umalloc(len +1);
	    com->bufSize = len +1;
	}
	memcpy(com->outBuf, msg, len);
	com->outBuf[len] = '\0';
	com->dataSize = len;
    } else {
	newlen = com->dataSize + len +1;

	if (newlen > com->bufSize) {
	    com->outBuf = urealloc(com->outBuf, newlen + UNIX_BUFFER_GROW);
	    com->bufSize = newlen + UNIX_BUFFER_GROW;
	}

	memmove(com->outBuf + com->dataSize, msg, len);
	com->outBuf[newlen] = '\0';
	com->dataSize += len;
    }
    return len;
}

int localDoSend(int sock, const char *caller)
{
    ComHandle_t *com;
    int i;
    ssize_t written = 0;
    ssize_t len;

    if (sock < 0) {
	mlog("%s(%s): invalid socket '%i'\n", __func__, caller, sock);
	return -1;
    }

    if ((com = findComHandle(sock, UNIX_PROTOCOL)) == NULL) {
	mlog("%s(%s): com handle not found for socket '%i'\n", __func__, caller,
		sock);
	return -1;
    }

    if (!com->outBuf || com->dataSize <= 0) {
	mlog("%s(%s): socket '%i' output buffer is empty\n", __func__, caller,
		sock);
	return -1;
    }

    len = com->dataSize;

    mdbg(PSMOM_LOG_LOCAL, "%s(%s): socket '%i' len '%zu' msg '%s'\n", __func__,
	    caller, sock, len, com->outBuf);

    for (i=0; (written < len) && (i < UNIX_RESEND); i++) {
	if ((written = doSend(sock, com->outBuf, written, len, __func__)) < 0) {
	    break;
	}
    }

    if (com->outBuf) {
	ufree(com->outBuf);
	com->outBuf = NULL;
	com->bufSize = 0;
	com->dataSize = 0;
    }

    if (written != len) {
	mlog("%s(%s): not all data could be sent, written '%zu' len '%zu'\n",
		__func__, caller, written, len);
	return -1;
    }

    return written;
}<|MERGE_RESOLUTION|>--- conflicted
+++ resolved
@@ -1,11 +1,7 @@
 /*
  * ParaStation
  *
-<<<<<<< HEAD
- * Copyright (C) 2010 - 2014 ParTec Cluster Competence Center GmbH, Munich
-=======
  * Copyright (C) 2010-2016 ParTec Cluster Competence Center GmbH, Munich
->>>>>>> 28e1afb3
  *
  * This file may be distributed under the terms of the Q Public License
  * as defined in the file LICENSE.QPL included in the packaging of this
@@ -37,26 +33,19 @@
 #include "psmomlog.h"
 #include "psmomcomm.h"
 #include "psmomconv.h"
-<<<<<<< HEAD
-=======
 #include "selector.h"
 #include "pluginmalloc.h"
->>>>>>> 28e1afb3
 #include "psmomforwarder.h"
 #include "psmomchild.h"
 #include "psmomscript.h"
 #include "psmompscomm.h"
 #include "psmomcollect.h"
 #include "psmomacc.h"
+#include "psmompsaccfunc.h"
 #include "psmominteractive.h"
 #include "psmomssh.h"
 #include "psmompartition.h"
 #include "psmomproto.h"
-
-#include "selector.h"
-#include "pluginmalloc.h"
-#include "helper.h"
-#include "psaccounthandles.h"
 
 #include "psmomlocalcomm.h"
 
@@ -286,16 +275,16 @@
     ptr = buf;
 
     /* get ssh pid */
-    getPid(&ptr, &pid);
+    getPidFromMsgBuf(&ptr, &pid);
 
     /* get ssh sid */
-    getPid(&ptr, &sid);
+    getPidFromMsgBuf(&ptr, &sid);
 
     /* get pam username */
-    getString(&ptr, user, sizeof(user));
+    getStringFromMsgBuf(&ptr, user, sizeof(user));
 
     /* get pam rhost */
-    getString(&ptr, rhost, sizeof(rhost));
+    getStringFromMsgBuf(&ptr, rhost, sizeof(rhost));
 
     mlog("%s: got pam request pid: '%i' sid: '%i' user: '%s' rhost: '%s'\n",
 	__func__, pid, sid, user, rhost);
@@ -315,7 +304,7 @@
     }
 
     /* add result */
-    addInt32ToMsg(res, &data);
+    addInt32ToMsg(&res, &data);
 
     /* add pam username */
     addStringToMsg(user, &data);
