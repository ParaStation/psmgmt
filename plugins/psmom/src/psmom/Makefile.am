--- conflicted
+++ resolved
@@ -1,11 +1,7 @@
 #
 # ParaStation
 #
-<<<<<<< HEAD
-# Copyright (C) 2013 - 2014 ParTec Cluster Competence Center GmbH, Munich
-=======
 # Copyright (C) 2013-2016 ParTec Cluster Competence Center GmbH, Munich
->>>>>>> e661cabc
 #
 # This file may be distributed under the terms of the Q Public License
 # as defined in the file LICENSE.QPL included in the packaging of this
@@ -16,11 +12,8 @@
 
 include $(top_srcdir)/common.am
 
-psaccount_dir := plugins/psaccount
-
 AM_LDFLAGS += -avoid-version -module
-AM_CPPFLAGS += -I$(top_srcdir)/bin/daemon -I$(srcdir)/../include \
-	       -I$(top_srcdir)/$(psaccount_dir)
+AM_CPPFLAGS += -I$(top_srcdir)/bin/daemon -I$(srcdir)/../include
 
 plugin_LTLIBRARIES = psmom.la
 
@@ -28,12 +21,7 @@
 libpsi = $(top_builddir)/lib/psi/libpsi.la
 libplugincommon = $(top_builddir)/lib/plugincommon/libplugincommon.la
 
-<<<<<<< HEAD
-
-psmom_la_SOURCES = config.h.in helper.c helper.h Makefile.am psmomacc.c \
-=======
 psmom_la_SOURCES = helper.c helper.h Makefile.am psmomacc.c \
->>>>>>> e661cabc
 	psmomacc.h psmom.c psmomchild.c psmomchild.h psmomauth.c \
 	psmomauth.h psmomcollect.c psmomcollect.h psmomcomm.c psmomcomm.h \
 	psmomconfig.c psmomconfig.h psmomconv.c psmomconv.h \
@@ -42,10 +30,10 @@
 	psmomjobinfo.c psmomjobinfo.h psmomkvs.c psmomkvs.h psmomlist.c \
 	psmomlist.h psmomlocalcomm.c psmomlocalcomm.h psmomlog.c psmomlog.h \
 	psmompartition.c psmompartition.h psmompbsserver.c psmompbsserver.h \
-	psmomproto.c psmomproto.h psmompscomm.c psmompscomm.h psmomrecover.c \
-	psmomrecover.h psmomrpp.c psmomrpp.h psmomscript.c psmomscript.h \
-	psmomsignal.c psmomsignal.h psmomspawn.c psmomspawn.h psmomssh.c \
-	psmomssh.h psmomtcp.c psmomtcp.h
+	psmomproto.c psmomproto.h psmompsaccfunc.h psmompscomm.c \
+	psmompscomm.h psmomrecover.c psmomrecover.h psmomrpp.c psmomrpp.h \
+	psmomscript.c psmomscript.h psmomsignal.c psmomsignal.h psmomspawn.c \
+	psmomspawn.h psmomssh.c psmomssh.h psmomtcp.c psmomtcp.h
 
 psmom_la_CPPFLAGS = $(AM_CPPFLAGS) -DPLUGINDIR=\"$(plugindir)\" \
 	-DLOCALSTATEDIR=\"$(localstatedir)\"
