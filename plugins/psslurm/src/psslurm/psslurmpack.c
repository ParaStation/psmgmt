/*
 * ParaStation
 *
 * Copyright (C) 2016-2018 ParTec Cluster Competence Center GmbH, Munich
 *
 * This file may be distributed under the terms of the Q Public License
 * as defined in the file LICENSE.QPL included in the packaging of this
 * file.
 */
#include "psserial.h"
#include "pluginhelper.h"
#include "pluginmalloc.h"
#include "slurmcommon.h"

#include "psslurmlog.h"
#include "psslurmpack.h"
#include "psslurmconfig.h"

bool __packSlurmAuth(PS_SendDB_t *data, Slurm_Auth_t *auth,
		     const char *caller, const int line)
{
    if (!data) {
	mlog("%s: invalid data pointer from '%s' at %i\n", __func__,
		caller, line);
	return false;
    }

    if (!auth) {
	mlog("%s: invalid auth pointer from '%s' at %i\n", __func__,
		caller, line);
	return false;
    }

    addStringToMsg(auth->method, data);
    addUint32ToMsg(auth->version, data);
    addStringToMsg(auth->cred, data);

    return true;
}

bool __unpackSlurmAuth(Slurm_Msg_t *sMsg, Slurm_Auth_t **authPtr,
		       const char *caller, const int line)
{
    Slurm_Auth_t *auth;
    char **ptr = &sMsg->ptr;

    if (!sMsg) {
	mlog("%s: invalid sMsg from '%s' at %i\n", __func__, caller, line);
	return false;
    }

    if (!authPtr) {
	mlog("%s: invalid auth pointer from '%s' at %i\n",
		__func__, caller, line);
	return false;
    }

    auth = umalloc(sizeof(Slurm_Auth_t));
    auth->method = getStringM(ptr);
    getUint32(ptr, &auth->version);
    auth->cred = getStringM(ptr);

    *authPtr = auth;

    return true;
}

static Gres_Cred_t *unpackGresStep(char **ptr, uint16_t index)
{
    Gres_Cred_t *gres;
    uint32_t magic;
    uint8_t more;
    unsigned int i;

    gres = getGresCred();
    gres->job = 0;

    getUint32(ptr, &magic);
    getUint32(ptr, &gres->id);
    getUint64(ptr, &gres->countAlloc);
    getUint32(ptr, &gres->nodeCount);
    gres->nodeInUse = getBitString(ptr);

    if (magic != GRES_MAGIC) {
	mlog("%s: magic error: '%u' : '%u'\n", __func__, magic, GRES_MAGIC);
	releaseGresCred(gres);
	return NULL;
    }

    mdbg(PSSLURM_LOG_GRES, "%s: index '%i' pluginID '%u' gresCountAlloc '%lu'"
	    " nodeCount '%u' nodeInUse '%s'\n", __func__, index, gres->id,
	    gres->countAlloc, gres->nodeCount, gres->nodeInUse);

    /* bit allocation */
    getUint8(ptr, &more);
    if (more) {
	gres->bitAlloc = umalloc(sizeof(char *) * gres->nodeCount);
	for (i=0; i<gres->nodeCount; i++) {
	    gres->bitAlloc[i] = getBitString(ptr);
	    mdbg(PSSLURM_LOG_GRES, "%s: node '%u' bit_alloc '%s'\n", __func__,
		    i, gres->bitAlloc[i]);
	}
    }

    return gres;
}

static Gres_Cred_t *unpackGresJob(char **ptr, uint16_t index)
{
    uint32_t magic;
    uint8_t more;
    unsigned int i;
    Gres_Cred_t *gres;

    gres = getGresCred();
    gres->job = 1;

    getUint32(ptr, &magic);
    getUint32(ptr, &gres->id);
    getUint64(ptr, &gres->countAlloc);
    gres->typeModel = getStringM(ptr);
    getUint32(ptr, &gres->nodeCount);

    if (magic != GRES_MAGIC) {
	mlog("%s: magic error '%u' : '%u'\n", __func__, magic, GRES_MAGIC);
	releaseGresCred(gres);
	return NULL;
    }

    mdbg(PSSLURM_LOG_GRES, "%s: index '%i' pluginID '%u' "
	    "gresCountAlloc '%lu' nodeCount '%u'\n", __func__, index,
	    gres->id, gres->countAlloc, gres->nodeCount);

    /* bit allocation */
    getUint8(ptr, &more);
    if (more) {
	gres->bitAlloc = umalloc(sizeof(char *) * gres->nodeCount);
	for (i=0; i<gres->nodeCount; i++) {
	    gres->bitAlloc[i] = getBitString(ptr);
	    mdbg(PSSLURM_LOG_GRES, "%s: node '%u' bit_alloc "
		    "'%s'\n", __func__, i,
		    gres->bitAlloc[i]);
	}
    }

    /* bit step allocation */
    getUint8(ptr, &more);
    if (more) {
	gres->bitStepAlloc = umalloc(sizeof(char *) * gres->nodeCount);
	for (i=0; i<gres->nodeCount; i++) {
	    gres->bitStepAlloc[i] = getBitString(ptr);
	    mdbg(PSSLURM_LOG_GRES, "%s: node '%u' bit_step_alloc '%s'\n",
		    __func__, i, gres->bitStepAlloc[i]);
	}
    }

    /* count step allocation */
    getUint8(ptr, &more);
    if (more) {
	gres->countStepAlloc = umalloc(sizeof(uint64_t) * gres->nodeCount);
	for (i=0; i<gres->nodeCount; i++) {
	    getUint64(ptr, &(gres->countStepAlloc)[i]);
	    mdbg(PSSLURM_LOG_GRES, "%s: node '%u' gres_cnt_step_alloc "
		    "'%lu'\n", __func__, i, gres->countStepAlloc[i]);
	}
    }

    return gres;
}

static void unpackGres(char **ptr, list_t *gresList, uint32_t jobid,
		uint32_t stepid, uid_t uid)
{
    uint16_t count, i;

    /* extract gres job data */
    getUint16(ptr, &count);
    mdbg(PSSLURM_LOG_GRES, "%s: job data: id '%u:%u' uid '%u' gres job "
	    "count '%u'\n", __func__, jobid, stepid,  uid, count);

    for (i=0; i<count; i++) {
	Gres_Cred_t *gres = unpackGresJob(ptr, i);
	if (!gres) continue;
	list_add_tail(&gres->next, gresList);
    }

    /* extract gres step data */
    getUint16(ptr, &count);
    mdbg(PSSLURM_LOG_GRES, "%s: step data: id '%u:%u' uid '%u' gres step "
	    "count '%u'\n", __func__, jobid, stepid,  uid, count);

    for (i=0; i<count; i++) {
	Gres_Cred_t *gres = unpackGresStep(ptr, i);
	if (!gres) continue;
	list_add_tail(&gres->next, gresList);
    }
}

bool __unpackJobCred(Slurm_Msg_t *sMsg, JobCred_t **credPtr,
		     list_t *gresList, char **credEnd, const char *caller,
		     const int line)
{
    JobCred_t *cred;
    char **ptr = &sMsg->ptr;
    uint16_t msgVer = sMsg->head.version;
    char *bitStr;
    size_t listSize;

    if (!sMsg) {
	mlog("%s: invalid sMsg from '%s' at %i\n", __func__, caller, line);
	return false;
    }

    if (!credPtr) {
	mlog("%s: invalid credPtr from '%s' at %i\n", __func__, caller, line);
	return false;
    }

    if (!gresList) {
	mlog("%s: invalid gresList from '%s' at %i\n", __func__, caller, line);
	return false;
    }

    if (!credEnd) {
	mlog("%s: invalid credEnd from '%s' at %i\n", __func__, caller, line);
	return false;
    }

    cred = ucalloc(sizeof(JobCred_t));

    /* jobid / stepid */
    getUint32(ptr, &cred->jobid);
    getUint32(ptr, &cred->stepid);
    /* uid */
    getUint32(ptr, &cred->uid);

    if (msgVer >= SLURM_17_11_PROTO_VERSION) {
	/* gid */
	getUint32(ptr, &cred->gid);
	/* username */
	cred->username = getStringM(ptr);
	/* gids */
	getUint32Array(ptr, &cred->gids, &cred->gidsLen);
    }

    /* gres job/step allocations */
    unpackGres(ptr, gresList, cred->jobid, cred->stepid, cred->uid);

    /* count of specialized cores */
    getUint16(ptr, &cred->jobCoreSpec);
    /* job/step memory limit */
    getUint64(ptr, &cred->jobMemLimit);
    getUint64(ptr, &cred->stepMemLimit);
    /* job constraints */
    cred->jobConstraints = getStringM(ptr);
    /* step hostlist */
    cred->stepHL = getStringM(ptr);
    if (!cred->stepHL) {
	mlog("%s: empty step hostlist in credential\n", __func__);
	goto ERROR;
    }
    if (msgVer >= SLURM_17_11_PROTO_VERSION) {
	/* x11 */
	getUint16(ptr, &cred->x11);
    }
    /* time */
    getTime(ptr, &cred->ctime);
    /* total core count */
    getUint32(ptr, &cred->totalCoreCount);
    /* job core bitmap */
    bitStr = getBitString(ptr);
    cred->jobCoreBitmap = NULL;
    listSize = 0;
    hexBitstr2List(bitStr, &cred->jobCoreBitmap, &listSize);
    ufree(bitStr);
    /* step core bitmap */
    bitStr = getBitString(ptr);
    cred->stepCoreBitmap = NULL;
    listSize = 0;
    hexBitstr2List(bitStr, &cred->stepCoreBitmap, &listSize);
    ufree(bitStr);
    /* core array size */
    getUint16(ptr, &cred->coreArraySize);

    mdbg(PSSLURM_LOG_PART, "%s: totalCoreCount '%u' coreArraySize '%u' "
	    "jobCoreBitmap '%s' stepCoreBitmap '%s'\n",
	    __func__, cred->totalCoreCount, cred->coreArraySize,
	    cred->jobCoreBitmap, cred->stepCoreBitmap);

    if (cred->coreArraySize) {
	uint32_t len;

	getUint16Array(ptr, &cred->coresPerSocket, &len);
	if (len != cred->coreArraySize) {
	    mlog("%s: invalid corePerSocket size %u should be %u\n", __func__,
		 len, cred->coreArraySize);
	    goto ERROR;
	}
	getUint16Array(ptr, &cred->socketsPerNode, &len);
	if (len != cred->coreArraySize) {
	    mlog("%s: invalid socketsPerNode size %u should be %u\n", __func__,
		 len, cred->coreArraySize);
	    goto ERROR;
	}
	getUint32Array(ptr, &cred->sockCoreRepCount, &len);
	if (len != cred->coreArraySize) {
	    mlog("%s: invalid sockCoreRepCount size %u should be %u\n", __func__,
		 len, cred->coreArraySize);
	    goto ERROR;
	}
    }
    /* job number of hosts */
    getUint32(ptr, &cred->jobNumHosts);
    /* job hostlist */
    cred->jobHostlist = getStringM(ptr);
    /* munge signature */
    *credEnd = *ptr;
    cred->sig = getStringM(ptr);

    *credPtr = cred;

    return true;

ERROR:
    freeJobCred(cred);
    return false;
}

bool __unpackBCastCred(Slurm_Msg_t *sMsg, BCast_Cred_t *cred,
		       const char *caller, const int line)
{
    char **ptr = &sMsg->ptr;
    uint16_t msgVer = sMsg->head.version;

    if (!sMsg) {
	mlog("%s: invalid sMsg from '%s' at %i\n", __func__, caller, line);
	return false;
    }

    if (!cred) {
	mlog("%s: invalid cred from '%s' at %i\n", __func__, caller, line);
	return false;
    }

    /* init cred */
    memset(cred, 0, sizeof(*cred));
    /* creation time */
    getTime(ptr, &cred->ctime);
    /* expiration time */
    getTime(ptr, &cred->etime);
    /* jobid */
    getUint32(ptr, &cred->jobid);

    if (msgVer >= SLURM_17_11_PROTO_VERSION) {
	/* uid */
	getUint32(ptr, &cred->uid);
	/* gid */
	getUint32(ptr, &cred->gid);
	/* username */
	cred->username = getStringM(ptr);
	/* gids */
	getUint32Array(ptr, &cred->gids, &cred->gidsLen);
    }

    /* hostlist */
    cred->hostlist = getStringM(ptr);
    /* credential end */
    cred->end = *ptr;
    /* signature */
    cred->sig = getStringML(ptr, &cred->sigLen);

    return true;
}

bool __packSlurmHeader(PS_SendDB_t *data, Slurm_Msg_Header_t *head,
		       const char *caller, const int line)
{
    uint32_t i;
    const char *hn;

    if (!data) {
	mlog("%s: invalid data pointer from '%s' at %i\n", __func__,
		caller, line);
	return false;
    }

    if (!head) {
	mlog("%s: invalid head pointer from '%s' at %i\n", __func__,
		caller, line);
	return false;
    }

    /* protocol version */
    addUint16ToMsg(head->version, data);
    /* flags */
    addUint16ToMsg(head->flags, data);
    /* index */
    addUint16ToMsg(head->index, data);
    /* type */
    addUint16ToMsg(head->type, data);
    /* body len */
    addUint32ToMsg(head->bodyLen, data);

    /* forward */
    addUint16ToMsg(head->forward, data);
    if (head->forward > 0) {
	/* nodelist */
	addStringToMsg(head->nodeList, data);
	/* timeout */
	addUint32ToMsg(head->timeout, data);
	/* tree width */
	addUint16ToMsg(head->treeWidth, data);
    }

    /* return list */
    addUint16ToMsg(head->returnList, data);
    for (i=0; i<head->returnList; i++) {
	/* error */
	addUint32ToMsg(head->fwdata[i].error, data);

	/* msg type */
	addUint16ToMsg(head->fwdata[i].type, data);

	/* nodename */
	hn = getHostnameByNodeId(head->fwdata[i].node);
	addStringToMsg(hn, data);

	/* msg body */
	if (head->fwdata[i].body.bufUsed) {
	    addMemToMsg(head->fwdata[i].body.buf,
			head->fwdata[i].body.bufUsed, data);
	}
    }

    /* addr/port */
    addUint32ToMsg(head->addr, data);
    addUint16ToMsg(head->port, data);

    return true;
}

bool __packSlurmIOMsg(PS_SendDB_t *data, Slurm_IO_Header_t *ioh, char *body,
		      const char *caller, const int line)
{
    if (!data) {
	mlog("%s: invalid data pointer from '%s' at %i\n", __func__,
		caller, line);
	return false;
    }

    if (!ioh) {
	mlog("%s: invalid I/O message pointer from '%s' at %i\n", __func__,
		caller, line);
	return false;
    }

    /* type (stdout/stderr) */
    addUint16ToMsg(ioh->type, data);
    /* global taskid */
    addUint16ToMsg(ioh->gtid, data);
    /* local taskid (unused) */
    addUint16ToMsg((uint16_t)NO_VAL, data);
    /* msg length */
    addUint32ToMsg(ioh->len, data);
    /* msg data */
    if (ioh->len > 0 && body) addMemToMsg(body, ioh->len, data);

    return true;
}

bool __unpackSlurmIOHeader(char **ptr, Slurm_IO_Header_t **iohPtr,
			   const char *caller, const int line)
{
    Slurm_IO_Header_t *ioh;

    if (!ptr) {
	mlog("%s: invalid ptr from '%s' at %i\n", __func__, caller, line);
	return false;
    }

    if (!iohPtr) {
	mlog("%s: invalid I/O message pointer from '%s' at %i\n",
		__func__, caller, line);
	return false;
    }

    ioh = umalloc(sizeof(Slurm_IO_Header_t));
    /* type */
    getUint16(ptr, &ioh->type);
    /* global taskid */
    getUint16(ptr, &ioh->gtid);
    /* local taskid */
    getUint16(ptr, &ioh->ltid);
    /* length */
    getUint32(ptr, &ioh->len);
    *iohPtr = ioh;

    return true;
}

bool __unpackReqTerminate(Slurm_Msg_t *sMsg, Req_Terminate_Job_t **reqPtr,
			  const char *caller, const int line)
{
    Req_Terminate_Job_t *req;
    uint32_t tmp;
    char **ptr = &sMsg->ptr;
    uint16_t msgVer = sMsg->head.version;

    if (!sMsg) {
	mlog("%s: invalid sMsg from '%s' at %i\n", __func__, caller, line);
	return false;
    }

    if (!reqPtr) {
	mlog("%s: invalid reqPtr from '%s' at %i\n", __func__, caller, line);
	return false;
    }

    req = ucalloc(sizeof(Req_Terminate_Job_t));

    /* jobid*/
    getUint32(ptr, &req->jobid);
    /* jobstate */
    getUint32(ptr, &req->jobstate);
    /* user id */
    getUint32(ptr, &req->uid);
    /* nodes */
    req->nodes = getStringM(ptr);

    if (msgVer == SLURM_17_02_PROTO_VERSION) {
	env_t pelogueEnv;

	/* pelogue env */
	envInit(&pelogueEnv);
	getStringArrayM(ptr, &pelogueEnv.vars, &pelogueEnv.cnt);
	envDestroy(&pelogueEnv);
    }

    /* job info */
    getUint32(ptr, &tmp);
    /* spank env */
    getStringArrayM(ptr, &req->spankEnv.vars, &req->spankEnv.cnt);
    /* start time */
    getTime(ptr, &req->startTime);
    /* step id */
    getUint32(ptr, &req->stepid);

    *reqPtr = req;
    return true;
}

bool __unpackReqSignalTasks(Slurm_Msg_t *sMsg, Req_Signal_Tasks_t **reqPtr,
			    const char *caller, const int line)
{
    Req_Signal_Tasks_t *req;
    char **ptr = &sMsg->ptr;
    uint16_t msgVer = sMsg->head.version;

    if (!sMsg) {
	mlog("%s: invalid sMsg from '%s' at %i\n", __func__, caller, line);
	return false;
    }

    if (!reqPtr) {
	mlog("%s: invalid reqPtr from '%s' at %i\n", __func__, caller, line);
	return false;
    }

    req = ucalloc(sizeof(Req_Terminate_Job_t));

    if (msgVer >= SLURM_17_11_PROTO_VERSION) {
	/* flags */
	getUint16(ptr, &req->flags);
	/* jobid*/
	getUint32(ptr, &req->jobid);
	/* stepid */
	getUint32(ptr, &req->stepid);
	/* signal */
	getUint16(ptr, &req->signal);
    } else {
	uint32_t sigInfo;

	/* jobid*/
	getUint32(ptr, &req->jobid);
	/* stepid */
	getUint32(ptr, &req->stepid);
	/* encoded flags and signal */
	getUint32(ptr, &sigInfo);

	/* extract flags and signal */
	req->flags = sigInfo >> 24;
	req->signal = sigInfo & 0xfff;
    }

    *reqPtr = req;
    return true;
}

static void unpackStepTaskIds(Step_t *step, char **ptr)
{
    uint32_t i, x;

    step->tasksToLaunch = umalloc(step->nrOfNodes * sizeof(uint16_t));
    step->globalTaskIds = umalloc(step->nrOfNodes * sizeof(uint32_t *));
    step->globalTaskIdsLen = umalloc(step->nrOfNodes * sizeof(uint32_t));

    for (i=0; i<step->nrOfNodes; i++) {
	/* num of tasks per node */
	getUint16(ptr, &step->tasksToLaunch[i]);

	/* job global task ids per node */
	getUint32Array(ptr, &(step->globalTaskIds)[i],
			    &(step->globalTaskIdsLen)[i]);
	mdbg(PSSLURM_LOG_PART, "%s: node '%u' tasksToLaunch '%u' "
		"globalTaskIds: ", __func__, i, step->tasksToLaunch[i]);

	for (x=0; x<step->globalTaskIdsLen[i]; x++) {
	    mdbg(PSSLURM_LOG_PART, "%u%s", step->globalTaskIds[i][x],
		 (x+1==step->globalTaskIdsLen[i]) ? "" : ",");
	}
	mdbg(PSSLURM_LOG_PART, "\n");
    }
}

static void unpackStepAddr(Step_t *step, char **ptr)
{
    uint32_t i, addr;
    uint16_t port;

    /* srun ports */
    getUint16(ptr, &step->numSrunPorts);
    if (step->numSrunPorts >0) {
	step->srunPorts = umalloc(step->numSrunPorts * sizeof(uint16_t));
	for (i=0; i<step->numSrunPorts; i++) {
	    getUint16(ptr, &step->srunPorts[i]);
	}
    }

    getUint32(ptr, &addr);
    getUint16(ptr, &port);
}

static void unpackStepIOoptions(Step_t *step, char **ptr)
{
    uint32_t i;

    if (!(step->taskFlags & LAUNCH_USER_MANAGED_IO)) {
	/* stdout options */
	step->stdOut = getStringM(ptr);
	/* stderr options */
	step->stdErr = getStringM(ptr);
	/* stdin options */
	step->stdIn = getStringM(ptr);
	/* I/O Ports */
	getUint16(ptr, &step->numIOPort);
	if (step->numIOPort >0) {
	    step->IOPort = umalloc(sizeof(uint16_t) * step->numIOPort);
	    for (i=0; i<step->numIOPort; i++) {
		getUint16(ptr, &step->IOPort[i]);
	    }
	}
    }
}

bool __unpackReqLaunchTasks(Slurm_Msg_t *sMsg, Step_t **stepPtr,
			    const char *caller, const int line)
{
    char **ptr = &sMsg->ptr;
    uint16_t msgVer = sMsg->head.version, debug;
    Step_t *step;
    uint32_t jobid, stepid, count, i, tmp;
    char jobOpt[512];

    if (!sMsg) {
	mlog("%s: invalid sMsg from '%s' at %i\n", __func__, caller, line);
	return false;
    }

    /* jobid/stepid */
    getUint32(ptr, &jobid);
    getUint32(ptr, &stepid);

    step = addStep(jobid, stepid);

    if (msgVer >= SLURM_17_11_PROTO_VERSION) {
	/* uid */
	getUint32(ptr, &step->uid);
	/* gid */
	getUint32(ptr, &step->gid);
	/* username */
	step->username = getStringM(ptr);
	/* secondary group ids */
	getUint32Array(ptr, &step->gids, &step->gidsLen);
	/* node offset */
	getUint32(ptr, &step->packNodeOffset);
	/* pack jobid */
	getUint32(ptr, &step->packJobid);
	/* pack number of nodes */
	getUint32(ptr, &step->packNrOfNodes);
	/* pack task counts */
	if (step->packNrOfNodes != NO_VAL) {
	    getUint16Array(ptr, &step->packTaskCounts, &tmp);
	    if (step->packNrOfNodes != tmp) {
		mlog("%s: invalid packTaskCounts len %u : %u\n", __func__, tmp,
		     step->packNrOfNodes);
		goto ERROR;
	    }
	}
	/* pack ntasks */
	getUint32(ptr, &step->packNtasks);
	/* pack offset */
	getUint32(ptr, &step->packOffset);
	/* pack task offset */
	getUint32(ptr, &step->packTaskOffset);
	if (step->packTaskOffset == NO_VAL) step->packTaskOffset = 0;
	/* pack nodelist */
	step->packHostlist = getStringM(ptr);
	/* ntasks */
	getUint32(ptr, &step->np);
	/* ntasks per board/core/socket */
	getUint16(ptr, &step->ntasksPerBoard);
	getUint16(ptr, &step->ntasksPerCore);
	getUint16(ptr, &step->ntasksPerSocket);
	/* partition */
	step->partition = getStringM(ptr);
    } else {
	uint32_t mpiJobid;
	uint32_t mpiNnodes;
	uint32_t mpiNtasks;
	uint32_t mpiStepfnodeid;
	uint32_t mpiStepftaskid;
	uint32_t mpiStepid;
	uint32_t packStepid;

	/* unused */
	getUint32(ptr, &mpiJobid);
	getUint32(ptr, &mpiNnodes);
	getUint32(ptr, &mpiNtasks);
	getUint32(ptr, &mpiStepfnodeid);
	getUint32(ptr, &mpiStepftaskid);
	getUint32(ptr, &mpiStepid);
	/* ntasks */
	getUint32(ptr, &step->np);
	/* ntasks per board/core/socket */
	getUint16(ptr, &step->ntasksPerBoard);
	getUint16(ptr, &step->ntasksPerCore);
	getUint16(ptr, &step->ntasksPerSocket);
	/* pack jobid */
	getUint32(ptr, &step->packJobid);
	/* pack stepid */
	getUint32(ptr, &packStepid);
	/* uid */
	getUint32(ptr, &step->uid);
	/* partition */
	step->partition = getStringM(ptr);
	/* username */
	step->username = getStringM(ptr);
	/* gid */
	getUint32(ptr, &step->gid);
	/* set pack values to default */
	step->packJobid = NO_VAL;
	step->packNrOfNodes = NO_VAL;
	step->packOffset = NO_VAL;
	step->packMyId = NO_VAL;
    }

    /* job/step mem limit */
    getUint64(ptr, &step->jobMemLimit);
    getUint64(ptr, &step->stepMemLimit);
    /* num of nodes */
    getUint32(ptr, &step->nrOfNodes);
    if (!step->nrOfNodes) {
	mlog("%s: invalid nrOfNodes %u\n", __func__, step->nrOfNodes);
	goto ERROR;
    }
    /* cpus_per_task */
    getUint16(ptr, &step->tpp);
    /* task distribution */
    getUint32(ptr, &step->taskDist);
    /* node cpus */
    getUint16(ptr, &step->nodeCpus);
    /* count of specialized cores */
    getUint16(ptr, &step->jobCoreSpec);
    /* accel bind type */
    getUint16(ptr, &step->accelBindType);

    /* job credentials */
    if (!(step->cred = extractJobCred(&step->gresList, sMsg, 1))) {
	mlog("%s: extracting job credential failed\n", __func__);
	goto ERROR;
    }

    /* tasks to launch / global task ids */
    unpackStepTaskIds(step, ptr);

    /* srun ports/addr */
    unpackStepAddr(step, ptr);

    /* env */
    getStringArrayM(ptr, &step->env.vars, &step->env.cnt);
    /* spank env */
    getStringArrayM(ptr, &step->spankenv.vars, &step->spankenv.cnt);
    /* cwd */
    step->cwd = getStringM(ptr);
    /* cpu bind */
    getUint16(ptr, &step->cpuBindType);
    step->cpuBind = getStringM(ptr);
    /* mem bind */
    getUint16(ptr, &step->memBindType);
    step->memBind = getStringM(ptr);
    /* args */
    getStringArrayM(ptr, &step->argv, &step->argc);
    /* task flags */
    getUint32(ptr, &step->taskFlags);
    /* I/O options */
    unpackStepIOoptions(step, ptr);

    /* profile */
    getUint32(ptr, &step->profile);
    /* prologue/epilogue */
    step->taskProlog = getStringM(ptr);
    step->taskEpilog = getStringM(ptr);
    /* debug mask */
    getUint16(ptr, &debug);

    /* switch plugin, does not add anything when using "switch/none" */
    if (msgVer >= SLURM_17_11_PROTO_VERSION) {
	/* job info */
	getUint32(ptr, &tmp);
    }

    /* job options (plugin) */
    getString(ptr, jobOpt, sizeof(jobOpt));
    if (!!(strcmp(jobOpt, JOB_OPTIONS_TAG))) {
	mlog("%s: invalid job options tag '%s'\n", __func__, jobOpt);
	goto ERROR;
    }

    /* TODO use job options */
    getUint32(ptr, &count);
    for (i=0; i<count; i++) {
	/* type */
	getUint32(ptr, &tmp);
	/* name */
	getString(ptr, jobOpt, sizeof(jobOpt));
	/* value */
	getString(ptr, jobOpt, sizeof(jobOpt));
    }

    /* node alias */
    step->nodeAlias = getStringM(ptr);
    /* hostlist */
    step->slurmHosts = getStringM(ptr);

    /* I/O open_mode */
    getUint8(ptr, &step->appendMode);
    /* acctg freq */
    step->acctFreq = getStringM(ptr);
    /* cpu freq min/max/gov */
    getUint32(ptr, &step->cpuFreqMin);
    getUint32(ptr, &step->cpuFreqMax);
    getUint32(ptr, &step->cpuFreqGov);
    step->checkpoint = getStringM(ptr);
    step->restart = getStringM(ptr);
    /* jobinfo plugin id */
    getUint32(ptr, &tmp);

    if (msgVer == SLURM_17_02_PROTO_VERSION) {
	env_t pelogueEnv;

	/* pelogue env */
	envInit(&pelogueEnv);
	getStringArrayM(ptr, &pelogueEnv.vars, &pelogueEnv.cnt);
	envDestroy(&pelogueEnv);
    }

    *stepPtr = step;
    return true;

ERROR:
    deleteStep(jobid, stepid);
    return false;
}

static void readJobCpuOptions(Job_t *job, char **ptr)
{
    /* cpu group count */
    getUint32(ptr, &job->cpuGroupCount);

    if (job->cpuGroupCount) {
	uint32_t len;

	/* cpusPerNode */
	getUint16Array(ptr, &job->cpusPerNode, &len);
	if (len != job->cpuGroupCount) {
	    mlog("%s: invalid cpu per node array '%u:%u'\n", __func__,
		    len, job->cpuGroupCount);
	    ufree(job->cpusPerNode);
	    job->cpusPerNode = NULL;
	}

	/* cpuCountReps */
	getUint32Array(ptr, &job->cpuCountReps, &len);
	if (len != job->cpuGroupCount) {
	    mlog("%s: invalid cpu count reps array '%u:%u'\n", __func__,
		    len, job->cpuGroupCount);
	    ufree(job->cpuCountReps);
	    job->cpuCountReps = NULL;
	}
    }
}

bool __unpackReqBatchJobLaunch(Slurm_Msg_t *sMsg, Job_t **jobPtr,
			       const char *caller, const int line)
{
    char **ptr = &sMsg->ptr;
    uint16_t msgVer = sMsg->head.version;
    Job_t *job;
    uint32_t jobid, tmp, count;
    char buf[1024];

    if (!sMsg) {
	mlog("%s: invalid sMsg from '%s' at %i\n", __func__, caller, line);
	return false;
    }

    /* jobid */
    getUint32(ptr, &jobid);
    /* stepid */
    getUint32(ptr, &tmp);
    if (tmp != SLURM_BATCH_SCRIPT) {
	mlog("%s: batch job should not have stepid '%u'\n", __func__, tmp);
	return false;
    }

    job = addJob(jobid);

    /* uid */
    getUint32(ptr, &job->uid);

    if (msgVer >= SLURM_17_11_PROTO_VERSION) {
	/* gid */
	getUint32(ptr, &job->gid);
	/* username */
	job->username = getStringM(ptr);
	/* gids */
	getUint32Array(ptr, &job->gids, &job->gidsLen);
	/* partition */
	job->partition = getStringM(ptr);
    } else if (msgVer == SLURM_17_02_PROTO_VERSION) {
	/* partition */
	job->partition = getStringM(ptr);
	/* username */
	job->username = getStringM(ptr);
	/* gid */
	getUint32(ptr, &job->gid);
    } else {
	mlog("%s: unsupported protocol version %u\n", __func__, msgVer);
	return false;
    }

    /* ntasks */
    getUint32(ptr, &job->np);
    /* pn_min_memory */
    getUint64(ptr, &job->nodeMinMemory);
    /* open_mode */
    getUint8(ptr, &job->appendMode);
    /* overcommit (overbook) */
    getUint8(ptr, &job->overcommit);
    /* array job id */
    getUint32(ptr, &job->arrayJobId);
    /* array task id */
    getUint32(ptr, &job->arrayTaskId);
    /* acctg freq */
    job->acctFreq = getStringM(ptr);
    /* cpu bind type */
    getUint16(ptr, &job->cpuBindType);
    /* cpus per task */
    getUint16(ptr, &job->tpp);
    /* TODO: restart count */
    getUint16(ptr, (uint16_t *)&tmp);
    /* count of specialized cores */
    getUint16(ptr, &job->jobCoreSpec);

    /* cpusPerNode / cpuCountReps */
    readJobCpuOptions(job, ptr);

    /* node alias */
    job->nodeAlias = getStringM(ptr);
    /* cpu bind string */
    getString(ptr, buf, sizeof(buf));
    /* hostlist */
    job->slurmHosts = getStringM(ptr);
    /* jobscript */
    job->jsData = getStringM(ptr);
    /* work dir */
    job->cwd = getStringM(ptr);
    /* checkpoint dir */
    job->checkpoint = getStringM(ptr);
    /* restart dir */
    job->restart = getStringM(ptr);
    /* std I/O/E */
    job->stdErr = getStringM(ptr);
    job->stdIn = getStringM(ptr);
    job->stdOut = getStringM(ptr);
    /* argv/argc */
    getUint32(ptr, &count);
    getStringArrayM(ptr, &job->argv, &job->argc);
    if (count != job->argc) {
	mlog("%s: mismatching argc %u : %u\n", __func__, count, job->argc);
	goto ERROR;
    }
    /* spank env/envc */
    getStringArrayM(ptr, &job->spankenv.vars, &job->spankenv.cnt);
    /* env/envc */
    getUint32(ptr, &count);
    getStringArrayM(ptr, &job->env.vars, &job->env.cnt);
    if (count != job->env.cnt) {
	mlog("%s: mismatching envc %u : %u\n", __func__, count, job->env.cnt);
	goto ERROR;
    }
    /* TODO use job memory limit */
    getUint64(ptr, &job->memLimit);

    /* job credential */
    if (!(job->cred = extractJobCred(&job->gresList, sMsg, 1))) {
	mlog("%s: extracting job credentail failed\n", __func__);
	goto ERROR;
    }

    /* jobinfo plugin id */
    getUint32(ptr, &tmp);
    /* TODO: account */
    job->account = getStringM(ptr);
    /* TODO: qos */
    job->qos = getStringM(ptr);
    /* TODO: resv name */
    job->resvName = getStringM(ptr);
    /* TODO: profile */
    getUint32(ptr, &job->profile);

    if (msgVer == SLURM_17_02_PROTO_VERSION) {
	env_t pelogueEnv;

	/* pelogue env */
	envInit(&pelogueEnv);
	getStringArrayM(ptr, &pelogueEnv.vars, &pelogueEnv.cnt);
	envDestroy(&pelogueEnv);

	/* TODO: resv ports */
	job->resvPorts = getStringM(ptr);
	/* TODO: group number */
	getUint32(ptr, &job->groupNum);
    }

    *jobPtr = job;
    return true;

ERROR:
    deleteJob(job->jobid);
    return false;
}

bool __packRespPing(PS_SendDB_t *data, Resp_Ping_t *ping,
		    const char *caller, const int line)
{
    if (!data) {
	mlog("%s: invalid data pointer from '%s' at %i\n", __func__,
		caller, line);
	return false;
    }

    if (!ping) {
	mlog("%s: invalid ping pointer from '%s' at %i\n", __func__,
		caller, line);
	return false;
    }

    /* cpu load */
    addUint32ToMsg(ping->cpuload, data);
    /* free memory */
    addUint64ToMsg(ping->freemem, data);

    return true;
}

static void packAccNodeId(PS_SendDB_t *data, int type,
			  AccountDataExt_t *accData, PSnodes_ID_t *nodes,
			  uint32_t nrOfNodes)
{
    PSnodes_ID_t psNodeID;
    int nid;

    psNodeID = PSC_getID(accData->taskIds[type]);

    if ((nid = getSlurmNodeID(psNodeID, nodes, nrOfNodes)) < 0) {
	addUint32ToMsg((uint32_t) 0, data);
    } else {
	addUint32ToMsg((uint32_t) nid, data);
    }
    addUint16ToMsg((uint16_t) 0, data);
}

bool __packSlurmAccData(PS_SendDB_t *data, SlurmAccData_t *slurmAccData,
			const char *caller, const int line)
{
    AccountDataExt_t *accData = slurmAccData->accData;
    int i;

    if (!data) {
	mlog("%s: invalid data pointer from '%s' at %i\n", __func__,
		caller, line);
	return false;
    }

    if (!slurmAccData) {
	mlog("%s: invalid accData pointer from '%s' at %i\n", __func__,
		caller, line);
	return false;
    }

    if (!slurmAccData->type) {
	addUint8ToMsg(0, data);
	return true;
    }

    addUint8ToMsg(1, data);

    if (slurmAccData->empty) {
	/* pack empty account data */
	for (i=0; i<6; i++) {
	    addUint64ToMsg(0, data);
	}
	for (i=0; i<5; i++) {
	    addUint32ToMsg(0, data);
	}
	addDoubleToMsg(0, data);
	addUint32ToMsg(0, data);
	addUint64ToMsg(0, data);
	for (i=0; i<4; i++) {
	    addDoubleToMsg(0, data);
	}
	for (i=0; i<6; i++) {
	    addUint32ToMsg((uint32_t) NO_VAL, data);
	    addUint16ToMsg((uint16_t) NO_VAL, data);
	}
	return true;
    }

    /* user cpu sec/usec */
    addUint32ToMsg(accData->rusage.ru_utime.tv_sec, data);
    addUint32ToMsg(accData->rusage.ru_utime.tv_usec, data);

    /* system cpu sec/usec */
    addUint32ToMsg(accData->rusage.ru_stime.tv_sec, data);
    addUint32ToMsg(accData->rusage.ru_stime.tv_usec, data);

    /* max vsize */
    addUint64ToMsg(accData->maxVsize, data);
    /* total vsize (sum of average vsize of all tasks, slurm divides) */
    addUint64ToMsg(accData->avgVsizeTotal, data);

    /* max rss */
    addUint64ToMsg(accData->maxRss, data);
    /* total rss (sum of average rss of all tasks, slurm divides) */
    addUint64ToMsg(accData->avgRssTotal, data);

    /* max/total major page faults */
    addUint64ToMsg(accData->maxMajflt, data);
    addUint64ToMsg(accData->totMajflt, data);

    /* minimum cpu time */
    addUint32ToMsg(accData->minCputime, data);

    /* total cpu time */
    addDoubleToMsg(accData->totCputime, data);

    /* act cpufreq */
    addUint32ToMsg(accData->cpuFreq, data);

    /* energy consumed */
    addUint64ToMsg(0, data);

    /* max/total disk read */
    addDoubleToMsg(accData->maxDiskRead, data);
    addDoubleToMsg(accData->totDiskRead, data);

    /* max/total disk write */
    addDoubleToMsg(accData->maxDiskWrite, data);
    addDoubleToMsg(accData->totDiskWrite, data);

    /* node ids */
    packAccNodeId(data, ACCID_MAX_VSIZE, accData, slurmAccData->nodes,
		  slurmAccData->nrOfNodes);
    packAccNodeId(data, ACCID_MAX_RSS, accData, slurmAccData->nodes,
		  slurmAccData->nrOfNodes);
    packAccNodeId(data, ACCID_MAX_PAGES, accData, slurmAccData->nodes,
		  slurmAccData->nrOfNodes);
    packAccNodeId(data, ACCID_MIN_CPU, accData, slurmAccData->nodes,
		  slurmAccData->nrOfNodes);
    packAccNodeId(data, ACCID_MAX_DISKREAD, accData, slurmAccData->nodes,
		  slurmAccData->nrOfNodes);
    packAccNodeId(data, ACCID_MAX_DISKWRITE, accData, slurmAccData->nodes,
		  slurmAccData->nrOfNodes);

    return true;
}

<<<<<<< HEAD
bool __packRespNodeRegStatus(PS_DataBuffer_t *data, Resp_Node_Reg_Status_t *stat,
=======
bool __packRespNodeRegStatus(PS_SendDB_t *data, Resp_Node_Reg_Status_t *stat,
>>>>>>> b80eab50
			     const char *caller, const int line)
{
    uint32_t i;

    if (!data) {
	mlog("%s: invalid data pointer from '%s' at %i\n", __func__,
		caller, line);
	return false;
    }

    if (!stat) {
	mlog("%s: invalid stat pointer from '%s' at %i\n", __func__,
		caller, line);
	return false;
    }

    /* timestamp */
    addTimeToMsg(stat->now, data);
    /* slurmd_start_time */
    addTimeToMsg(stat->startTime, data);
    /* status */
    addUint32ToMsg(stat->status, data);
    /* features active/avail */
    addStringToMsg(NULL, data);
    addStringToMsg(NULL, data);
    /* node_name */
    addStringToMsg(stat->nodeName, data);
    /* architecture */
    addStringToMsg(stat->arch, data);
    /* cpu spec list */
    addStringToMsg("", data);
    /* os */
    addStringToMsg(stat->sysname, data);
    /* cpus */
    addUint16ToMsg(stat->cpus, data);
    /* boards */
    addUint16ToMsg(stat->boards, data);
    /* sockets */
    addUint16ToMsg(stat->sockets, data);
    /* cores */
    addUint16ToMsg(stat->coresPerSocket, data);
    /* threads */
    addUint16ToMsg(stat->threadsPerCore, data);
    /* real mem */
    addUint64ToMsg(stat->realMem, data);
    /* tmp disk */
    addUint32ToMsg(stat->tmpDisk, data);
    /* uptime */
    addUint32ToMsg(stat->uptime, data);
    /* hash value of the SLURM config file */
    addUint32ToMsg(stat->config, data);
    /* cpu load */
    addUint32ToMsg(stat->cpuload, data);
    /* free memory */
    addUint64ToMsg(stat->freemem, data);
    /* job infos */
    addUint32ToMsg(stat->jobInfoCount, data);
    for (i=0; i<stat->jobInfoCount; i++) {
	addUint32ToMsg(stat->jobids[i], data);
    }
    for (i=0; i<stat->jobInfoCount; i++) {
	addUint32ToMsg(stat->stepids[i], data);
    }

    /*
    pack16(msg->startup, buffer);
    if (msg->startup)
	switch_g_pack_node_info(msg->switch_nodeinfo, buffer);
	*/
    /* TODO switch stuff */
    addUint16ToMsg(0, data);

    /* add gres configuration */
    addGresData(data, slurmProto);

    /* TODO: acct_gather_energy_pack(msg->energy, buffer, protocol_version); */
    addUint64ToMsg(0, data);
    addUint32ToMsg(0, data);
    addUint64ToMsg(0, data);
    addUint32ToMsg(0, data);
    addUint64ToMsg(0, data);
    time_t now = 0;
    addTimeToMsg(now, data);

    /* protocol version */
    addStringToMsg(stat->verStr, data);

    return true;
}

bool __unpackReqFileBcast(Slurm_Msg_t *sMsg, BCast_t **bcastPtr,
			  const char *caller, const int line)
{
    char **ptr = &sMsg->ptr;
    BCast_t *bcast;
    size_t len;

    if (!sMsg) {
	mlog("%s: invalid ptr from '%s' at %i\n", __func__, caller, line);
	return false;
    }

    bcast = addBCast();

    /* block number */
    getUint32(ptr, &bcast->blockNumber);
    /* compression */
    getUint16(ptr, &bcast->compress);
    /* last block */
    getUint16(ptr, &bcast->lastBlock);
    /* force */
    getUint16(ptr, &bcast->force);
    /* modes */
    getUint16(ptr, &bcast->modes);
    /* uid | not always the owner of the bcast!  */
    getUint32(ptr, &bcast->uid);
    /* username */
    bcast->username = getStringM(ptr);
    /* gid */
    getUint32(ptr, &bcast->gid);
    /* atime */
    getTime(ptr, &bcast->atime);
    /* mtime */
    getTime(ptr, &bcast->mtime);
    /* file name */
    bcast->fileName = getStringM(ptr);
    /* block length */
    getUint32(ptr, &bcast->blockLen);
    /* uncompressed length */
    getUint32(ptr, &bcast->uncompLen);
    /* block offset */
    getUint64(ptr, &bcast->blockOffset);
    /* file size */
    getUint64(ptr, &bcast->fileSize);
    /* data block */
    bcast->block = getDataM(ptr, &len);
    if (bcast->blockLen != len) {
	mlog("%s: blockLen mismatch: %d/%zd\n", __func__, bcast->blockLen, len);
	deleteBCast(bcast);
	return false;
    }

    *bcastPtr = bcast;

    return true;
}

bool __packSlurmMsg(PS_SendDB_t *data, Slurm_Msg_Header_t *head,
		    PS_DataBuffer_t *body, Slurm_Auth_t *auth,
		    const char *caller, const int line)
{
    uint32_t lastBufLen = 0, msgStart;
    char *ptr;

    if (!data || !head || !body || !auth) {
	mlog("%s: invalid param from '%s' at %i\n", __func__,
	     caller, line);
	return false;
    }

    /* add placeholder for the message length */
    msgStart = data->bufUsed;
    addUint32ToMsg(0, data);

    /* add message header */
    head->bodyLen = body->bufUsed;
    __packSlurmHeader(data, head, caller, line);

    mdbg(PSSLURM_LOG_COMM, "%s: added slurm header (%i) : body len :%i\n",
	    __func__, data->bufUsed, body->bufUsed);

    if (logger_getMask(psslurmlogger) & PSSLURM_LOG_IO_VERB) {
	printBinaryData(data->buf + lastBufLen, data->bufUsed - lastBufLen,
			"msg header");
	lastBufLen = data->bufUsed;
    }

    /* add munge auth string, will *not* be counted to msg header body len */
    __packSlurmAuth(data, auth, caller, line);
    mdbg(PSSLURM_LOG_COMM, "%s: added slurm auth (%i)\n",
	    __func__, data->bufUsed);

    if (logger_getMask(psslurmlogger) & PSSLURM_LOG_IO_VERB) {
	printBinaryData(data->buf + lastBufLen, data->bufUsed - lastBufLen,
			"slurm auth");
	lastBufLen = data->bufUsed;
    }

    /* add the message body */
    addMemToMsg(body->buf, body->bufUsed, data);
    mdbg(PSSLURM_LOG_COMM, "%s: added slurm msg body (%i)\n",
	    __func__, data->bufUsed);

    if (logger_getMask(psslurmlogger) & PSSLURM_LOG_IO_VERB) {
	printBinaryData(data->buf + lastBufLen, data->bufUsed - lastBufLen,
			"msg body");
    }

    /* set real message length without the uint32 for the length itself! */
    ptr = data->buf + msgStart;
    *(uint32_t *) ptr = htonl(data->bufUsed - sizeof(uint32_t));

    return true;
}

bool __packRespDaemonStatus(PS_SendDB_t *data, Resp_Daemon_Status_t *stat,
			    const char *caller, const int line)
{
    if (!data) {
	mlog("%s: invalid data pointer from '%s' at %i\n", __func__,
		caller, line);
	return false;
    }

    if (!stat) {
	mlog("%s: invalid stat pointer from '%s' at %i\n", __func__,
		caller, line);
	return false;
    }

    /* slurmd_start_time */
    addTimeToMsg(stat->startTime, data);
    /* last slurmctld msg */
    addTimeToMsg(stat->now, data);
    /* debug */
    addUint16ToMsg(stat->debug, data);
    /* cpus */
    addUint16ToMsg(stat->cpus, data);
    /* boards */
    addUint16ToMsg(stat->boards, data);
    /* sockets */
    addUint16ToMsg(stat->sockets, data);
    /* cores */
    addUint16ToMsg(stat->coresPerSocket, data);
    /* threads */
    addUint16ToMsg(stat->threadsPerCore, data);
    /* real mem */
    addUint64ToMsg(stat->realMem, data);
    /* tmp disk */
    addUint32ToMsg(stat->tmpDisk, data);
    /* pid */
    addUint32ToMsg(stat->pid, data);
    /* hostname */
    addStringToMsg(stat->hostname, data);
    /* logfile */
    addStringToMsg(stat->logfile, data);
    /* step list */
    addStringToMsg(stat->stepList, data);
    /* version */
    addStringToMsg(stat->verStr, data);

    return true;
}

bool __packRespLaunchTasks(PS_SendDB_t *data, Resp_Launch_Tasks_t *ltasks,
			   const char *caller, const int line)
{
    uint32_t i;

    if (!data) {
	mlog("%s: invalid data pointer from '%s' at %i\n", __func__,
		caller, line);
	return false;
    }

    if (!ltasks) {
	mlog("%s: invalid ltasks pointer from '%s' at %i\n", __func__,
		caller, line);
	return false;
    }

    if (slurmProto >= SLURM_17_11_PROTO_VERSION) {
	/* jobid */
	addUint32ToMsg(ltasks->jobid, data);
	/* stepid */
	addUint32ToMsg(ltasks->stepid, data);
    }

    /* return code */
    addUint32ToMsg(ltasks->returnCode, data);
    /* node_name */
    addStringToMsg(ltasks->nodeName, data);
    /* count of pids */
    addUint32ToMsg(ltasks->countPIDs, data);
    /* local pids */
    addUint32ToMsg(ltasks->countLocalPIDs, data);
    for (i=0; i<ltasks->countLocalPIDs; i++) {
	addUint32ToMsg(ltasks->localPIDs[i], data);
    }
    /* global task IDs */
    addUint32ToMsg(ltasks->countGlobalTIDs, data);
    for (i=0; i<ltasks->countGlobalTIDs; i++) {
	addUint32ToMsg(ltasks->globalTIDs[i], data);
    }

    return true;
}

bool __packEnergyData(PS_DataBuffer_t *data, const char *caller, const int line)
{
    if (!data) {
	mlog("%s: invalid data pointer from '%s' at %i\n", __func__,
		caller, line);
	return false;
    }

    /* node name */
    addStringToMsg(getConfValueC(&Config, "SLURM_HOSTNAME"), data);

    /* we need at least 1 dummy sensor to prevent segfaults in slurmctld */
    addUint16ToMsg(1, data);

    /* dummy sensor data */
    addUint64ToMsg(0, data);
    addUint32ToMsg(0, data);
    addUint64ToMsg(0, data);
    addUint32ToMsg(0, data);
    addUint64ToMsg(0, data);
    addTimeToMsg(0, data);

    return true;
}<|MERGE_RESOLUTION|>--- conflicted
+++ resolved
@@ -1206,11 +1206,7 @@
     return true;
 }
 
-<<<<<<< HEAD
-bool __packRespNodeRegStatus(PS_DataBuffer_t *data, Resp_Node_Reg_Status_t *stat,
-=======
 bool __packRespNodeRegStatus(PS_SendDB_t *data, Resp_Node_Reg_Status_t *stat,
->>>>>>> b80eab50
 			     const char *caller, const int line)
 {
     uint32_t i;
@@ -1509,7 +1505,7 @@
     return true;
 }
 
-bool __packEnergyData(PS_DataBuffer_t *data, const char *caller, const int line)
+bool __packEnergyData(PS_SendDB_t *data, const char *caller, const int line)
 {
     if (!data) {
 	mlog("%s: invalid data pointer from '%s' at %i\n", __func__,
