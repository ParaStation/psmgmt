/*
 * ParaStation
 *
 * Copyright (C) 2017-2021 ParTec Cluster Competence Center GmbH, Munich
 * Copyright (C) 2021-2025 ParTec AG, Munich
 *
 * This file may be distributed under the terms of the Q Public License
 * as defined in the file LICENSE.QPL included in the packaging of this
 * file.
 */
#include "psslurmmsg.h"

#include <stdio.h>
#include <errno.h>
#include <string.h>
#include <sys/socket.h>
#include <sys/time.h>
#include <time.h>

#include "pscio.h"
#include "pluginconfig.h"
#include "pluginmalloc.h"
#include "selector.h"
#include "timer.h"

#include "slurmcommon.h"
#include "slurmmsg.h"
#include "psslurmcomm.h"
#include "psslurmconfig.h"
#include "psslurmlog.h"
#include "psslurmpack.h"
#include "psslurmproto.h"
#include "psslurmprototypes.h"

/* list which holds all buffered messages */
static LIST_HEAD(msgBufList);

const char *msgType2String(int type)
{
    switch(type) {
	case REQUEST_BATCH_JOB_LAUNCH:
	    return "REQUEST_BATCH_JOB_LAUNCH";
	case REQUEST_LAUNCH_TASKS:
	    return "REQUEST_LAUNCH_TASKS";
	case REQUEST_SIGNAL_TASKS:
	    return "REQUEST_SIGNAL_TASKS";
	case REQUEST_TERMINATE_TASKS:
	    return "REQUEST_TERMINATE_TASKS";
	case REQUEST_KILL_PREEMPTED:
	    return "REQUEST_KILL_PREEMPTED";
	case REQUEST_KILL_TIMELIMIT:
	    return "REQUEST_KILL_TIMELIMIT";
	case REQUEST_REATTACH_TASKS:
	    return "REQUEST_REATTACH_TASKS";
	case REQUEST_SUSPEND_INT:
	    return "REQUEST_SUSPEND_INT";
	case REQUEST_ABORT_JOB:
	    return "REQUEST_ABORT_JOB";
	case REQUEST_TERMINATE_JOB:
	    return "REQUEST_TERMINATE_JOB";
	case REQUEST_COMPLETE_BATCH_SCRIPT:
	    return "REQUEST_COMPLETE_BATCH_SCRIPT";
	case REQUEST_UPDATE_JOB_TIME:
	    return "REQUEST_UPDATE_JOB_TIME";
	case REQUEST_SHUTDOWN:
	    return "REQUEST_SHUTDOWN";
	case REQUEST_RECONFIGURE:
	    return "REQUEST_RECONFIGURE";
	case REQUEST_REBOOT_NODES:
	    return "REQUEST_REBOOT_NODES";
	case REQUEST_NODE_REGISTRATION_STATUS:
	    return "REQUEST_NODE_REGISTRATION_STATUS";
	case REQUEST_PING:
	    return "REQUEST_PING";
	case REQUEST_HEALTH_CHECK:
	    return "REQUEST_HEALTH_CHECK";
	case REQUEST_ACCT_GATHER_UPDATE:
	    return "REQUEST_ACCT_GATHER_UPDATE";
	case REQUEST_ACCT_GATHER_ENERGY:
	    return "REQUEST_ACCT_GATHER_ENERGY";
	case REQUEST_JOB_ID:
	    return "REQUEST_JOB_ID";
	case REQUEST_FILE_BCAST:
	    return "REQUEST_FILE_BCAST";
	case REQUEST_STEP_COMPLETE:
	    return "REQUEST_STEP_COMPLETE";
	case REQUEST_JOB_STEP_STAT:
	    return "REQUEST_JOB_STEP_STAT";
	case REQUEST_JOB_STEP_PIDS:
	    return "REQUEST_JOB_STEP_PIDS";
	case REQUEST_DAEMON_STATUS:
	    return "REQUEST_DAEMON_STATUS";
	case REQUEST_JOB_NOTIFY:
	    return "REQUEST_JOB_NOTIFY";
	case REQUEST_FORWARD_DATA:
	    return "REQUEST_FORWARD_DATA";
	case REQUEST_LAUNCH_PROLOG:
	    return "REQUEST_LAUNCH_PROLOG";
	case REQUEST_COMPLETE_PROLOG:
	    return "REQUEST_COMPLETE_PROLOG";
	case RESPONSE_PING_SLURMD:
	    return "RESPONSE_PING_SLURMD";
	case RESPONSE_SLURM_RC:
	    return "RESPONSE_SLURM_RC";
	case RESPONSE_ACCT_GATHER_UPDATE:
	    return "RESPONSE_ACCT_GATHER_UPDATE";
	case RESPONSE_ACCT_GATHER_ENERGY:
	    return "RESPONSE_ACCT_GATHER_ENERGY";
	case RESPONSE_JOB_ID:
	    return "RESPONSE_JOB_ID";
	case RESPONSE_JOB_STEP_STAT:
	    return "RESPONSE_JOB_STEP_STAT";
	case RESPONSE_JOB_STEP_PIDS:
	    return "RESPONSE_JOB_STEP_PIDS";
	case RESPONSE_LAUNCH_TASKS:
	    return "RESPONSE_LAUNCH_TASKS";
	case RESPONSE_FORWARD_FAILED:
	    return "RESPONSE_FORWARD_FAILED";
	case MESSAGE_TASK_EXIT:
	    return "MESSAGE_TASK_EXIT";
	case MESSAGE_NODE_REGISTRATION_STATUS:
	    return "MESSAGE_NODE_REGISTRATION_STATUS";
	case MESSAGE_EPILOG_COMPLETE:
	    return "MESSAGE_EPILOG_COMPLETE";
	case RESPONSE_REATTACH_TASKS:
	    return "RESPONSE_REATTACH_TASKS";
	case REQUEST_STEP_COMPLETE_AGGR:
	    return "REQUEST_STEP_COMPLETE_AGGR";
	case REQUEST_NETWORK_CALLERID:
	    return "REQUEST_NETWORK_CALLERID";
	case MESSAGE_COMPOSITE:
	    return "MESSAGE_COMPOSITE";
	case RESPONSE_MESSAGE_COMPOSITE:
	    return "RESPONSE_MESSAGE_COMPOSITE";
	case RESPONSE_NODE_REGISTRATION:
	    return "RESPONSE_NODE_REGISTRATION";
	case REQUEST_CONFIG:
	    return "REQUEST_CONFIG";
	case RESPONSE_CONFIG:
	    return "RESPONSE_CONFIG";
	case REQUEST_JOB_STEP_CREATE:
	    return "REQUEST_JOB_STEP_CREATE";
	case RESPONSE_JOB_STEP_CREATE:
	    return "RESPONSE_JOB_STEP_CREATE";
	case SRUN_JOB_COMPLETE:
	    return "SRUN_JOB_COMPLETE";
	case REQUEST_CANCEL_JOB_STEP:
	    return "REQUEST_CANCEL_JOB_STEP";
	case SRUN_NODE_FAIL:
	    return "SRUN_NODE_FAIL";
	case SRUN_TIMEOUT:
	    return "SRUN_TIMEOUT";
	case REQUEST_UPDATE_JOB_STEP:
	    return "REQUEST_UPDATE_JOB_STEP";
	case REQUEST_STEP_LAYOUT:
	    return "REQUEST_STEP_LAYOUT";
	case REQUEST_JOB_SBCAST_CRED:
	    return "REQUEST_JOB_SBCAST_CRED";
	case REQUEST_HET_JOB_ALLOC_INFO:
	    return "REQUEST_HET_JOB_ALLOC_INFO";
    }

    static char buf[64];
    snprintf(buf, sizeof(buf), "unkown %d", type);

    return buf;
}

const char *strRemoteAddr(Slurm_Msg_t *sMsg)
{
    static char addr[64];
    snprintf(addr, sizeof(addr), "%u.%u.%u.%u:%u",
	     (sMsg->head.addr.ip & 0x000000ff),
	     (sMsg->head.addr.ip & 0x0000ff00) >> 8,
	     (sMsg->head.addr.ip & 0x00ff0000) >> 16,
	     (sMsg->head.addr.ip & 0xff000000) >> 24,
	     sMsg->head.addr.port);
    return addr;
}

void initSlurmMsg(Slurm_Msg_t *sMsg)
{
    memset(sMsg, 0, sizeof(*sMsg));
    sMsg->sock = -1;
    sMsg->source = -1;
    initSlurmMsgHead(&sMsg->head);
}

void clearSlurmMsg(Slurm_Msg_t *sMsg)
{
    /* close connection if local */
    if (sMsg->source == -1 && sMsg->sock != -1) closeSlurmCon(sMsg->sock);

    if (sMsg->unpData) freeUnpackMsgData(sMsg);
    freeSlurmMsgHead(&sMsg->head);

    initSlurmMsg(sMsg);
}

void dupSlurmMsgHead(Slurm_Msg_Header_t *dupHead, Slurm_Msg_Header_t *head)
{
    if (!dupHead || !head) {
	mlog("%s: invalid dupHead or head\n", __func__);
	return;
    }

    memcpy(dupHead, head, sizeof(*dupHead));

    if (head->fwNodeList) dupHead->fwNodeList = ustrdup(head->fwNodeList);

    if (head->fwResSize) {
	dupHead->fwRes = umalloc(head->fwResSize * sizeof(Slurm_Forward_Res_t));

	memcpy(dupHead->fwRes, head->fwRes,
	       head->fwResSize * sizeof(Slurm_Forward_Res_t));

	for (uint32_t i=0; i<head->fwResSize; i++) {
	    dupHead->fwRes[i].body = PSdbDup(head->fwRes[i].body);
	}
    }
}

Slurm_Msg_t * dupSlurmMsg(Slurm_Msg_t *sMsg)
{
    Slurm_Msg_t *dupMsg = umalloc(sizeof(*dupMsg));

    memcpy(dupMsg, sMsg, sizeof(*dupMsg));

    dupMsg->data = PSdbDup(sMsg->data);
    dupSlurmMsgHead(&dupMsg->head, &sMsg->head);

    return dupMsg;
}

void releaseSlurmMsg(Slurm_Msg_t *sMsg)
{
    if (!sMsg) return;

<<<<<<< HEAD
    PSdbDestroy(sMsg->data);
    ufree(sMsg->head.fwNodeList);
=======
    if (sMsg->data) {
	ufree(sMsg->data->buf);
	ufree(sMsg->data);
    }
    freeSlurmMsgHead(&sMsg->head);
>>>>>>> a65bb528

    ufree(sMsg);
}

void initSlurmMsgHead(Slurm_Msg_Header_t *head)
{
    memset(head, 0, sizeof(*head));
    head->version = slurmProto;
    head->flags |= SLURM_GLOBAL_AUTH_KEY;
    head->fwTreeWidth = 1;
    head->addr.family = AF_INET;
}

void freeSlurmMsgHead(Slurm_Msg_Header_t *head)
{
    if (head->fwRes) {
	for (uint32_t i = 0; i < head->fwResSize; i++) {
	    PSdbDestroy(head->fwRes[i].body);
	}
    }

    ufree(head->fwNodeList);
    ufree(head->fwAliasNetCred);
    ufree(head->fwRes);
}

void clearMsgBuf(void)
{
    list_t *pos, *tmp;
    list_for_each_safe(pos, tmp, &msgBufList) {
	Slurm_Msg_Buf_t *msgBuf = list_entry(pos, Slurm_Msg_Buf_t, next);
	deleteMsgBuf(msgBuf);
    }
}

void deleteMsgBuf(Slurm_Msg_Buf_t *msgBuf)
{
    if (!msgBuf) return;

    /* remove a registered socket */
    if (msgBuf->sock != -1 && Selector_isRegistered(msgBuf->sock)) {
	Selector_vacateWrite(msgBuf->sock);
    }

    /* remove a registered timer */
    if (msgBuf->timerID != -1) {
	Timer_remove(msgBuf->timerID);
    }

    freeSlurmMsgHead(&msgBuf->head);
    freeSlurmAuth(msgBuf->auth);
    PSdbDestroy(msgBuf->body);
    list_del(&msgBuf->next);
    ufree(msgBuf);
}

Slurm_Msg_Buf_t *saveSlurmMsg(Slurm_Msg_Header_t *head, PS_SendDB_t *body,
			      Req_Info_t *req, Slurm_Auth_t *auth,
			      int sock, size_t written)
{
    mdbg(PSSLURM_LOG_COMM, "%s: save msg type %s written %zu\n",
	 __func__, msgType2String(head->type), written);

    Slurm_Msg_Buf_t *msgBuf = umalloc(sizeof(*msgBuf));
    msgBuf->sock = sock;
    msgBuf->offset = written;
    msgBuf->timerID = -1;
    msgBuf->sendRetry = 0;
    msgBuf->conRetry = 0;
    msgBuf->maxConRetry = getConfValueI(Config, "RECONNECT_MAX_RETRIES");
    msgBuf->authTime = (auth) ? time(NULL) : 0;
    msgBuf->auth = (auth) ? dupSlurmAuth(auth) : NULL;
    msgBuf->req = req;

    /* dup msg head */
    dupSlurmMsgHead(&msgBuf->head, head);

    if (msgBuf->sock < 0) {
	/* resending opens a new connection and needs authentication */
	msgBuf->head.flags &= ~SLURM_NO_AUTH_CRED;
    }

    /* save data buffer */
    msgBuf->body = PSdbNew(NULL, 0);
    memToDataBuffer(body->buf, body->bufUsed, msgBuf->body);

    list_add_tail(&msgBuf->next, &msgBufList);

    return msgBuf;
}

bool needMsgResend(uint16_t type)
{
    switch(type) {
	case REQUEST_STEP_COMPLETE:
	case REQUEST_COMPLETE_BATCH_SCRIPT:
	case MESSAGE_TASK_EXIT:
	case RESPONSE_LAUNCH_TASKS:
	case RESPONSE_REATTACH_TASKS:
	    return true;
	case RESPONSE_PING_SLURMD:
	case MESSAGE_NODE_REGISTRATION_STATUS:
	case MESSAGE_EPILOG_COMPLETE: /* slurmctld will resend terminate req */
	case RESPONSE_ACCT_GATHER_UPDATE:
	case RESPONSE_ACCT_GATHER_ENERGY:
	case RESPONSE_JOB_ID:
	case RESPONSE_JOB_STEP_STAT:
	case RESPONSE_JOB_STEP_PIDS:
	case RESPONSE_SLURM_RC:
	    return false;
    }

    flog("warning: undefined msg type %s (%u)\n", msgType2String(type), type);

    return false;
}

int resendSlurmMsg(int sock, void *msg)
{
    PS_SendDB_t data = { .bufUsed = 0, .useFrag = false };
    Slurm_Msg_Buf_t *savMsg = msg;

    if (!savMsg->auth) {
	savMsg->auth = getSlurmAuth(&savMsg->head, PSdbGetBuf(savMsg->body),
				    PSdbGetUsed(savMsg->body));
	if (!savMsg->auth) {
	    flog("getting a slurm authentication token failed\n");
	    goto CLEANUP;
	}
	savMsg->authTime = time(NULL);
    }

    packSlurmMsg(&data, &savMsg->head, savMsg->body, savMsg->auth);

    size_t written;
    int ret = sendDataBuffer(sock, &data, savMsg->offset, &written);
    int eno = errno;

    savMsg->sendRetry++;
    savMsg->offset += written;

    fdbg(PSSLURM_LOG_COMM | PSSLURM_LOG_PROTO,
	 "type %s ret %i retry %u written %zu\n",
	 msgType2String(savMsg->head.type), ret, savMsg->sendRetry, written);

    if (ret == -1) {
	/* default authTime is 300 (= default TTL of munge cred) */
	if (time(NULL) - savMsg->authTime
	    > getConfValueI(Config, "RESEND_TIMEOUT")) {
	    flog("timeout, drop %s\n", msgType2String(savMsg->head.type));
	    goto CLEANUP;
	}

	if (!written) {
	    if (eno == EAGAIN || eno == EINTR) return 0;
	    fwarn(eno, "error on %s", msgType2String(savMsg->head.type));
	    goto CLEANUP;
	}
	return 0;
    } else {
	/* all data has been written */
	flog("success on %s\n", msgType2String(savMsg->head.type));
    }

CLEANUP:
    deleteMsgBuf(savMsg);

    return 0;
}

static void handleReconTimeout(int timerId, void *data)
{
    Slurm_Msg_Buf_t *savedMsg = data;

    if (savedMsg->sock == -1) {
	/* try to connect to slurmctld */
	savedMsg->sock = openSlurmctldCon(savedMsg->req);

	if (savedMsg->sock < 0) {
	    flog("connection attempt %u of %u to slurmctld to re-send msg %s"
		 " failed\n", savedMsg->conRetry +1, savedMsg->maxConRetry,
		 msgType2String(savedMsg->head.type));

	    if (savedMsg->maxConRetry == -1) {
		savedMsg->conRetry++;
		return;
	    }

	    if (++savedMsg->conRetry >= savedMsg->maxConRetry) {
		flog("max reconnect attempts (%i) reached, dropping msg %s\n",
		     savedMsg->conRetry, msgType2String(savedMsg->head.type));

		/* drop the saved msg and free request only here if the
		 * connection could not be opened */
		ufree(savedMsg->req);
		deleteMsgBuf(savedMsg);
	    }
	    return;
	}
    }

    /* non blocking write */
    PSCio_setFDblock(savedMsg->sock, false);

    /* remove the timer */
    Timer_remove(timerId);
    savedMsg->timerID = -1;

    /* let the resend function handle it */
    Selector_awaitWrite(savedMsg->sock, resendSlurmMsg, savedMsg);
}

int setReconTimer(Slurm_Msg_Buf_t *savedMsg)
{
    struct timeval timeout = {0, 0};

    timeout.tv_sec = getConfValueI(Config, "RECONNECT_TIME");

    savedMsg->timerID = Timer_registerEnhanced(&timeout,
					       handleReconTimeout, savedMsg);

    if (savedMsg->timerID == -1) flog("setting resend timer failed\n");

    return savedMsg->timerID;
}<|MERGE_RESOLUTION|>--- conflicted
+++ resolved
@@ -236,16 +236,8 @@
 {
     if (!sMsg) return;
 
-<<<<<<< HEAD
     PSdbDestroy(sMsg->data);
-    ufree(sMsg->head.fwNodeList);
-=======
-    if (sMsg->data) {
-	ufree(sMsg->data->buf);
-	ufree(sMsg->data);
-    }
     freeSlurmMsgHead(&sMsg->head);
->>>>>>> a65bb528
 
     ufree(sMsg);
 }
