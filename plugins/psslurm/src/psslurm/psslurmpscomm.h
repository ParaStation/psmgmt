--- conflicted
+++ resolved
@@ -61,7 +61,6 @@
 void send_PS_AllocState(Alloc_t *alloc);
 
 /**
-<<<<<<< HEAD
  * @brief Send pack information to leader ms
  *
  * Send pack information only known by the local mother superior
@@ -88,10 +87,6 @@
 void handleCachedMsg(Step_t *step);
 
 /**
-* @brief Register various psid messages
-*/
-void initPScomm(void);
-=======
  * @brief Initialzie PScomm facility
  *
  * Initialize the facility handling communication via psid. This
@@ -100,7 +95,6 @@
  * @return On success true is returned of false otherwise
  */
 bool initPScomm(void);
->>>>>>> b80eab50
 
 /**
  * @brief Finalize PScomm facility
