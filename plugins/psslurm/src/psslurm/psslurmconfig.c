/*
 * ParaStation
 *
 * Copyright (C) 2014-2018 ParTec Cluster Competence Center GmbH, Munich
 *
 * This file may be distributed under the terms of the Q Public License
 * as defined in the file LICENSE.QPL included in the packaging of this
 * file.
 */
#include <stdlib.h>
#include <unistd.h>
#include <string.h>
#include <sys/stat.h>

#include "pluginmalloc.h"
#include "pluginhostlist.h"

#include "psslurmlog.h"
#include "psslurmgres.h"

#include "psslurmconfig.h"

typedef struct {
    char hostname[1024];
    int gres;
} Slurm_Conf_Info;

const ConfDef_t CONFIG_VALUES[] =
{
    { "SLURM_CONF", 0,
	"file",
	"/etc/slurm/slurm.conf",
	"Configuration file of slurm" },
    { "SLURM_GRES_CONF", 0,
	"file",
	"/etc/slurm/gres.conf",
	"Gres configuration file of slurm" },
    { "DIR_SCRIPTS", 0,
	"path",
	SPOOL_DIR "/scripts",
	"Directory to search for prologue/epilogue scripts" },
    { "DIR_JOB_FILES", 0,
	"path",
	SPOOL_DIR "/jobs",
	"Directory to store jobscripts" },
    { "TIMEOUT_PROLOGUE", 1,
	"sec",
	"300",
	"Number of seconds to allow the prologue scripts to run" },
    { "TIMEOUT_EPILOGUE", 1,
	"sec",
	"300",
	"Number of seconds to allow the epilogue scripts to run" },
    { "TIMEOUT_PE_GRACE", 1,
	"sec",
	"60",
	"Number of seconds until the local PE-logue timeout will be enforced" },
    { "TIMEOUT_CHILD_CONNECT", 1,
	"sec",
	"10",
	"Number of seconds until a child must connect to the mother"
	    " superior" },
    { "OFFLINE_PELOGUE_TIMEOUT", 1,
	"bool",
	"1",
	"Set my node offline if a pro/epilogue script timed out" },
    { "TIMEOUT_SCRIPT", 0,
	"string",
	NULL,
	"Script which is called when a prologue/epilogue timeout occurs" },
    { "ENFORCE_BATCH_START", 1,
	"bool",
	"1",
	"Enforce jobs to use the Batchsystem, only admin user may use mpiexec "
	    "directly" },
    { "PELOGUE_ENV_FILTER", 0,
	"list",
	"SLURM_*",
	"Positive filter which will allow forwarding of selected "
	"environment variables to prologue/epilogue." },
    { "RLIMITS_SOFT", 0,
	"list",
	NULL,
	"Set soft resource limits for user processes" },
    { "RLIMITS_HARD", 0,
	"list",
	NULL,
	"Set hard resource limits for user processes" },
    { "DIST_START", 1,
	"bool",
	"0",
	"Distribute mpiexec service processes at startup" },
    { "MEMBIND_DEFAULT", 0,
	"string",
	"local",
	"Default value to be used for memory binding (none|local)" },
    { "MALLOC_CHECK", 1,
	"bool",
	"0",
	"Enable libc malloc checking" },
    { "DEBUG_MASK", 1,
	"int",
	"0",
	"Set the psslurm debug mask" },
    { "PLUGIN_DEBUG_MASK", 1,
	"int",
	"0",
	"Set the plugin library debug mask" },
    { "DISABLE_CONFIG_HASH", 1,
	"bool",
	"0",
	"Disable transmission of SLURM config hash" },
    { "ENABLE_FPE_EXCEPTION", 1,
	"bool",
	"0",
	"Enable libc FPE exception traps" },
    { "RECONNECT_MAX_RETRIES", 1,
	"int",
	"360",
	"TCP connection retries for Slurm communication" },
    { "RECONNECT_TIME", 1,
	"int",
	"60",
	"Time between reconnection retries for Slurm messages" },
    { "RESEND_TIMEOUT", 1,
	"int",
	"300",
	"Timeout in seconds for resending a Slurm message" },
<<<<<<< HEAD
    { "SLURM_PROTO_VERSION", 1,
	"string",
	"17.02",
	"Slurm protocol version as string (e.g. 17.11)" },
=======
    { "DISABLE_PROLOGUE", 1,
	"bool",
	"0",
	"Disable the execution of the parallel prologue" },
    { "DISABLE_EPILOGUE", 1,
	"bool",
	"0",
	"Disable the execution of the parallel epilogue" },
>>>>>>> b80eab50
    { NULL, 0, NULL, NULL, NULL },
};

static int addHostOptions(char *options)
{
    char *toksave, *next;
    const char delimiters[] =" \n";

    next = strtok_r(options, delimiters, &toksave);
    while (next) {
	if (!(strncasecmp(next, "Sockets=", 8))) {
	    addConfigEntry(&Config, "SLURM_SOCKETS", next+8);
	} else if (!(strncasecmp(next, "CoresPerSocket=", 15))) {
	    addConfigEntry(&Config, "SLURM_CORES_PER_SOCKET", next+15);
	} else if (!(strncasecmp(next, "ThreadsPerCore=", 15))) {
	    addConfigEntry(&Config, "SLURM_THREADS_PER_CORE", next+15);
	} else if (!(strncasecmp(next, "CPUs=", 5))) {
	    addConfigEntry(&Config, "SLURM_CPUS", next+5);
	} else if (!(strncasecmp(next, "Feature=", 8))) {
	    addConfigEntry(&Config, "SLURM_FEATURE", next+8);
	} else if (!(strncasecmp(next, "Gres=", 5))) {
	    addConfigEntry(&Config, "SLURM_GRES", next+5);
	} else if (!(strncasecmp(next, "State=", 6))) {
	    addConfigEntry(&Config, "SLURM_STATE", next+6);
	} else if (!(strncasecmp(next, "Procs=", 6))) {
	    addConfigEntry(&Config, "SLURM_PROCS", next+6);
	} else if (!(strncasecmp(next, "Weight=", 7))) {
	    addConfigEntry(&Config, "SLURM_WEIGHT", next+7);
	} else if (!(strncasecmp(next, "RealMemory=", 11))) {
	    addConfigEntry(&Config, "SLURM_REAL_MEMORY", next+11);
	} else if (!(strncasecmp(next, "Boards=", 7))) {
	    addConfigEntry(&Config, "SLURM_BOARDS", next+7);
	} else {
	    mlog("%s: unknown node option '%s'\n", __func__, next);
	    return 0;
	}
	next = strtok_r(NULL, delimiters, &toksave);
    }
    return 1;
}

static int parseGresOptions(char *options)
{
    char *toksave, *next;
    const char delimiters[] =" \n";
    char *name, *count, *file, *cpus;

    name = count = file = cpus = NULL;
    next = strtok_r(options, delimiters, &toksave);
    while (next) {
	if (!(strncasecmp(next, "Name=", 5))) {
	    name = ustrdup(next+5);
	} else if (!(strncasecmp(next, "Count=", 6))) {
	    count = ustrdup(next+6);
	} else if (!(strncasecmp(next, "File=", 5))) {
	    file = ustrdup(next+5);
	} else if (!(strncasecmp(next, "CPUs=", 5))) {
	    cpus = ustrdup(next+5);
	} else {
	    mlog("%s: unknown gres option '%s'\n", __func__, next);
	    return 0;
	}
	next = strtok_r(NULL, delimiters, &toksave);
    }

    addGresConf(name, count, file, cpus);
    ufree(name);
    ufree(count);
    ufree(file);
    ufree(cpus);
    return 1;
}

static int setMyHostDef(const char *hn, char *line, int gres)
{
    char *hostopt, *hostrange, *hostlist, *host, *toksave, *ptr;
    uint32_t numHosts;
    const char delimiters[] =", \n";

    if (!(hostopt = strchr(line, ' '))) {
	mlog("%s: invalid node definition '%s'\n", __func__, line);
	return 0;
    }
    hostopt[0] = '\0';
    hostopt++;
    hostrange = line;

    if (!(hostlist = expandHostList(hostrange, &numHosts))) {
	mlog("%s: expanding NodeName '%s' failed\n", __func__, hostrange);
	return 0;
    }

    /*
    mlog("%s: gres:%i hn:%s  host: %s args: %s\n", __func__, gres, hn,
    	    hostlist, hostopt);
    */

    host = strtok_r(hostlist, delimiters, &toksave);
    while (host) {
	if ((ptr = strchr(host, '.'))) ptr[0] = '\0';
	if (gres) {
	    if (!(strcmp(host, hn))) {
		if (!(parseGresOptions(hostopt))) return 0;
	    }
	} else {
	    if (!(strcmp(host, "DEFAULT"))) {
		mlog("%s: found the default host definition\n", __func__);
		addHostOptions(hostopt);
	    }
	    if (!(strcmp(host, hn))) {
		mlog("%s: found my host: %s args: %s\n", __func__, host,
			hostopt);
		addConfigEntry(&Config, "SLURM_HOSTNAME", host);
		ufree(hostlist);
		if (!(addHostOptions(hostopt))) return 0;
		return 1;
	    }
	}
	host = strtok_r(NULL, delimiters, &toksave);
    }
    ufree(hostlist);
    return 1;
}

static bool parseSlurmConf(char *key, char *value, const void *info)
{
    const Slurm_Conf_Info *i = info;
    char *hostline, *tmp;

    /* parse all NodeName entries */
    if (!(strcmp(key, "NodeName"))) {
	hostline = ustrdup(value);
	if (!(setMyHostDef(i->hostname, hostline, i->gres))) {
	    ufree(hostline);
	    return true;
	}
	ufree(hostline);
    } else if (i->gres && !(strcmp(key, "Name"))) {
	tmp = umalloc(strlen(value) +6 + 1);
	snprintf(tmp, strlen(value) +6, "Name=%s", value);
	//mlog("%s: Gres single name '%s'\n", __func__, tmp);
	parseGresOptions(tmp);
	ufree(tmp);
    }

    return false;
}

static int verifySlurmConf(void)
{
    if (!getConfValueC(&Config, "SLURM_CPUS")) {
	mlog("%s: invalid SLURM_CPUS\n", __func__);
	return 0;
    }
    if (!getConfValueC(&Config, "SLURM_HOSTNAME")) {
	mlog("%s: invalid SLURM_HOSTNAME\n", __func__);
	return 0;
    }
    if (!getConfValueC(&Config, "SLURM_SOCKETS")) {
	mlog("%s: invalid SLURM_SOCKETS\n", __func__);
	return 0;
    }
    if (!getConfValueC(&Config, "SLURM_CORES_PER_SOCKET")) {
	mlog("%s: invalid SLURM_CORES_PER_SOCKET\n", __func__);
	return 0;
    }
    if (!getConfValueC(&Config, "SLURM_THREADS_PER_CORE")) {
	mlog("%s: invalid SLURM_THREADS_PER_CORE\n", __func__);
	return 0;
    }
    if (!getConfValueC(&Config, "SLURM_BOARDS")) {
	/* set default boards */
	addConfigEntry(&Config, "SLURM_BOARDS", "1");
    }

    return 1;
}

int initConfig(char *filename, uint32_t *hash)
{
    char *confFile;
    struct stat sbuf;
    Slurm_Conf_Info sinfo = { .gres = 0 };

    if ((gethostname(sinfo.hostname, sizeof(sinfo.hostname))) < 0) {
	mlog("%s: getting my hostname failed\n", __func__);
	return 0;
    }

    /* parse psslurm config file */
    if (parseConfigFile(filename, &Config, false /*trimQuotes*/) < 0) return 0;
    setConfigDefaults(&Config, CONFIG_VALUES);
    if (verifyConfig(&Config, CONFIG_VALUES) != 0) {
	mlog("%s: verfiy of %s failed\n", __func__, filename);
	return 0;
    }

    /* parse slurm config file */
    if (!(confFile = getConfValueC(&Config, "SLURM_CONF"))) return 0;
    registerConfigHashAccumulator(hash);
    if (parseConfigFile(confFile, &SlurmConfig, true /*trimQuotes*/) < 0)
	return 0;
    registerConfigHashAccumulator(NULL);
    if (traverseConfig(&SlurmConfig, parseSlurmConf, &sinfo)) return 0;
    if (!(verifySlurmConf())) return 0;

    /* parse optional slurm gres config file */
    INIT_LIST_HEAD(&SlurmGresConfig);
    sinfo.gres = 1;
    if (!(confFile = getConfValueC(&Config, "SLURM_GRES_CONF"))) return 0;
    if (stat(confFile, &sbuf) == -1) return 1;
    if (parseConfigFile(confFile, &SlurmGresTmp, true /*trimQuotes*/) < 0)
	return 0;

    if (traverseConfig(&SlurmGresTmp, parseSlurmConf, &sinfo)) return 0;
    freeConfig(&SlurmGresTmp);

    return 1;
}<|MERGE_RESOLUTION|>--- conflicted
+++ resolved
@@ -126,12 +126,10 @@
 	"int",
 	"300",
 	"Timeout in seconds for resending a Slurm message" },
-<<<<<<< HEAD
     { "SLURM_PROTO_VERSION", 1,
 	"string",
 	"17.02",
 	"Slurm protocol version as string (e.g. 17.11)" },
-=======
     { "DISABLE_PROLOGUE", 1,
 	"bool",
 	"0",
@@ -140,7 +138,6 @@
 	"bool",
 	"0",
 	"Disable the execution of the parallel epilogue" },
->>>>>>> b80eab50
     { NULL, 0, NULL, NULL, NULL },
 };
 
