/*
 * ParaStation
 *
 * Copyright (C) 2014-2017 ParTec Cluster Competence Center GmbH, Munich
 *
 * This file may be distributed under the terms of the Q Public License
 * as defined in the file LICENSE.QPL included in the packaging of this
 * file.
 */

#define _GNU_SOURCE
#include <fenv.h>

#include <stdio.h>
#include <stdlib.h>
#include <errno.h>
#include <unistd.h>
#include <signal.h>
#include <sys/stat.h>
#include <dlfcn.h>
#include <pwd.h>

#include "psslurmlog.h"
#include "psslurmlimits.h"
#include "psslurmpscomm.h"
#include "psslurmconfig.h"
#include "psslurmjob.h"
#include "psslurmforwarder.h"
#include "psslurmcomm.h"
#include "psslurmproto.h"
#include "psslurmgres.h"
#include "psslurmenv.h"
#include "psslurmpelogue.h"
#include "slurmcommon.h"
#include "psslurmspawn.h"

#include "pluginmalloc.h"
#include "pluginlog.h"
#include "pluginhelper.h"
#include "pluginfrag.h"
#include "pspluginprotocol.h"
#include "psdaemonprotocol.h"
#include "psidplugin.h"
#include "psidhook.h"
#include "psidnodes.h"
#include "plugin.h"
#include "timer.h"
#include "psaccounthandles.h"
#include "peloguehandles.h"
#include "psmungehandles.h"
#include "pspamhandles.h"
#include "psexechandles.h"
#include "pspmihandles.h"

#include "psslurm.h"

#define PSSLURM_CONFIG_FILE  PLUGINDIR "/psslurm.conf"
#define PSSLURM_SLURMD_PORT 6818
#define PSSLURM_SLURMCTLD_PORT 6817

/** the job cleanup timer */
static int cleanupTimerID = -1;

/** the maximal number of seconds to wait for all jobs to exit. */
static int obitTime = 5;

static int isInit = 0;

int confAccPollTime;

uid_t slurmUserID = 495;

time_t start_time;

static int unload = 0;

bool pluginShutdown = false;

/** hash value of the SLURM config file */
uint32_t configHash;

PSnodes_ID_t slurmController;
PSnodes_ID_t slurmBackupController;

handlerFunc_t oldChildBornHandler = NULL;
handlerFunc_t oldCCMsgHandler = NULL;
handlerFunc_t oldSpawnFailedHandler = NULL;
handlerFunc_t oldSpawnReqHandler = NULL;

/** psid plugin requirements */
char name[] = "psslurm";
int version = 116;
int requiredAPI = 117;
plugin_dep_t dependencies[7];

void startPsslurm(void)
{
    dependencies[0].name = "psmunge";
    dependencies[0].version = 3;
    dependencies[1].name = "psaccount";
    dependencies[1].version = 25;
    dependencies[2].name = "pelogue";
    dependencies[2].version = 6;
    dependencies[3].name = "pspam";
    dependencies[3].version = 3;
    dependencies[4].name = "psexec";
    dependencies[4].version = 1;
    dependencies[5].name = "pspmi";
    dependencies[5].version = 4;
    dependencies[6].name = NULL;
    dependencies[6].version = 0;
}

void stopPsslurm(void)
{
    /* release the logger */
    logger_finalize(psslurmlogger);
}

static void finalizeDone()
{
    /* unregister timer */
    if (cleanupTimerID != -1) {
	Timer_remove(cleanupTimerID);
	cleanupTimerID = -1;
    }

    closeSlurmdSocket();

    if (unload) PSIDplugin_unload("psslurm");
}

static void cleanupJobs()
{
    static int obitTimeCounter = 0;
    int jcount = countJobs();

    /* check if we are waiting for jobs to exit */
    obitTimeCounter++;

    if (!jcount) jcount = countAllocs();

    if (!jcount) {
	finalizeDone();
	return;
    }

    if (obitTime >= obitTimeCounter) {
	mlog("sending SIGKILL to %i remaining jobs\n", jcount);
	signalJobs(SIGKILL, "shutdown");
    }
}

/**
 * @brief Handle shutdown of the psid
 *
 * This is an early notice that the psid is shutting down.
 * Hence the cleanup of remaining jobs is started.
 *
 * @param data Unused
 *
 * @return Always returns 0.
 */
static int handleShutdown(void *data)
{
    struct timeval cleanupTimer = {1,0};
    int jcount = countJobs();

    pluginShutdown = true;

    if (!jcount) jcount = countAllocs();

    if (jcount) {
	mlog("sending SIGTERM to %i remaining jobs\n", jcount);
	signalJobs(SIGTERM, "shutdown");

	if ((cleanupTimerID = Timer_register(&cleanupTimer,
	     cleanupJobs)) == -1) {
	    mlog("registering cleanup timer failed\n");
	}
	return 0;
    }

    finalizeDone();
    return 0;
}

/**
 * @brief Unregister all hooks and message handler.
 *
 * @param verbose If set to true an error message will be displayed
 * when unregistering a hook or a message handle fails.
 *
 * @return No return value.
 */
static void unregisterHooks(int verbose)
{
    /* unregister psslurm msg */
    PSID_clearMsg(PSP_CC_PLUG_PSSLURM);

    /* unregister various messages */
    if (oldChildBornHandler) {
	PSID_registerMsg(PSP_DD_CHILDBORN, (handlerFunc_t) oldChildBornHandler);
    }

    if (oldCCMsgHandler) {
	PSID_registerMsg(PSP_CC_MSG, (handlerFunc_t) oldCCMsgHandler);
    }

    if (oldSpawnFailedHandler) {
	PSID_registerMsg(PSP_CD_SPAWNFAILED,
			(handlerFunc_t) oldSpawnFailedHandler);
    }

    if (oldSpawnReqHandler) {
	PSID_registerMsg(PSP_CD_SPAWNREQ,
			(handlerFunc_t) oldSpawnReqHandler);
    }

    /* unregister msg drop handler */
    PSID_clearDropper(PSP_CC_PLUG_PSSLURM);

    /* unregister hooks */
    if (!(PSIDhook_del(PSIDHOOK_NODE_DOWN, handleNodeDown))) {
	if (verbose) mlog("unregister 'PSIDHOOK_NODE_DOWN' failed\n");
    }

    if (!(PSIDhook_del(PSIDHOOK_CREATEPART, handleCreatePart))) {
	if (verbose) mlog("unregister 'PSIDHOOK_CREATEPART' failed\n");
    }

    if (!(PSIDhook_del(PSIDHOOK_CREATEPARTNL, handleCreatePartNL))) {
	if (verbose) mlog("unregister 'PSIDHOOK_CREATEPARTNL' failed\n");
    }

    if (!(PSIDhook_del(PSIDHOOK_EXEC_CLIENT, handleExecClient))) {
	if (verbose) mlog("unregister 'PSIDHOOK_EXEC_CLIENT' failed\n");
    }

    if (!(PSIDhook_del(PSIDHOOK_EXEC_CLIENT_USER, handleExecClientUser))) {
	if (verbose) mlog("unregister 'PSIDHOOK_EXEC_CLIENT_USER' failed\n");
    }

    if (!(PSIDhook_del(PSIDHOOK_FRWRD_INIT, handleForwarderInit))) {
	if (verbose) mlog("unregister 'PSIDHOOK_FRWRD_INIT' failed\n");
    }

    if (!(PSIDhook_del(PSIDHOOK_FRWRD_CLIENT_STAT, handleForwarderClientStatus))) {
	if (verbose) mlog("unregister 'PSIDHOOK_FRWRD_CLIENT_STAT' failed\n");
    }

    if (!(PSIDhook_del(PSIDHOOK_PELOGUE_FINISH, handleLocalPElogueFinish))) {
	if (verbose) mlog("unregister 'PSIDHOOK_PELOGUE_FINISH' failed\n");
    }

    if (!(PSIDhook_del(PSIDHOOK_SHUTDOWN, handleShutdown))) {
	if (verbose) mlog("unregister 'PSIDHOOK_SHUTDOWN' failed\n");
    }
}

static int registerHooks(void)
{
    /* register psslurm msg */
    PSID_registerMsg(PSP_CC_PLUG_PSSLURM, (handlerFunc_t) handlePsslurmMsg);

    /* register various messages */
    oldChildBornHandler = PSID_registerMsg(PSP_DD_CHILDBORN,
					    (handlerFunc_t) handleChildBornMsg);

    oldCCMsgHandler = PSID_registerMsg(PSP_CC_MSG, (handlerFunc_t) handleCCMsg);

    oldSpawnFailedHandler = PSID_registerMsg(PSP_CD_SPAWNFAILED,
					    (handlerFunc_t) handleSpawnFailed);

    oldSpawnReqHandler = PSID_registerMsg(PSP_CD_SPAWNREQ,
					    (handlerFunc_t) handleSpawnReq);

    /* register handler for dropped msgs */
    PSID_registerDropper(PSP_CC_PLUG_PSSLURM, (handlerFunc_t) handleDroppedMsg);

    /* register various hooks */
    if (!(PSIDhook_add(PSIDHOOK_NODE_DOWN, handleNodeDown))) {
	mlog("register 'PSIDHOOK_NODE_DOWN' failed\n");
	return 0;
    }

    if (!(PSIDhook_add(PSIDHOOK_CREATEPART, handleCreatePart))) {
	mlog("register 'PSIDHOOK_CREATEPART' failed\n");
	return 0;
    }

    if (!(PSIDhook_add(PSIDHOOK_CREATEPARTNL, handleCreatePartNL))) {
	mlog("register 'PSIDHOOK_CREATEPARTNL' failed\n");
	return 0;
    }

    if (!(PSIDhook_add(PSIDHOOK_EXEC_CLIENT, handleExecClient))) {
	mlog("register 'PSIDHOOK_EXEC_CLIENT' failed\n");
	return 0;
    }

    if (!(PSIDhook_add(PSIDHOOK_EXEC_CLIENT_USER, handleExecClientUser))) {
	mlog("register 'PSIDHOOK_EXEC_CLIENT_USER' failed\n");
	return 0;
    }

    if (!(PSIDhook_add(PSIDHOOK_FRWRD_INIT, handleForwarderInit))) {
	mlog("register 'PSIDHOOK_FRWRD_INIT' failed\n");
	return 0;
    }

    if (!(PSIDhook_add(PSIDHOOK_FRWRD_CLIENT_STAT, handleForwarderClientStatus))) {
	mlog("register 'PSIDHOOK_FRWRD_CLIENT_STAT' failed\n");
	return 0;
    }

    if (!(PSIDhook_add(PSIDHOOK_PELOGUE_FINISH, handleLocalPElogueFinish))) {
	mlog("register 'PSIDHOOK_PELOGUE_FINISH' failed\n");
	return 0;
    }

    if (!PSIDhook_add(PSIDHOOK_SHUTDOWN, handleShutdown)) {
	mlog("register 'PSIDHOOK_SHUTDOWN' failed\n");
	return 0;
    }

    return 1;
}

static int regPsAccountHandles(void)
{
    void *pluginHandle = NULL;

    /* get psaccount function handles */
    if (!(pluginHandle = PSIDplugin_getHandle("psaccount"))) {
	mlog("%s: getting psaccount handle failed\n", __func__);
	return 0;
    }

    if (!(psAccountSignalSession = dlsym(pluginHandle,
	    "psAccountSignalSession"))) {
	mlog("%s: loading function psAccountSignalSession() failed\n",
		__func__);
	return 0;
    }

    if (!(psAccountRegisterJob = dlsym(pluginHandle,
            "psAccountRegisterJob"))) {
        mlog("%s: loading function psAccountRegisterJob() failed\n",
                __func__);
        return 0;
    }

    if (!(psAccountUnregisterJob = dlsym(pluginHandle,
            "psAccountUnregisterJob"))) {
        mlog("%s: loading function psAccountUnregisterJob() failed\n",
                __func__);
        return 0;
    }

    if (!(psAccountSetGlobalCollect = dlsym(pluginHandle,
            "psAccountSetGlobalCollect"))) {
        mlog("%s: loading function psAccountSetGlobalCollect() failed\n",
                __func__);
        return 0;
    }

    if (!(psAccountGetDataByJob = dlsym(pluginHandle,
	    "psAccountGetDataByJob"))) {
        mlog("%s: loading function psAccountGetDataByJob() failed\n", __func__);
        return 0;
    }

    if (!(psAccountGetDataByLogger = dlsym(pluginHandle,
	    "psAccountGetDataByLogger"))) {
        mlog("%s: loading function psAccountGetDataByLogger() failed\n",
		__func__);
        return 0;
    }

    if (!(psAccountGetPidsByLogger = dlsym(pluginHandle,
	    "psAccountGetPidsByLogger"))) {
        mlog("%s: loading function psAccountGetPidsByLogger() failed\n",
		__func__);
        return 0;
    }

    if (!(psAccountDelJob = dlsym(pluginHandle,
	    "psAccountDelJob"))) {
        mlog("%s: loading function psAccountDelJob() failed\n",
		__func__);
        return 0;
    }
    return 1;
}

static int regPElogueHandles(void)
{
    void *pluginHandle = NULL;

    /* get pelogue function handles */
    if (!(pluginHandle = PSIDplugin_getHandle("pelogue"))) {
	mlog("%s: getting pelogue handle failed\n", __func__);
	return 0;
    }

    if (!(psPelogueAddPluginConfig = dlsym(pluginHandle,
	    "psPelogueAddPluginConfig"))) {
	mlog("%s: loading function psPelogueAddPluginConfig() failed\n",
		__func__);
	return 0;
    }

    if (!(psPelogueDelPluginConfig = dlsym(pluginHandle,
	    "psPelogueDelPluginConfig"))) {
	mlog("%s: loading function psPelogueDelPluginConfig() failed\n",
		__func__);
	return 0;
    }

    if (!(psPelogueAddJob = dlsym(pluginHandle, "psPelogueAddJob"))) {
	mlog("%s: loading function psPelogueAddJob() failed\n", __func__);
	return 0;
    }

    if (!(psPelogueDeleteJob = dlsym(pluginHandle, "psPelogueDeleteJob"))) {
	mlog("%s: loading function psPelogueDeleteJob() failed\n", __func__);
	return 0;
    }

    if (!(psPelogueStartPE = dlsym(pluginHandle, "psPelogueStartPE"))) {
	mlog("%s: loading function psPelogueStartPE() failed\n", __func__);
	return 0;
    }

    if (!(psPelogueSignalPE = dlsym(pluginHandle, "psPelogueSignalPE"))) {
	mlog("%s: loading function psPelogueSignalPE() failed\n", __func__);
	return 0;
    }
    return 1;
}

static int initPluginHandles(void)
{
    void *pluginHandle = NULL;

    /* get psaccount function handles */
    if (!regPsAccountHandles()) return 0;

    /* get pelogue function handles */
    if (!regPElogueHandles()) return 0;

    /* get psmunge function handles */
    if (!(pluginHandle = PSIDplugin_getHandle("psmunge"))) {
	mlog("%s: getting psmunge handle failed\n", __func__);
	return 0;
    }

    if (!(psMungeEncode = dlsym(pluginHandle, "psMungeEncode"))) {
	mlog("%s: loading function psMungeEncode() failed\n", __func__);
	return 0;
    }

    if (!(psMungeDecode = dlsym(pluginHandle, "psMungeDecode"))) {
	mlog("%s: loading function psMungeDecode() failed\n", __func__);
	return 0;
    }

    if (!(psMungeDecodeBuf = dlsym(pluginHandle, "psMungeDecodeBuf"))) {
	mlog("%s: loading function psMungeDecodeBuf() failed\n", __func__);
	return 0;
    }

    /* get pspam function handles */
    if (!(pluginHandle = PSIDplugin_getHandle("pspam"))) {
	mlog("%s: getting pspam handle failed\n", __func__);
	return 0;
    }

    if (!(psPamAddUser = dlsym(pluginHandle, "psPamAddUser"))) {
	mlog("%s: loading function psPamAddUser() failed\n", __func__);
	return 0;
    }

    if (!(psPamDeleteUser = dlsym(pluginHandle, "psPamDeleteUser"))) {
	mlog("%s: loading function psPamDeleteUser() failed\n", __func__);
	return 0;
    }

    if (!(psPamSetState = dlsym(pluginHandle, "psPamSetState"))) {
	mlog("%s: loading function psPamSetState() failed\n", __func__);
	return 0;
    }

    /* get psexec function handles */
    if (!(pluginHandle = PSIDplugin_getHandle("psexec"))) {
	mlog("%s: getting psexec handle failed\n", __func__);
	return 0;
    }

    if (!(psExecStartScript = dlsym(pluginHandle, "psExecStartScript"))) {
	mlog("%s: loading function psExecStartScript() failed\n", __func__);
	return 0;
    }

    if (!(psExecSendScriptStart = dlsym(pluginHandle,
					    "psExecSendScriptStart"))) {
	mlog("%s: loading function psExecSendScriptStart() failed\n", __func__);
	return 0;
    }

    if (!(psExecStartLocalScript = dlsym(pluginHandle,
					    "psExecStartLocalScript"))) {
	mlog("%s: loading function psExecStartLocalScript() failed\n", __func__);
	return 0;
    }

    /* get pspmi function handles */
    if (!(pluginHandle = PSIDplugin_getHandle("pspmi"))) {
	mlog("%s: getting pspmi handle failed\n", __func__);
	return 0;
    }

    if (!(psPmiSetFillSpawnTaskFunction =
		dlsym(pluginHandle, "psPmiSetFillSpawnTaskFunction"))) {
	mlog("%s: loading function psPmiSetFillSpawnTaskFunction() failed\n",
		__func__);
	return 0;
    }

    if (!(psPmiResetFillSpawnTaskFunction =
		dlsym(pluginHandle, "psPmiResetFillSpawnTaskFunction"))) {
	mlog("%s: loading function psPmiResetFillSpawnTaskFunction() failed\n",
		__func__);
	return 0;
    }

    return 1;
}

static void setConfOpt(void)
{
    int mask, mCheck;

    /* psslurm debug */
    mask = getConfValueI(&Config, "DEBUG_MASK");
    if (mask) {
	mlog("%s: set psslurm debug mask '%i'\n", __func__, mask);
	maskLogger(mask);
    }

    /* plugin library debug */
    mask = getConfValueI(&Config, "PLUGIN_DEBUG_MASK");
    if (mask) {
	mlog("%s: set plugin debug mask '%i'\n", __func__, mask);
	maskPluginLogger(mask);
    }

    /* glib malloc checking */
    mCheck = getConfValueI(&Config, "MALLOC_CHECK");
    if (mCheck) {
	mlog("%s: enable memory checking\n", __func__);
	setenv("MALLOC_CHECK_", "2", 1);
    }
}

static int getControllerIDs(void)
{
    char *conAddr;

    /* resolve main controller */
    if (!(conAddr = getConfValueC(&SlurmConfig, "ControlMachine"))) {
	mlog("%s: invalid ControlMachine\n", __func__);
	return 0;
    }

    if ((slurmController = getNodeIDbyName(conAddr)) == -1) {
	mlog("%s: unable to resolve main controller '%s'\n", __func__, conAddr);
	return 0;
    }

    /* resolve backup controller */
    if (!(conAddr = getConfValueC(&SlurmConfig, "BackupController"))) {
	/* we could be running without backup controller */
	return 1;
    }

    if ((slurmBackupController = getNodeIDbyName(conAddr)) == -1) {
	mlog("%s: unable to resolve backup controller '%s'\n",
		__func__, conAddr);
	return 0;
    }

    return 1;
}

/**
 * @brief Enable libc FPE exception traps
 *
 * Enable the FE_DIVBYZERO, FE_INVALID, FE_OVERFLOW,
 * FE_UNDERFLOW libc exception traps.
 */
static void enableFPEexceptions(void)
{
    int ret;

    if (!(getConfValueI(&Config, "ENABLE_FPE_EXCEPTION"))) return;

    ret = feenableexcept(FE_DIVBYZERO | FE_INVALID | FE_OVERFLOW | FE_UNDERFLOW);

    if (ret == -1) {
	mlog("%s: feenableexcept() failed\n", __func__);
    } else {
	mlog("%s: old exception mask: %s %s %s %s\n", __func__,
	     ret & FE_DIVBYZERO ? "FE_DIVBYZERO :" : "",
	     ret & FE_INVALID ? "FE_INVALID :" : "",
	     ret & FE_OVERFLOW ? "FE_OVERFLOW :" : "",
	     ret & FE_UNDERFLOW ? "FE_UNDERFLOW" : "");
    }
}

int initialize(void)
{
    int ctlPort;
    char *slurmUser, buf[256];
    struct passwd *pw;

    start_time = time(NULL);

    /* init the logger (log to syslog) */
    initLogger("psslurm", NULL);

    /*
    FILE *lfile = fopen("/tmp/malloc", "w+");
    initPluginLogger(NULL, lfile);
    maskPluginLogger(PLUGIN_LOG_MALLOC);
    */
    initPluginLogger("psslurm", NULL);

    /* init all data lists */
    initJobList();
    initGresConf();

    /* we need to have root privileges */
    if(getuid() != 0) {
	mlog("%s: psslurm must have root privileges\n", __func__);
	return 1;
    }

    /* init the configuration */
    if (!(initConfig(PSSLURM_CONFIG_FILE, &configHash))) {
	mlog("%s: init of the configuration failed\n", __func__);
	return 1;
    }

    /* set various config options */
    setConfOpt();

    initSlurmdProto();

    enableFPEexceptions();

    if (!(registerHooks())) goto INIT_ERROR;
    if (!(initPluginHandles())) goto INIT_ERROR;
    if (!(initLimits())) goto INIT_ERROR;
    if (!(initEnvFilter())) goto INIT_ERROR;
    if (!(initFragComm())) goto INIT_ERROR;

    /* we want to have periodic updates on used resources */
    if (!PSIDnodes_acctPollI(PSC_getMyID())) {
	PSIDnodes_setAcctPollI(PSC_getMyID(), 30);
    }

    /* set collect mode in psaccount */
    psAccountSetGlobalCollect(true);

    psPelogueAddPluginConfig("psslurm", &Config);

    /* make sure timer facility is ready */
    if (!Timer_isInitialized()) {
	mdbg(PSSLURM_LOG_WARN, "timer facility not ready, trying to initialize"
	    " it\n");
	Timer_init(NULL);
    }

    /* save default account poll time */
    if ((confAccPollTime = PSIDnodes_acctPollI(PSC_getMyID())) < 0) {
	confAccPollTime = 30;
    }

    /* save the slurm user id */
    if ((slurmUser = getConfValueC(&SlurmConfig, "SlurmUser"))) {
	if ((pw = getpwnam(slurmUser))) {
	    slurmUserID = pw->pw_uid;
	} else {
	    mwarn(errno, "%s: getting userid of slurm user '%s' failed: ",
		    __func__, slurmUser);
	    goto INIT_ERROR;
	}
    }

    /* resolve controller IDs */
    if (!(getControllerIDs())) goto INIT_ERROR;

    /* listening on slurmd port */
    ctlPort = getConfValueI(&SlurmConfig, "SlurmdPort");
    if (ctlPort < 0) ctlPort = PSSLURM_SLURMD_PORT;
    if ((openSlurmdSocket(ctlPort)) < 0) goto INIT_ERROR;

    /* register to slurmctld */
    ctlPort = getConfValueI(&SlurmConfig, "SlurmctldPort");
    if (ctlPort < 0) {
	snprintf(buf, sizeof(buf), "%u", PSSLURM_SLURMCTLD_PORT);
	addConfigEntry(&SlurmConfig, "SlurmctldPort", buf);
    }
    sendNodeRegStatus(SLURM_SUCCESS, SLURM_CUR_PROTOCOL_VERSION);

    isInit = 1;

    mlog("(%i) successfully started, protocol '%s'\n", version,
	    SLURM_CUR_PROTOCOL_VERSION_STR);

    return 0;

INIT_ERROR:
    psPelogueDelPluginConfig("psslurm");
    unregisterHooks(0);
    finalizeFragComm();  /* needed for unregister hooks */
    return 1;
}

<<<<<<< HEAD
=======
static void cleanupJobs(void)
{
    static int obitTimeCounter = 0;
    int njobs;

    /* check if we are waiting for jobs to exit */
    obitTimeCounter++;

    if ((njobs = countJobs()) == 0) {
	Timer_remove(cleanupTimerID);
	cleanupTimerID = -1;
	return;
    }

    if (obitTime == obitTimeCounter) {
	mlog("sending SIGKILL to %i remaining jobs\n", njobs);
	signalJobs(SIGKILL, "shutdown");
    }
}

static void shutdownJobs(void)
{
    struct timeval cleanupTimer = {1,0};

    mlog("shutdown jobs\n");

    if (countJobs() > 0) {
	mlog("sending SIGTERM to %i remaining jobs\n", countJobs());

	signalJobs(SIGTERM, "shutdown");

	if ((cleanupTimerID = Timer_register(&cleanupTimer,
							cleanupJobs)) == -1) {
	    mlog("registering cleanup timer failed\n");
	}
	return;
    }

    /* all jobs are gone */
    PSIDplugin_unload("psslurm");
}

>>>>>>> 60c29f65
void finalize(void)
{
    unload = 1;
    handleShutdown(NULL);
}

void cleanup(void)
{
    if (!isInit) return;

    /* close all remaining connections */
    clearConnections();

    /* free config in pelogue plugin */
    psPelogueDelPluginConfig("psslurm");

    /* unregister timer */
    if (cleanupTimerID != -1) Timer_remove(cleanupTimerID);

    /* remove all registered hooks and msg handler */
    unregisterHooks(1);

    /* reset collect mode in psaccount */
    if (psAccountSetGlobalCollect) psAccountSetGlobalCollect(false);

    /* free all malloced memory */
    clearJobList();
    clearGresConf();
    clearSlurmdProto();
    freeConfig(&Config);
    freeConfig(&SlurmConfig);
    freeConfig(&SlurmGresConfig);
    freeEnvFilter();
    finalizeFragComm();

    mlog("...Bye.\n");
}<|MERGE_RESOLUTION|>--- conflicted
+++ resolved
@@ -729,8 +729,6 @@
     return 1;
 }
 
-<<<<<<< HEAD
-=======
 static void cleanupJobs(void)
 {
     static int obitTimeCounter = 0;
@@ -773,7 +771,6 @@
     PSIDplugin_unload("psslurm");
 }
 
->>>>>>> 60c29f65
 void finalize(void)
 {
     unload = 1;
