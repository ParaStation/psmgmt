--- conflicted
+++ resolved
@@ -1474,36 +1474,6 @@
 {
     memset(hints, 0, sizeof(*hints));
 
-<<<<<<< HEAD
-    char *hintstr = envGet(env, "PSSLURM_HINT");
-    if (hintstr || (hintstr = envGet(env, "SLURM_HINT"))) {
-	char *var = envGet(env, "PSSLURM_HINT") ? "PSSLURM_HINT" : "SLURM_HINT";
-	for (char *ptr = hintstr; *ptr != '\0'; ptr++) {
-	    if (!strncmp(ptr, "compute_bound", 13)
-		&& (ptr[13] == ',' || ptr[13] == '\0')) {
-		hints->compute_bound = true;
-		ptr += 13;
-		flog("Valid hint in %s: compute_bound\n", var);
-	    } else if (!strncmp(ptr, "memory_bound", 12)
-		       && (ptr[12] == ',' || ptr[12] == '\0')) {
-		hints->memory_bound = true;
-		ptr += 12;
-		flog("Valid hint in %s: memory_bound\n", var);
-	    } else if (!strncmp(ptr, "multithread", 11)
-		       && (ptr[11] == ',' || ptr[11] == '\0')) {
-		hints->nomultithread = false;
-		ptr += 11;
-		flog("Valid hint %s: multithread\n", var);
-	    } else if (!strncmp(ptr, "nomultithread", 13)
-		       && (ptr[13] == ',' || ptr[13] == '\0')) {
-		hints->nomultithread = true;
-		ptr += 13;
-		flog("Valid hint in %s: nomultithread\n", var);
-	    } else {
-		ulog(pininfo, "invalid hint in %s: '%s'\n", var, hintstr);
-		break;
-	    }
-=======
     char *hintstr, *var;
     if ((hintstr = envGet(env, "PSSLURM_HINT"))) var = "PSSLURM_HINT";
     else if ((hintstr = envGet(env, "SLURM_HINT"))) var = "SLURM_HINT";
@@ -1527,7 +1497,6 @@
 	    flog("Valid hint in %s: nomultithread\n", var);
 	} else {
 	    ulog(pininfo, "invalid hint '%s' in %s: '%s'\n", tok, var, hintstr);
->>>>>>> 16f32f8e
 	}
     } while ((tok = strtok(NULL, ",")));
     ufree(tmpstr);
