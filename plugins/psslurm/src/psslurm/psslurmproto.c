--- conflicted
+++ resolved
@@ -119,13 +119,7 @@
  */
 static void sendPing(Slurm_Msg_t *sMsg)
 {
-<<<<<<< HEAD
-    PS_DataBuffer_t msg = { .buf = NULL };
-=======
     PS_SendDB_t msg = { .bufUsed = 0, .useFrag = false };
-    struct sysinfo info;
-    float div;
->>>>>>> b80eab50
     Resp_Ping_t ping;
     uint32_t unused;
 
@@ -313,14 +307,14 @@
 
     /* set stdout/stderr/stdin options */
     if (!(step->taskFlags & LAUNCH_USER_MANAGED_IO)) {
-	mdbg(PSSLURM_LOG_IO, "%s: stdOut '%s' stdOutRank '%i' stdOutOpt '%i'\n",
-		__func__, step->stdOut, step->stdOutRank, step->stdOutOpt);
-
-	mdbg(PSSLURM_LOG_IO, "%s: stdErr '%s' stdErrRank '%i' stdErrOpt '%i'\n",
-		__func__, step->stdErr, step->stdErrRank, step->stdErrOpt);
-
-	mdbg(PSSLURM_LOG_IO, "%s: stdIn '%s' stdInRank '%i' stdInOpt '%i'\n",
-		__func__, step->stdIn, step->stdInRank, step->stdInOpt);
+	mdbg(PSSLURM_LOG_IO, "%s: stdOut '%s' stdOutRank %i stdOutOpt %i\n",
+	     __func__, step->stdOut, step->stdOutRank, step->stdOutOpt);
+
+	mdbg(PSSLURM_LOG_IO, "%s: stdErr '%s' stdErrRank %i stdErrOpt %i\n",
+	     __func__, step->stdErr, step->stdErrRank, step->stdErrOpt);
+
+	mdbg(PSSLURM_LOG_IO, "%s: stdIn '%s' stdInRank %i stdInOpt %i\n",
+	     __func__, step->stdIn, step->stdInRank, step->stdInOpt);
 
 	mdbg(PSSLURM_LOG_IO, "%s: bufferedIO '%i' labelIO '%i'\n", __func__,
 	     step->taskFlags & LAUNCH_BUFFERED_IO,
@@ -328,15 +322,15 @@
     }
 
     /* job state */
-    mdbg(PSSLURM_LOG_JOB, "%s: step '%u:%u' in '%s'\n", __func__,
-	    step->jobid, step->stepid, strJobState(step->state));
+    mdbg(PSSLURM_LOG_JOB, "%s: step %u:%u in %s\n", __func__,
+	 step->jobid, step->stepid, strJobState(step->state));
 
     /* pinning */
-    mdbg(PSSLURM_LOG_PART, "%s: cpuBindType '0x%hx', cpuBind '%s'\n", __func__,
-            step->cpuBindType, step->cpuBind);
-
-    mdbg(PSSLURM_LOG_PART, "%s: memBindType '0x%hx', memBind '%s'\n", __func__,
-            step->memBindType, step->memBind);
+    mdbg(PSSLURM_LOG_PART, "%s: cpuBindType 0x%hx, cpuBind '%s'\n", __func__,
+	 step->cpuBindType, step->cpuBind);
+
+    mdbg(PSSLURM_LOG_PART, "%s: memBindType 0x%hx, memBind '%s'\n", __func__,
+	 step->memBindType, step->memBind);
 }
 
 static bool extractStepPackInfos(Step_t *step)
@@ -446,38 +440,10 @@
     /* set stdout/stderr/stdin options */
     if (!(step->taskFlags & LAUNCH_USER_MANAGED_IO)) {
 	setIOoptions(step->stdOut, &step->stdOutOpt, &step->stdOutRank);
-<<<<<<< HEAD
 	setIOoptions(step->stdErr, &step->stdErrOpt, &step->stdErrRank);
 	setIOoptions(step->stdIn, &step->stdInOpt, &step->stdInRank);
     }
 
-=======
-	mdbg(PSSLURM_LOG_IO, "%s: stdOut '%s' stdOutRank %i stdOutOpt %i\n",
-		__func__, step->stdOut, step->stdOutRank, step->stdOutOpt);
-
-	setIOoptions(step->stdErr, &step->stdErrOpt, &step->stdErrRank);
-	mdbg(PSSLURM_LOG_IO, "%s: stdErr '%s' stdErrRank %i stdErrOpt %i\n",
-		__func__, step->stdErr, step->stdErrRank, step->stdErrOpt);
-
-	setIOoptions(step->stdIn, &step->stdInOpt, &step->stdInRank);
-	mdbg(PSSLURM_LOG_IO, "%s: stdIn '%s' stdInRank %i stdInOpt %i\n",
-		__func__, step->stdIn, step->stdInRank, step->stdInOpt);
-
-	mdbg(PSSLURM_LOG_IO, "%s: bufferedIO %i labelIO %i\n", __func__,
-	     step->taskFlags & LAUNCH_BUFFERED_IO,
-	     step->taskFlags & LAUNCH_LABEL_IO);
-    }
-
-    mdbg(PSSLURM_LOG_JOB, "%s: step %u:%u in '%s'\n", __func__,
-	 step->jobid, step->stepid, strJobState(step->state));
-
-    mdbg(PSSLURM_LOG_PART, "%s: cpuBindType 0x%hx, cpuBind '%s'\n", __func__,
-	 step->cpuBindType, step->cpuBind);
-
-    mdbg(PSSLURM_LOG_PART, "%s: memBindType 0x%hx, memBind '%s'\n", __func__,
-	 step->memBindType, step->memBind);
-
->>>>>>> b80eab50
     /* convert slurm hostlist to PSnodes   */
     getNodesFromSlurmHL(step->slurmHosts, &count, &step->nodes,
 			&step->localNodeId);
@@ -496,7 +462,6 @@
     }
     step->myNodeIndex = nodeIndex;
 
-<<<<<<< HEAD
     /* determine my role in the step */
     if (step->packJobid != NO_VAL) {
 	/* step with pack */
@@ -507,24 +472,18 @@
 	if (step->nodes[0] == PSC_getMyID()) step->leader = true;
     }
 
-    mlog("%s: step '%u:%u' user '%s' np '%u' nodes '%s' N '%u' tpp '%u' "
-	 "pack size '%u' leader '%i' exe '%s'\n", __func__, step->jobid,
-	 step->stepid, step->username, step->np, step->slurmHosts,
-	 step->nrOfNodes, step->tpp, step->packSize, step->leader,
-	 step->argv[0]);
+    mlog("%s: step %u:%u user '%s' np %u nodes '%s' N %u tpp %u pack size %u"
+	 " leader %i exe '%s'\n", __func__, step->jobid, step->stepid,
+	 step->username, step->np, step->slurmHosts, step->nrOfNodes, step->tpp,
+	 step->packSize, step->leader, step->argv[0]);
 
     /* pack info */
     if (step->packNrOfNodes != NO_VAL) {
-	if (!(extractStepPackInfos(step))) {
+	if (!extractStepPackInfos(step)) {
 	    mlog("%s: extracting pack information failed\n", __func__);
 	    goto ERROR;
 	}
     }
-=======
-    mlog("%s: step %u:%u user '%s' np %u nodes '%s' N %u tpp %u exe '%s'\n",
-	 __func__, step->jobid, step->stepid, step->username, step->np,
-	 step->slurmHosts, step->nrOfNodes, step->tpp, step->argv[0]);
->>>>>>> b80eab50
 
     /* add allocation */
     id = step->packJobid != NO_VAL ? step->packJobid : step->jobid;
@@ -563,7 +522,8 @@
 	goto ERROR;
     }
 
-<<<<<<< HEAD
+    bool disablePrologue = getConfValueI(&Config, "DISABLE_PROLOGUE");
+
     if (step->leader) {
 	/* mother superior (pack leader) */
 	if (step->packJobid != NO_VAL) {
@@ -572,12 +532,6 @@
 				      (step->packSize-1));
 	}
 
-=======
-    bool disablePrologue = getConfValueI(&Config, "DISABLE_PROLOGUE");
-
-    if (step->nodes[0] == PSC_getMyID()) {
-	/* mother superior */
->>>>>>> b80eab50
 	step->srunControlMsg.sock = sMsg->sock;
 	step->srunControlMsg.head.forward = sMsg->head.forward;
 	step->srunControlMsg.recvTime = sMsg->recvTime;
@@ -620,20 +574,14 @@
 	    }
 	}
     } else {
-<<<<<<< HEAD
 	/* sister node (pack follower) */
 	if (step->packJobid != NO_VAL && step->packNodeOffset &&
 	    step->nodes[0] == PSC_getMyID()) {
 	    /* forward hw thread infos to pack leader */
 	    send_PS_PackInfo(step);
 	}
-	if (job || step->stepid) {
-	    /* start I/O forwarder if the prologue is done */
-=======
-	/* sister node */
 	if (job || step->stepid || disablePrologue) {
 	    /* start I/O forwarder */
->>>>>>> b80eab50
 	    execStepFWIO(step);
 	}
 	if (disablePrologue) {
@@ -670,50 +618,24 @@
 	return;
     }
 
-<<<<<<< HEAD
     /* find job */
     if (req->stepid == SLURM_BATCH_SCRIPT) {
 	if (!(job = findJobById(req->jobid)) &&
 	    !(step = findStepByJobid(req->jobid))) {
-	    mlog("%s: steps with jobid '%u' to signal not found\n",
-		 __func__, req->jobid);
+	    mlog("%s: step with jobid %u to signal not found\n", __func__,
+		 req->jobid);
 	    sendSlurmRC(sMsg, ESLURM_INVALID_JOB_ID);
 	    return;
 	}
 	/* check permission */
-	if (!(verifyUserId(sMsg->head.uid, job->uid))) {
-	    mlog("%s: request from invalid user '%u'\n", __func__,
+	if (!verifyUserId(sMsg->head.uid, job->uid)) {
+	    mlog("%s: request from invalid user %u\n", __func__,
 		 sMsg->head.uid);
 	    sendSlurmRC(sMsg, ESLURM_USER_ID_MISSING);
 	    return;
 	}
     } else {
        step = findStepByStepId(req->jobid, req->stepid);
-=======
-    /* find step */
-    if (stepid == SLURM_BATCH_SCRIPT) {
-	if (!(job = findJobById(jobid)) && !(step = findStepByJobid(jobid))) {
-	    mlog("%s: steps with jobid %u to signal not found\n", __func__,
-		    jobid);
-	    sendSlurmRC(sMsg, ESLURM_INVALID_JOB_ID);
-	    return;
-	}
-    } else {
-	if (!(step = findStepByStepId(jobid, stepid))) {
-	    mlog("%s: step %u.%u to signal not found\n", __func__, jobid,
-		    stepid);
-	    sendSlurmRC(sMsg, ESLURM_INVALID_JOB_ID);
-	    return;
-	}
-    }
-    uid = job ? job->uid : step->uid;
-
-    /* check permissions */
-    if (!(verifyUserId(sMsg->head.uid, uid))) {
-	mlog("%s: request from invalid user %u\n", __func__, sMsg->head.uid);
-	sendSlurmRC(sMsg, ESLURM_USER_ID_MISSING);
-	return;
->>>>>>> b80eab50
     }
 
     /* handle magic slurm signals */
@@ -752,15 +674,9 @@
 	    return;
     }
 
-<<<<<<< HEAD
     if (req->flags & KILL_FULL_JOB) {
-	mlog("%s: send full job '%u' signal '%u'\n", __func__,
+	mlog("%s: send full job %u signal %u\n", __func__,
 	     req->jobid, req->signal);
-=======
-    if (flag & KILL_FULL_JOB) {
-	mlog("%s: send full job %u signal %u\n", __func__,
-		jobid, signal);
->>>>>>> b80eab50
 	if (job) {
 	    /* first signal jobscript only, not all corresponding steps */
 	    mlog("%s: job-state %u job->fwdata %p \n", __func__,
@@ -770,26 +686,15 @@
 		killChild(job->fwdata->cPid, req->signal);
 	    }
 	}
-<<<<<<< HEAD
 	signalStepsByJobid(req->jobid, req->signal, sMsg->head.uid);
     } else if (req->flags & KILL_STEPS_ONLY) {
-	mlog("%s: send steps '%u' signal '%u'\n", __func__,
+	mlog("%s: send steps %u signal %u\n", __func__,
 	     req->jobid, req->signal);
 	signalStepsByJobid(req->jobid, req->signal, sMsg->head.uid);
     } else {
-	mlog("%s: send step '%u:%u' signal '%u'\n", __func__, req->jobid,
+	mlog("%s: send step %u:%u signal %u\n", __func__, req->jobid,
 	     req->stepid, req->signal);
 	if (req->stepid == SLURM_BATCH_SCRIPT) {
-=======
-	signalStepsByJobid(jobid, signal);
-    } else if (flag & KILL_STEPS_ONLY) {
-	mlog("%s: send steps %u signal %u\n", __func__, jobid, signal);
-	signalStepsByJobid(jobid, signal);
-    } else {
-	mlog("%s: send step %u:%u signal %u\n", __func__, jobid,
-		stepid, signal);
-	if (stepid == SLURM_BATCH_SCRIPT) {
->>>>>>> b80eab50
 	    /* signal jobscript only, not all corresponding steps */
 	    if (job && job->state == JOB_RUNNING && job->fwdata) {
 		killChild(job->fwdata->cPid, req->signal);
@@ -974,19 +879,6 @@
 	return;
     }
 
-<<<<<<< HEAD
-=======
-    uid = step ? step->uid : job->uid;
-
-    /* check permissions */
-    if (!(verifyUserId(sMsg->head.uid, uid))) {
-	mlog("%s: request from invalid user %u job %u\n", __func__,
-		sMsg->head.uid, jobid);
-	sendSlurmRC(sMsg, ESLURM_USER_ID_MISSING);
-	return;
-    }
-
->>>>>>> b80eab50
     if (job && (flag & KILL_JOB_BATCH)) {
 	mlog("%s: send jobscript %u signal %u\n", __func__,
 		jobid, signal);
@@ -1541,16 +1433,9 @@
     nodes = getStringM(ptr);
     partition = getStringM(ptr);
 
-<<<<<<< HEAD
-    mlog("%s: start prolog jobid '%u' uid '%u' gid '%u' alias '%s' nodes "
-	    "'%s' partition '%s'\n", __func__, jobid, uid, gid, alias, nodes,
-	    partition);
-=======
-
     mlog("%s: start prolog jobid %u uid %u gid %u alias '%s' nodes '%s'"
 	 " partition '%s'\n", __func__, jobid, uid, gid, alias, nodes,
 	 partition);
->>>>>>> b80eab50
 
     sendSlurmRC(sMsg, SLURM_SUCCESS);
 
@@ -1679,16 +1564,10 @@
 	return;
     }
 
-<<<<<<< HEAD
-    mlog("%s: job '%u' user '%s' np '%u' nodes '%s' N '%u' tpp '%u' "
-	    "pack size '%u' script '%s'\n", __func__, job->jobid, job->username,
-	    job->np, job->slurmHosts, job->nrOfNodes, job->tpp, job->packSize,
-	    job->jobscript);
-=======
-    mlog("%s: job %u user '%s' np %u nodes '%s' N %u tpp %u '%s'\n", __func__,
-	 job->jobid, job->username, job->np, job->slurmHosts, job->nrOfNodes,
-	 job->tpp, job->jobscript);
->>>>>>> b80eab50
+    mlog("%s: job %u user '%s' np %u nodes '%s' N %u tpp %u pack size %u"
+	 " script '%s'\n", __func__, job->jobid, job->username, job->np,
+	 job->slurmHosts, job->nrOfNodes, job->tpp, job->packSize,
+	 job->jobscript);
 
     /* sanity check nrOfNodes */
     if (job->nrOfNodes > (uint16_t) PSC_getNrOfNodes()) {
@@ -2135,21 +2014,12 @@
 	getUint16(ptr, &i);
     }
 
-<<<<<<< HEAD
 #if defined (DEBUG_MSG_HEADER)
-    mlog("%s: version '%u' flags '%u' index '%u' type '%u' bodyLen '%u' "
-	    "forward '%u' treeWidth '%u' returnList '%u'\n",
-	    __func__, sMsg->head.version, sMsg->head.flags, sMsg->head.index,
-	    sMsg->head.type, sMsg->head.bodyLen, sMsg->head.forward,
-	    sMsg->head.treeWidth, sMsg->head.returnList);
-=======
-#if defined (MIN_SLURM_PROTO_1605) && defined (DEBUG_MSG_HEADER)
     mlog("%s: version %u flags %u index %u type %u bodyLen %u forward %u"
-	 " treeWidth %u returnList %u\n",
-	 __func__, sMsg->head.version, sMsg->head.flags, sMsg->head.index,
-	 sMsg->head.type, sMsg->head.bodyLen, sMsg->head.forward,
-	 sMsg->head.treeWidth, sMsg->head.returnList);
->>>>>>> b80eab50
+	 " treeWidth %u returnList %u\n", __func__, sMsg->head.version,
+	 sMsg->head.flags, sMsg->head.index, sMsg->head.type,
+	 sMsg->head.bodyLen, sMsg->head.forward, sMsg->head.treeWidth,
+	 sMsg->head.returnList);
 
     if (sMsg->head.forward) {
 	mlog("%s: forward to nodeList '%s' timeout %u treeWidth %u\n", __func__,
@@ -2162,25 +2032,12 @@
 
 static int testSlurmVersion(uint32_t version, uint32_t cmd)
 {
-<<<<<<< HEAD
     if (cmd == REQUEST_PING) return 1;
 
     if (version < SLURM_MIN_PROTO_VERSION ||
 	version > SLURM_MAX_PROTO_VERSION) {
-	mlog("%s: slurm protocol version '%u' not supported, cmd(%i) '%s'\n",
+	mlog("%s: slurm protocol version %u not supported, cmd(%i) %s\n",
 	     __func__, version, cmd, msgType2String(cmd));
-=======
-    if (version < SLURM_CUR_PROTOCOL_VERSION) {
-	if (cmd == REQUEST_PING) return 1;
-	if ((cmd == REQUEST_TERMINATE_JOB ||
-	     cmd == REQUEST_NODE_REGISTRATION_STATUS) &&
-	    version >= SLURM_2_5_PROTOCOL_VERSION) {
-	    return 1;
-	}
-	mlog("%s: slurm protocol %u < '%s' not supported, cmd(%i) '%s'\n",
-	     __func__, version, SLURM_CUR_PROTOCOL_VERSION_STR, cmd,
-	     msgType2String(cmd));
->>>>>>> b80eab50
 	return 0;
     }
     return 1;
@@ -2403,18 +2260,8 @@
     Resp_Node_Reg_Status_t stat;
     memset(&stat, 0, sizeof(stat));
 
-<<<<<<< HEAD
-    mlog("%s: host '%s' protoVersion '%u'\n", __func__,
-	getConfValueC(&Config, "SLURM_HOSTNAME"), slurmProto);
-=======
-    mlog("%s: host '%s' protoVersion %u status %u\n", __func__,
-	 getConfValueC(&Config, "SLURM_HOSTNAME"), protoVersion, status);
-
-    if (protoVersion < SLURM_2_5_PROTOCOL_VERSION) {
-	mlog("%s: unsupported protocol version %u\n", __func__, protoVersion);
-	return;
-    }
->>>>>>> b80eab50
+    mlog("%s: host '%s' protoVersion %u\n", __func__,
+	 getConfValueC(&Config, "SLURM_HOSTNAME"), slurmProto);
 
     /* current time */
     stat.now = time(NULL);
@@ -2613,15 +2460,8 @@
     addUint32ToMsg(step->stepid, &body);
 
     if (!ctlPort || !ctlAddr) {
-<<<<<<< HEAD
-	mlog("%s: sending MESSAGE_TASK_EXIT '%u:%u' exit '%i'\n",
-		__func__, exitCount, *count,
-=======
 	mlog("%s: sending MESSAGE_TASK_EXIT %u:%u exit %i\n", __func__,
-	     exitCount, *count,
-#ifdef SLURM_PROTOCOL_1702
->>>>>>> b80eab50
-		(step->timeout ? SIGTERM : exitCode));
+	     exitCount, *count,	(step->timeout ? SIGTERM : exitCode));
 
 	srunSendMsg(-1, step, MESSAGE_TASK_EXIT, &body);
     } else {
