/*
 * ParaStation
 *
 * Copyright (C) 2014-2021 ParTec Cluster Competence Center GmbH, Munich
 * Copyright (C) 2021-2025 ParTec AG, Munich
 *
 * This file may be distributed under the terms of the Q Public License
 * as defined in the file LICENSE.QPL included in the packaging of this
 * file.
 */
#include "psslurmproto.h"

#include <arpa/inet.h>
#include <ctype.h>
#include <errno.h>
#include <limits.h>
#include <malloc.h>
#include <netinet/in.h>
#include <stdio.h>
#include <stdlib.h>
#include <signal.h>
#include <string.h>
#include <strings.h>
#include <sys/stat.h>
#include <sys/statfs.h>
#include <sys/sysinfo.h>
#include <sys/time.h>
#include <sys/types.h>
#include <sys/utsname.h>
#include <sys/wait.h>
#include <time.h>
#include <unistd.h>

#include "list.h"
#include "pscomplist.h"
#include "pscpu.h"
#include "psenv.h"
#include "pslog.h"
#include "psserial.h"
#include "psstrbuf.h"
#include "psstrv.h"
#include "timer.h"

#include "psidspawn.h"
#include "psidplugin.h"
#include "psidscripts.h"

#include "pluginconfig.h"
#include "pluginforwarder.h"
#include "pluginhelper.h"
#include "pluginmalloc.h"

#include "psaccounthandles.h"
#include "peloguehandles.h"

#include "slurmcommon.h"
#include "slurmerrno.h"
#include "slurmnode.h"
#include "psslurmalloc.h"
#include "psslurmauth.h"
#include "psslurmbcast.h"
#include "psslurmcomm.h"
#include "psslurmconfig.h"
#include "psslurmcontainer.h"
#include "psslurmenv.h"
#include "psslurmforwarder.h"
#include "psslurmfwcomm.h"
#include "psslurmio.h"
#include "psslurmjobcred.h"
#include "psslurmlog.h"
#include "psslurmnodeinfo.h"
#include "psslurmpack.h"
#include "psslurmpelogue.h"
#include "psslurmpin.h"
#include "psslurmpscomm.h"
#include "psslurmtasks.h"
#include "psslurm.h"
#include "psslurmaccount.h"

/** Slurm protocol version */
uint32_t slurmProto;

/** Slurm protocol version string */
char *slurmProtoStr = NULL;

/** Slurm version string */
char *slurmVerStr = NULL;

/** Flag to measure Slurm RPC execution times */
bool measureRPC = false;

/** Counter to track how often a Slurm Healthcheck was executed */
uint64_t slurmHCRuns = 0;

/** Flag to request additional info in node registration */
static bool needNodeRegResp = true;

/** PID of a running Slurm health-check script */
static pid_t slurmHCpid = -1;

/** list of privileged sstat UIDs */
static uid_t *sstatUIDs = NULL;

/** number of sstat UIDs */
static uint16_t numSstatUIDs = 0;

Ext_Resp_Node_Reg_t *tresDBconfig = NULL;

typedef struct {
    uint32_t jobid;
    uint32_t stepid;
    bool timeout;
    uid_t uid;
} Kill_Info_t;

/* operations of RPC SUSPEND_INT */
enum {
    SUSPEND_JOB,
    RESUME_JOB
};

/**
 * @brief Get CPU load average and free memory
 *
 * @param cpuload One minute CPU load average
 *
 * @param freemem Available memory
 *
 * @param uptime Seconds since boot
 */
static void getSysInfo(uint32_t *cpuload, uint64_t *freemem, uint32_t *uptime)
{
    struct sysinfo info;
    if (sysinfo(&info) < 0) {
	mwarn(errno, "%s: sysinfo()", __func__);
	*cpuload = *freemem = *uptime = 0;
	return;
    }

    float div = (float) (1 << SI_LOAD_SHIFT);
    *cpuload = (info.loads[0] / div) * 100.0;
    *freemem = (((uint64_t) info.freeram) * info.mem_unit) / (1024*1024);
    *uptime = info.uptime;

    /* pretend the node was booted when psslurm was loaded */
    if (getenv("PSSLURM_FAKE_UPTIME")) {
	static uint32_t realUptime = 0;
	if (!realUptime) {
	    realUptime = info.uptime - (time(NULL) - start_time);
	}
	*uptime = info.uptime - realUptime;
    }
}

/**
 * @brief Check if a Slurm message has privileged rights
 *
 * If the user does not have privileged rights, an error messages
 * is logged and the message sender is notified.
 *
 * @param sMsg The message to check
 *
 * @return Returns true on success otherwise false is returned.
 */
static bool checkPrivMsg(Slurm_Msg_t *sMsg)
{
    if (sMsg->head.uid != 0 && sMsg->head.uid != slurmUserID) {
	flog("request from invalid user %u message %s\n", sMsg->head.uid,
	     msgType2String(sMsg->head.type));
	return false;
    }
    return true;
}

/**
 * @brief Send a ping response
 *
 * Send a Slurm ping message including the current system load and
 * free memory information.
 *
 * @param The ping request message
 *
 * @return Always return SLURM_NO_RC
 */
static int sendPing(Slurm_Msg_t *sMsg)
{
    Resp_Ping_t ping;
    uint32_t unused;
    getSysInfo(&ping.cpuload, &ping.freemem, &unused);

    PS_SendDB_t *msg = &sMsg->reply;
    packRespPing(msg, &ping);
    sendSlurmReply(sMsg, RESPONSE_PING_SLURMD);
    return SLURM_NO_RC;
}

uint32_t __getLocalRankID(uint32_t rank, Step_t *step,
			  const char *caller, const int line)
{
    if (rank > 0 && (int32_t)(rank - step->packTaskOffset) < 0) {
	flog("invalid rank %u pack offset %u from %s:%i\n", rank,
	     step->packTaskOffset, caller, line);
	return NO_VAL;
    }

    if (step->localNodeId >= step->nrOfNodes) {
	flog("invalid nodeId %u greater than nrOfNodes %u\n",
	     step->localNodeId, step->nrOfNodes);
	return NO_VAL;
    }

    uint32_t adjRank = (rank > 0) ? rank - step->packTaskOffset : 0;

    for (uint32_t i = 0; i < step->globalTaskIdsLen[step->localNodeId]; i++) {
	if (step->globalTaskIds[step->localNodeId][i] == adjRank) return i;
    }
    return NO_VAL;
}

bool writeJobscript(Job_t *job)
{
    bool ret = false;

    if (!job->jsData) {
	flog("invalid jobscript data for job %u\n", job->jobid);
	return ret;
    }

    char *jobdir = getConfValueC(Config, "DIR_JOB_FILES");
    if (!writeFile(Job_strID(job->jobid), jobdir, job->jsData,
		   strlen(job->jsData))) {
	flog("writing jobscript '%s' for job %u failed", job->jobscript,
	     job->jobid);
    } else {
	ret = true;
	job->jobscript = PSC_concat(jobdir, "/", Job_strID(job->jobid));
    }

    strShred(job->jsData);
    job->jsData = NULL;

    return ret;
}

static bool needIOReplace(char *ioString, char symbol)
{
    char *ptr = ioString, *next;

    while ((next = strchr(ptr, '%'))) {
	int index = 1;
	while (isdigit(next[index])) index++;

	if (next[index] == symbol) return true;
	ptr = next + index;
    }
    return false;
}

static void setIOoptions(char *ioString, int *Opt, int32_t *rank)
{
    if (ioString && strlen(ioString) > 0) {
	if ((sscanf(ioString, "%i", rank)) == 1) {
	    *Opt = IO_SRUN_RANK;
	} else if (needIOReplace(ioString, 't')) {
	    *Opt = IO_RANK_FILE;
	} else if (needIOReplace(ioString, 'n') ||
		needIOReplace(ioString, 'N')) {
	    *Opt = IO_NODE_FILE;
	} else {
	    *Opt = IO_GLOBAL_FILE;
	}
    } else {
	*Opt = IO_SRUN;
    }
}

/**
 * @brief Set the accounting frequency and type
 *
 * @param freqString String to extract the frequency from
 *
 * @param accType The accounting type to set
 */
static void setAccOpts(char *freqString, uint16_t *accType)
{
    int freq;

    if (!strncmp("task=", freqString, 5)) {
	freq = atoi(freqString+5);

	if (freq > 0) {
	    mlog("%s: setting acct freq to %i\n", __func__, freq);
	    psAccountSetPoll(PSACCOUNT_OPT_MAIN, freq);
	}
    }

    char *strAcctType = getConfValueC(SlurmConfig, "JobAcctGatherType");
    if (strAcctType) {
	*accType = !strcasecmp(strAcctType, "jobacct_gather/none") ? 0 : 1;
    } else {
	*accType = 0;
    }
}

/**
 * @brief Print various step information
 *
 * @param step The step to print the infos from
 */
static void printLaunchTasksInfos(Step_t *step)
{
    /* env */
    int cnt = 0;
    for (char **e = envGetArray(step->env); e && *e; e++, cnt++) {
	fdbg(PSSLURM_LOG_ENV, "env%i: '%s'\n", cnt, *e);
    }

    /* spank env */
    cnt = 0;
    for (char **e = envGetArray(step->spankenv); e && *e; e++, cnt++) {
	fdbg(PSSLURM_LOG_ENV, "spankenv%i: '%s'\n", cnt, *e);
    }

    /* set stdout/stderr/stdin options */
    fdbg(PSSLURM_LOG_IO, "stdOut '%s' stdOutRank %i stdOutOpt %s\n",
	 step->stdOut, step->stdOutRank, IO_strOpt(step->stdOutOpt));

    fdbg(PSSLURM_LOG_IO, "stdErr '%s' stdErrRank %i stdErrOpt %s\n",
	 step->stdErr, step->stdErrRank, IO_strOpt(step->stdErrOpt));

    fdbg(PSSLURM_LOG_IO, "stdIn '%s' stdInRank %i stdInOpt %s\n",
	 step->stdIn, step->stdInRank, IO_strOpt(step->stdInOpt));

    fdbg(PSSLURM_LOG_IO, "bufferedIO '%li' labelIO '%li'\n",
	 step->taskFlags & LAUNCH_BUFFERED_IO,
	 step->taskFlags & LAUNCH_LABEL_IO);

    /* job state */
    fdbg(PSSLURM_LOG_JOB, "%s in %s\n", Step_strID(step),
	 Job_strState(step->state));

    /* pinning */
    fdbg(PSSLURM_LOG_PART, "taskDist 0x%x\n", step->taskDist);
    fdbg(PSSLURM_LOG_PART, "cpuBindType 0x%hx, cpuBind '%s'\n",
	 step->cpuBindType, step->cpuBind);
    fdbg(PSSLURM_LOG_PART, "memBindType 0x%hx, memBind '%s'\n",
	 step->memBindType, step->memBind);
}

static bool extractStepPackInfos(Step_t *step)
{
    fdbg(PSSLURM_LOG_PACK, "packNodeOffset %u packJobid %u packNtasks %u "
	 "packOffset %u packTaskOffset %u packHostlist '%s' packNrOfNodes %u\n",
	 step->packNodeOffset, step->packJobid, step->packNtasks,
	 step->packOffset, step->packTaskOffset, step->packHostlist,
	 step->packNrOfNodes);

    uint32_t nrOfNodes;
    if (!convHLtoPSnodes(step->packHostlist, getNodeIDbySlurmHost,
			 &step->packNodes, &nrOfNodes)) {
	flog("resolving PS nodeIDs from %s failed\n", step->packHostlist);
	return false;
    }

    if (step->packNrOfNodes != nrOfNodes) {
	if ((step->packNrOfNodes == step->nrOfNodes && !step->packNodeOffset) ||
	    step->stepid == SLURM_INTERACTIVE_STEP) {
	    /* correct invalid pack host-list */
	    fdbg(PSSLURM_LOG_PACK, "correct pack nodes using %s\n",
		 step->slurmHosts);
	    ufree(step->packNodes);
	    step->packNodes = umalloc(sizeof(*step->packNodes) * step->nrOfNodes);
	    for (uint32_t i = 0; i < step->nrOfNodes; i++) {
		step->packNodes[i] = step->nodes[i];
	    }
	} else {
	    flog("extracting PS nodes from Slurm pack hostlist %s failed "
		 "(%u:%u)\n", step->packHostlist, step->packNrOfNodes,
		 nrOfNodes);
	    return false;
	}
    }

    for (uint32_t i = 0; i < step->packNrOfNodes; i++) {
	fdbg(PSSLURM_LOG_PACK, "packTaskCount[%u]: %u\n", i,
	     step->packTaskCounts[i]);
    }

    return true;
}

static bool testSlurmVersion(uint32_t pVer, uint32_t cmd)
{
    /* allow ping and node registration RPC to pass since they don't
     * contain any body to extract */
    if (cmd == REQUEST_PING || cmd == REQUEST_NODE_REGISTRATION_STATUS) {
	return true;
    }

    if (pVer < SLURM_MIN_PROTO_VERSION ||
	pVer > SLURM_MAX_PROTO_VERSION) {
	flog("slurm protocol version %u not supported, cmd(%i) %s\n",
	     pVer, cmd, msgType2String(cmd));
	return false;
    }
    return true;
}

uint32_t getLocalID(PSnodes_ID_t *nodes, uint32_t nrOfNodes)
{
    PSnodes_ID_t myID = PSC_getMyID();
    for (uint32_t i = 0; i < nrOfNodes; i++) if (nodes[i] == myID) return i;

    return NO_VAL;
}

/**
 * @brief Set node local memory limits for step
 *
 * @param step The step to set the limits for
 */
static void setStepMemLimits(Step_t *step)
{
    if (step->localNodeId == NO_VAL) {
	flog("invalid local node ID for %s\n", Step_strID(step));
	return;
    }

    JobCred_t *cred = step->cred;

    if (step->jobMemLimit == NO_VAL64) {
	uint32_t i = 0, idx = 0;
	while (i < cred->jobMemAllocSize
	       && idx + cred->jobMemAllocRepCount[i] <= step->localNodeId)
	    idx += cred->jobMemAllocRepCount[i++];
	if (i < cred->jobMemAllocSize) {
	    step->jobMemLimit = cred->jobMemAlloc[i];
	}
    }

    if (step->jobMemLimit == NO_VAL64) {
	flog("warning: could not set job memory limit for %s\n",
	     Step_strID(step));
    }

    if (step->stepMemLimit == NO_VAL64) {
	uint32_t i = 0, idx = 0;
	while (i < cred->stepMemAllocSize
	       && idx + cred->stepMemAllocRepCount[i] <= step->localNodeId)
	    idx += cred->stepMemAllocRepCount[i++];
	if (i < cred->stepMemAllocSize) {
	    step->stepMemLimit = cred->stepMemAlloc[i]*1024*1024;
	}
    }

    if (step->stepMemLimit == NO_VAL64) {
	flog("warning: could not set step memory limit for %s\n",
	     Step_strID(step));
    }
}

static int handleLaunchTasks(Slurm_Msg_t *sMsg)
{
    /* don't accept new steps if a shutdown is in progress */
    if (pluginShutdown) return SLURM_ERROR;

    Step_t *step = sMsg->unpData;
    if (!step) {
	flog("unpacking step failed\n");
	return ESLURMD_INVALID_JOB_CREDENTIAL;
    }

    if (Auth_isDeniedUID(step->uid)) {
	flog("denied UID %u to start step %s\n", sMsg->head.uid,
	     Step_strID(step));
	return ESLURM_USER_ID_MISSING;
    }

    /* verify job credential */
    if (!Step_verifyData(step)) {
	flog("invalid data for %s\n", Step_strID(step));
	return ESLURMD_INVALID_JOB_CREDENTIAL;
    }

    step->state = JOB_QUEUED;
    printLaunchTasksInfos(step);

    /* launch step in container */
    if (step->containerBundle && step->containerBundle[0] != '\0') {
	step->ct = Container_new(step->containerBundle, step->jobid,
				 step->stepid, step->username, step->uid,
				 step->gid);
	if (!step->ct) {
	    flog("error: failed to initialize container %s %s\n",
		 step->containerBundle, Step_strID(step));
	    return ESLURM_CONTAINER_NOT_CONFIGURED;
	}
    }

    /* set accounting options */
    setAccOpts(step->acctFreq, &step->accType);

    /* srun addr is always empty, use msg header addr instead */
    step->srun.sin_addr.s_addr = sMsg->head.addr.ip;
    step->srun.sin_port = sMsg->head.addr.port;

    /* env / spank env */
    for (char **e = envGetArray(step->spankenv); e && *e; e++) {
	if (!strncmp("_SLURM_SPANK_OPTION_x11spank_forward_x", *e, 38)) {
	    step->x11forward = true;
	    break;
	}
    }

    /* set stdout/stderr/stdin options */
    setIOoptions(step->stdOut, &step->stdOutOpt, &step->stdOutRank);
    setIOoptions(step->stdErr, &step->stdErrOpt, &step->stdErrRank);
    setIOoptions(step->stdIn, &step->stdInOpt, &step->stdInRank);

    /* convert slurm hostlist to PSnodes */
    uint32_t count;
    if (!convHLtoPSnodes(step->slurmHosts, getNodeIDbySlurmHost,
			 &step->nodes, &count)) {
	flog("resolving PS nodeIDs from %s failed\n", step->slurmHosts);
	return ESLURMD_INVALID_JOB_CREDENTIAL;
    }

    if (count != step->nrOfNodes) {
	flog("mismatching number of nodes %u vs %u for %s\n",
	     count, step->nrOfNodes, Step_strID(step));
	step->nrOfNodes = count;
	return ESLURMD_INVALID_JOB_CREDENTIAL;
    }

    step->localNodeId = getLocalID(step->nodes, step->nrOfNodes);
    if (step->localNodeId == NO_VAL) {
	flog("local node ID %i for %s in %s num nodes %i not found\n",
	     PSC_getMyID(), Step_strID(step), step->slurmHosts, step->nrOfNodes);
	return ESLURMD_INVALID_JOB_CREDENTIAL;
    }

    JobCred_t *cred = step->cred;
    step->credID = getLocalID(cred->jobNodes, cred->jobNumHosts);
    if (step->credID == NO_VAL) {
	flog("credentail node ID %i for %s in %s num nodes %i not found\n",
	     PSC_getMyID(), Step_strID(step), cred->jobHostlist,
	     cred->jobNumHosts);
	return ESLURMD_INVALID_JOB_CREDENTIAL;
    }

    /* set memory limits from credential */
    setStepMemLimits(step);

    step->nodeinfos = getStepNodeinfoArray(step);
    if (!step->nodeinfos) {
	flog("failed to fill nodeinfos of step %s\n", Step_strID(step));
	return ESLURMD_INVALID_JOB_CREDENTIAL;
    }

    /* pack info */
    if (step->packNrOfNodes != NO_VAL) {
	if (!extractStepPackInfos(step)) {
	    flog("extracting pack information failed\n");
	    return ESLURMD_INVALID_JOB_CREDENTIAL;
	}
    }

    /* determine my role in the step */
    if (step->packStepCount > 1) {
	/* step with pack */
	if (step->packNodes[0] == PSC_getMyID()) step->leader = true;
    } else {
	if (step->nodes[0] == PSC_getMyID()) step->leader = true;
    }

    flog("%s user '%s' np %u nodes '%s' N %u tpp %u pack's step count %u"
	 " leader %i exe '%s' packJobid %u hetComp %u\n", Step_strID(step),
	 step->username, step->np, step->slurmHosts, step->nrOfNodes, step->tpp,
	 step->packStepCount, step->leader, strvGet(step->argV, 0),
	 step->packJobid == NO_VAL ? 0 : step->packJobid,
	 step->stepHetComp == NO_VAL ? 0 : step->stepHetComp);

    /* ensure an allocation exists for the new step */
    Alloc_t *alloc = Alloc_find(step->jobid);
    if (!alloc) {
	char buf[128];
	snprintf(buf, sizeof(buf), "error: no allocation for jobid %u found\n"
		 "** ensure slurmctld prologue is setup correctly **\n",
		 step->jobid);
	flog("%s", buf);
	/* special service for admins missing to call pspelogue in prologue */
	fwCMD_printMsg(NULL, step, buf, strlen(buf), STDERR, -1);
	step->termAfterFWmsg = ESLURMD_INVALID_JOB_CREDENTIAL;
    } else {
	/* ensure a proper cleanup is executed on termination */
	alloc->state = A_RUNNING;
    }

    /* set slots for the step (and number of hardware threads) */
    if (!setStepSlots(step)) {
	flog("setting hardware threads for %s failed\n", Step_strID(step));
	char msg[160];
	snprintf(msg, sizeof(msg), "Fatal error in pinning for %s",
		 Step_strID(step));
	fwCMD_printMsg(NULL, step, msg, strlen(msg), STDERR, -1);
	/* exit but not before printing messages to the user */
	step->termAfterFWmsg = ESLURMD_INVALID_JOB_CREDENTIAL;
    }

    /* sanity check nrOfNodes */
    if (step->nrOfNodes > (uint16_t) PSC_getNrOfNodes()) {
	flog("invalid nrOfNodes %u known Nodes %u for %s\n",
	     step->nrOfNodes, PSC_getNrOfNodes(), Step_strID(step));
	return ESLURMD_INVALID_JOB_CREDENTIAL;
    }

    int ret = SLURM_NO_RC;

    if (step->leader) {
	/* mother superior (pack leader) */

	step->srunControlMsg.sock = sMsg->sock;
	step->srunControlMsg.head.forward = sMsg->head.forward;
	step->srunControlMsg.recvTime = sMsg->recvTime;
	step->srunControlMsg.head.uid = step->uid;

	/* start mpiexec to spawn the parallel processes,
	 * intercept createPart call to overwrite the nodelist */
	step->state = JOB_PRESTART;
	fdbg(PSSLURM_LOG_JOB, "%s in %s\n", Step_strID(step),
	     Job_strState(step->state));
	/* non pack jobs can be started right away.
	 * However for pack jobs the pack leader has to wait for
	 * the pack follower to send hw threads */
	if (step->packStepCount == 1) {
	    if (!execStepLeader(step)) return ESLURMD_FORK_FAILED;
	} else {
	    /* Check for cached hw threads */
	    handleCachedMsg(step);
	}
    } else {
	/* sister node (pack follower) */

	/* start I/O forwarder */
	execStepFollower(step);

	if (sMsg->sock != -1) {
	    /* say ok to waiting srun */
	    ret = SLURM_SUCCESS;
	}
    }

    if (step->packStepCount > 1 && step->nodes[0] == PSC_getMyID()) {
	/* forward hw thread infos to pack leader */
	/* if this is the pack leader execStepLeader() might be called
	 * in the handler */
	if (send_PS_PackInfo(step) == -1) return ESLURMD_INVALID_JOB_CREDENTIAL;
    }

    /* prevent step from automatic free */
    sMsg->unpData = NULL;

    return ret;
}

static bool doSignalTasks(Req_Signal_Tasks_t *req)
{
    if (req->flags & KILL_FULL_JOB) {
	/* send signal to complete job including all steps */
	flog("sending all processes of job %u signal %u\n",
	     req->jobid, req->signal);
	Job_signalJS(req->jobid, req->signal, req->uid);
	Step_signalByJobid(req->jobid, req->signal, req->uid);
    } else if (req->flags & KILL_STEPS_ONLY) {
	/* send signal to all steps excluding the jobscript */
	flog("send all steps of job %u signal %u\n", req->jobid, req->signal);
	Step_signalByJobid(req->jobid, req->signal, req->uid);
    } else {
	if (req->stepid == SLURM_BATCH_SCRIPT) {
	    /* signal jobscript only, not all corresponding steps */
	    return Job_signalJS(req->jobid, req->signal, req->uid);
	} else {
	    /* signal a single step */
	    Step_t s = { .jobid = req->jobid, .stepid = req->stepid };
	    flog("send %s (stepHetComp %u) signal %u\n", Step_strID(&s),
		 req->stepHetComp, req->signal);
	    Step_t *step = Step_findByStepId(req->jobid, req->stepid);
	    if (step && Step_signal(step, req->signal, req->uid) != -1) {
		return true;
	    }
	}

	/* we only return an error if we signal a specific jobscript/step */
	return false;
    }

    return true;
}

/**
 * @brief Send a SIGKILL for a request after a grace period
 */
static void sendDelayedKill(int timerId, void *data)
{
    Timer_remove(timerId);
    Req_Signal_Tasks_t *req = data;

    Step_t s = {
	.jobid = req->jobid,
	.stepid = req->stepid };
    flog("SIGKILL to %s uid %u\n", Step_strID(&s), req->uid);

    req->signal = SIGKILL;
    doSignalTasks(req);

    ufree(req);
}

/**
 * @brief Send SIGCONT, SIGTERM and SIGKILL to job
 *
 * @param req The request holding all needed information
 */
static void doSendTermKill(Req_Signal_Tasks_t *req)
{
    req->signal = SIGCONT;
    doSignalTasks(req);

    req->signal = SIGTERM;
    doSignalTasks(req);

    Req_Signal_Tasks_t *reqDup = umalloc(sizeof(*req));
    memcpy(reqDup, req, sizeof(*req));

    int grace = getConfValueI(SlurmConfig, "KillWait");
    struct timeval timeout = {grace, 0};
    Timer_registerEnhanced(&timeout, sendDelayedKill, reqDup);
}

/**
 * @brief Handle a signal tasks request
 *
 * Request to send a signal to selected tasks. Depending on the options
 * decoded in the flags the signal will be send to all tasks of a job/step
 * or to a single jobscript. If the sender of the request has the correct
 * permissions is verified in the functions acutally sending the signal
 * (e.g. @ref Step_signal()).
 *
 * @param sMsg The message holding the request
 */
static int handleSignalTasks(Slurm_Msg_t *sMsg)
{
    Req_Signal_Tasks_t *req = sMsg->unpData;
    if (!req) {
	flog("unpacking request signal tasks failed\n");
	return ESLURM_INVALID_JOB_ID;
    }

    Step_t s = {
	.jobid = req->jobid,
	.stepid = req->stepid };
    flog("%s uid %i signal %i flags %i from %s\n", Step_strID(&s), req->uid,
	 req->signal, req->flags, strRemoteAddr(sMsg));

    req->uid = sMsg->head.uid;

    /* handle magic Slurm signals */
    switch (req->signal) {
    case SIG_TERM_KILL:
	doSendTermKill(req);
	return SLURM_SUCCESS;
    case SIG_UME:
    case SIG_REQUEUED:
    case SIG_PREEMPTED:
    case SIG_TIME_LIMIT:
    case SIG_ABORT:
    case SIG_NODE_FAIL:
    case SIG_FAILURE:
	flog("implement signal %u\n", req->signal);
	return SLURM_SUCCESS;
    }

    if (!doSignalTasks(req)) return ESLURM_INVALID_JOB_ID;

    return SLURM_SUCCESS;
}

static void sendReattachFail(Slurm_Msg_t *sMsg, uint32_t rc)
{
    PS_SendDB_t *reply = &sMsg->reply;

    /* hostname */
    addStringToMsg(getConfValueC(Config, "SLURM_HOSTNAME"), reply);
    /* return code */
    addUint32ToMsg(rc, reply);
    /* number of tasks */
    addUint32ToMsg(0, reply);
    /* gtids */
    addUint32ToMsg(0, reply);
    /* local pids */
    addUint32ToMsg(0, reply);
    /* no executable names */

    sendSlurmReply(sMsg, RESPONSE_REATTACH_TASKS);
}

static void sendReattchReply(Step_t *step, Slurm_Msg_t *sMsg)
{
    PS_SendDB_t *reply = &sMsg->reply;

    /* hostname */
    addStringToMsg(getConfValueC(Config, "SLURM_HOSTNAME"), reply);
    /* return code */
    addUint32ToMsg(SLURM_SUCCESS, reply);
    /* number of tasks */
    uint32_t numTasks = step->globalTaskIdsLen[step->localNodeId];
    addUint32ToMsg(numTasks, reply);
    /* gtids */
    addUint32ArrayToMsg(step->globalTaskIds[step->localNodeId],
			numTasks, reply);
    /* local pids */
    uint32_t countPos = reply->bufUsed;
    addUint32ToMsg(0, reply); /* placeholder -- to be filled later */

    uint32_t countPIDS = 0;
    list_t *t;
    list_for_each(t, &step->tasks) {
	PS_Tasks_t *task = list_entry(t, PS_Tasks_t, next);
	if (task->globalRank < 0) continue;
	countPIDS++;
	addUint32ToMsg(PSC_getPID(task->childTID), reply);
    }
    *(uint32_t *) (reply->buf + countPos) = htonl(countPIDS);

    /* executable names */
    for (uint32_t i = 0; i < numTasks; i++) {
	addStringToMsg(strvGet(step->argV, 0), reply);
    }

    sendSlurmReply(sMsg, RESPONSE_REATTACH_TASKS);
}

static int handleReattachTasks(Slurm_Msg_t *sMsg)
{
    Req_Reattach_Tasks_t *req = sMsg->unpData;
    if (!req) {
	flog("unpacking request reattach tasks failed\n");
	sendReattachFail(sMsg, ESLURM_INVALID_JOB_ID);
	return SLURM_NO_RC;
    }

    Step_t *step = Step_findByStepId(req->jobid, req->stepid);
    if (!step) {
	Step_t s = {
	    .jobid = req->jobid,
	    .stepid = req->stepid };
	flog("%s to reattach not found\n", Step_strID(&s));
	sendReattachFail(sMsg, ESLURM_INVALID_JOB_ID);
	/* check permissions */
    } else if (!verifyUserId(sMsg->head.uid, step->uid)) {
	flog("request from invalid user %u %s\n", sMsg->head.uid,
	     Step_strID(step));
	sendReattachFail(sMsg, ESLURM_USER_ID_MISSING);
    } else if (!step->fwdata) {
	/* no forwarder to attach to */
	flog("forwarder for %s to reattach not found\n", Step_strID(step));
	sendReattachFail(sMsg, ESLURM_INVALID_JOB_ID);
    } else if (req->numCtlPorts < 1) {
	flog("invalid request, no control ports for %s\n", Step_strID(step));
	sendReattachFail(sMsg, ESLURM_PORTS_INVALID);
    } else if (req->numIOports < 1) {
	flog("invalid request, no I/O ports for %s\n", Step_strID(step));
	sendReattachFail(sMsg, ESLURM_PORTS_INVALID);
    } else if (!req->ioKey) {
	flog("invalid I/O key %s\n", Step_strID(step));
	sendReattachFail(sMsg, ESLURM_INVALID_JOB_CREDENTIAL);
    } else {
	/* send message to forwarder */
	fwCMD_reattachTasks(step->fwdata, sMsg->head.addr.ip,
			    req->ioPorts[step->localNodeId % req->numIOports],
			    req->ctlPorts[step->localNodeId % req->numCtlPorts],
			    req->ioKey);
	sendReattchReply(step, sMsg);
    }

    return SLURM_NO_RC;
}

static int handleSuspendInt(Slurm_Msg_t *sMsg)
{
    Req_Suspend_Int_t *req = sMsg->unpData;
    if (!req) {
	flog("unpacking request suspend int failed\n");
	return ESLURM_NOT_SUPPORTED;
    }

    switch (req->op) {
    case SUSPEND_JOB:
	flog("suspend job %u\n",req->jobid);
	Step_signalByJobid(req->jobid, SIGSTOP, sMsg->head.uid);
	break;
    case RESUME_JOB:
	flog("resume job %u\n",req->jobid);
	Step_signalByJobid(req->jobid, SIGCONT, sMsg->head.uid);
	break;
    default:
	flog("unknown suspend_int operation %u\n", req->op);
	return ESLURM_NOT_SUPPORTED;
    }
    return SLURM_SUCCESS;
}

/**
 * @brief Handle a shutdown request
 *
 * Only psslurm and its dependent plugins will be unloaded.
 * The psid itself will *not* be terminated.
 *
 * @param sMsg The Slurm message to handle
 */
static int handleShutdown(Slurm_Msg_t *sMsg)
{
    /* check permissions */
    if (!checkPrivMsg(sMsg)) return ESLURM_ACCESS_DENIED;

    sendSlurmRC(sMsg, SLURM_SUCCESS);

    mlog("%s: shutdown on request from uid %i\n", __func__, sMsg->head.uid);
    PSIDplugin_finalize("psslurm");

    return SLURM_NO_RC;
}

static int handleReconfigure(Slurm_Msg_t *sMsg)
{
    /* check permissions */
    if (!checkPrivMsg(sMsg)) return ESLURM_ACCESS_DENIED;

    /* activate the new configuration */
    updateSlurmConf();

    /* send new configuration hash to slurmctld */
    sendNodeRegStatus(false);

    /* no response is expected */
    return SLURM_NO_RC;
}

/**
 * @brief Write various Slurm configuration files
 *
 * @param config The configuration message holding the payload to write
 *
 * @param confDir The directory to write configuration files to
 *
 * @return Returns true on success or false on error
 */
static bool writeSlurmConfigFiles(Config_Msg_t *config, char *confDir)
{
    if (mkdir(confDir, 0755) == -1) {
	if (errno != EEXIST) {
	    mwarn(errno, "%s: mkdir(%s) failed: ", __func__, confDir);
	    return false;
	}
    }

    /* new Slurm configuration format since Slurm 21.08 */
    for (uint32_t i = 0; i < config->numFiles; i++) {
	Config_File_t *file = &config->files[i];

	char path[PATH_MAX];
	snprintf(path, sizeof(path), "%s/%s", confDir, file->name);

	if (!file->create) {
	    /* file should be deleted if possible */
	    unlink(path);
	    continue;
	}

	/* skip empty files */
	if (!file->data || strlen(file->data) < 1) continue;

	if (!writeFile(file->name, confDir, file->data, strlen(file->data))) {
	    return false;
	}
	mode_t mode = file->executable ? 0755 : 0644;
	if (chmod(path, mode ) == -1) {
	    fwarn(errno, "chmod(%s, %o)", path, mode);
	    return false;
	}
    }

    /* link configuration to Slurm /run-directory so Slurm commands (e.g.
     * scontrol, sbatch) can use them */
    char *runDir = getConfValueC(Config, "SLURM_RUN_DIR");
    if (mkdir(runDir, 0755) == -1) {
	if (errno != EEXIST) {
	    mwarn(errno, "%s: mkdir(%s)", __func__, runDir);
	    return false;
	}
    }

    char destLink[1024];
    snprintf(destLink, sizeof(destLink), "%s/conf", runDir);

    unlink(destLink);
    if (symlink(confDir, destLink) == -1) {
	mwarn(errno, "%s: symlink(%s, %s)", __func__, confDir, destLink);
	return false;
    }

    return true;
}

/**
 * @brief Handle a REQUEST_RECONFIGURE_WITH_CONFIG RPC
 *
 * Update all Slurm configuration cache files and activate the new
 * configuration.
 *
 * @param sMsg The message holding the RPC to handle
 */
static int handleConfig(Slurm_Msg_t *sMsg)
{
    Config_Msg_t *config = sMsg->unpData;
    if (!config) {
	flog("unpacking new configuration failed\n");
	return SLURM_NO_RC;
    }

    /* check permissions */
    if (!checkPrivMsg(sMsg)) return SLURM_NO_RC;

    /* update all configuration files */
    char *confDir = getConfValueC(Config, "SLURM_CONF_CACHE");
    flog("updating Slurm configuration files in %s\n", confDir);

    bool ret = writeSlurmConfigFiles(config, confDir);

    if (!ret) {
	flog("failed to write Slurm configuration files to %s\n", confDir);
	return SLURM_NO_RC;
    }

    /* activate the new configuration */
    updateSlurmConf();

    /* send new configuration hash to slurmctld */
    sendNodeRegStatus(false);

    /* slurmctld does not require an answer for this RPC and silently ignores
     * any responses */
    return SLURM_NO_RC;
}

/**
 * @brief Callback of the reboot program
 *
 * @param exit Reboot program's exit-status
 *
 * @param tmdOut Ignored flag of timeout
 *
 * @param iofd File descriptor providing reboot program's output
 *
 * @param info Extra information pointing to the command string (to be
 * free()ed)
 *
 * @return No return value
 */
static void cbRebootProgram(int exit, bool tmdOut, int iofd, void *info)
{
    char errMsg[1024];
    size_t errLen = 0;
    getScriptCBdata(iofd, errMsg, sizeof(errMsg), &errLen);

    char *cmdStr = info;
    flog("'%s' returned exit status %i\n", cmdStr ? cmdStr : "reboot program",
	 exit);

    if (errMsg[0] != '\0') flog("reboot error message: %s\n", errMsg);

    free(cmdStr);

    char *shutdown = getConfValueC(Config, "SLURMD_SHUTDOWN_ON_REBOOT");
    if (shutdown) {
	flog("unloading psslurm after reboot program\n");
	PSIDplugin_finalize("psslurm");
    }
}

static int handleRebootNodes(Slurm_Msg_t *sMsg)
{
    Req_Reboot_Nodes_t *req = sMsg->unpData;
    if (!req) {
	flog("unpacking node reboot request failed\n");
	return SLURM_NO_RC;
    }

    char *prog = getConfValueC(SlurmConfig, "RebootProgram");
    if (!prog) {
	flog("error: RebootProgram is not set in slurm.conf\n");
    } else if (checkPrivMsg(sMsg)) {
	/* try to execute reboot program */
	strbuf_t cmd = strbufNew(trim(prog));

	if (access(strbufStr(cmd), R_OK | X_OK) < 0) {
	    flog("invalid permissions for reboot program %s\n", strbufStr(cmd));
	    strbufDestroy(cmd);
	} else {
	    if (req->features && req->features[0]) {
		strbufAdd(cmd, " ");
		strbufAdd(cmd, req->features);
	    }
	    char *cmdStr = strbufSteal(cmd);
	    flog("calling reboot program '%s'\n", cmdStr);
	    PSID_execScript(cmdStr, NULL, &cbRebootProgram, NULL, cmdStr);
	}
    }

    /* slurmctld does not require an answer for this RPC and silently ignores
     * any responses */
    return SLURM_NO_RC;
}

uint64_t getSlurmHCRuns(void)
{
    return slurmHCRuns;
}

/**
 * @brief Callback of a health-check script
 *
 * @param exit health-check script's exit-status
 *
 * @param tmdOut flag of timeout
 *
 * @param iofd File descriptor providing health-check script's output
 *
 * @param info No extra info
 */
static void cbHealthcheck(int exit, bool tmdOut, int iofd, void *info)
{
    char errMsg[1024];
    size_t errLen = 0;
    getScriptCBdata(iofd, errMsg, sizeof(errMsg), &errLen);
    slurmHCpid = -1;

    if (errMsg[0] != '\0') flog("health-check script message: %s\n", errMsg);

    char *script = getConfValueC(SlurmConfig, "HealthCheckProgram");
    if (tmdOut) {
	int seconds = getConfValueU(Config, "SLURM_HC_TIMEOUT");
	flog("'%s' was terminated because it exceeded the time-limit"
	     " of %u seconds\n", script, seconds);
    } else if (exit != 0) {
	flog("'%s' returned exit status %i\n", script, exit);
    } else {
	if (isInit) return;
	/* initialize Slurm options and register node to slurmctld */
	if (initSlurmOpt()) {
	    isInit = true;

	    mlog("(%i) successfully started, protocol '%s (%i)'\n", version,
		 slurmProtoStr, slurmProto);
	    return;
	} else {
	    /* psslurm failed initialize, unload */
	    flog("initialize Slurm communication failed\n");
	}
    }

    flog("fatal: healthcheck failed, psslurm will unload itself\n");
    PSIDplugin_finalize("psslurm");
}

static void prepHCenv(void *info)
{
    setenv("SLURMD_NODENAME", getConfValueC(Config, "SLURM_HOSTNAME"), 1);
}

bool stopHealthCheck(int signal)
{
    static pid_t lastpid = -1;

    if (slurmHCpid != -1) {
	if (lastpid != slurmHCpid) {
	    flog("stopping Slurm health-check script %u\n", slurmHCpid);
	    killChild(-slurmHCpid, signal, 0);
	}
	lastpid = slurmHCpid;
	return false;
    }
    return true;
}

bool runHealthCheck(void)
{
    /* run health-check script */
    char *script = getConfValueC(SlurmConfig, "HealthCheckProgram");
    if (!script) return true;

    if (access(script, R_OK | X_OK) < 0) {
	mwarn(errno, "%s: invalid health-check script %s", __func__, script);
	return false;
    }
    if (slurmHCpid != -1) {
	flog("error: another Slurm health-check script with PID %u is"
		" already running\n", slurmHCpid);
	return false;
    }

    int seconds = getConfValueU(Config, "SLURM_HC_TIMEOUT");
    struct timeval timeout = {seconds, 0};
    slurmHCpid = PSID_execScript(script, &prepHCenv, &cbHealthcheck,
	    &timeout, NULL);
    if (slurmHCpid == -1) {
	flog("error spawning health-check script %s\n", script);
	return false;
    }
    flog("(#%zu) execute health-check script %s pid %u\n", ++slurmHCRuns,
	    script, slurmHCpid);

    return true;
}

/**
 * @brief Handle a REQUEST_HEALTH_CHECK RPC
 *
 * @param sMsg The message holding the RPC to handle
 */
static int handleHealthCheck(Slurm_Msg_t *sMsg)
{
    /* check permissions */
    if (!checkPrivMsg(sMsg)) return ESLURM_ACCESS_DENIED;

    runHealthCheck();
    return SLURM_SUCCESS;
}

static int handleAcctGatherUpdate(Slurm_Msg_t *sMsg)
{
    PS_SendDB_t *msg = &sMsg->reply;

    /* check permissions */
    if (!checkPrivMsg(sMsg)) return ESLURM_ACCESS_DENIED;

    /* pack energy data */
    psAccountInfo_t info;
    psAccountGetLocalInfo(&info);

    /* we need at least 1 sensor to prevent segfaults in slurmctld */
    packEnergySensor(msg, &info.energy);

    sendSlurmReply(sMsg, RESPONSE_ACCT_GATHER_UPDATE);
    return SLURM_NO_RC;
}

static int handleAcctGatherEnergy(Slurm_Msg_t *sMsg)
{
    PS_SendDB_t *msg = &sMsg->reply;

    /* check permissions */
    if (!checkPrivMsg(sMsg)) return ESLURM_ACCESS_DENIED;

    /* pack energy data */
    psAccountInfo_t info;
    psAccountGetLocalInfo(&info);

    /* we need at least 1 sensor to prevent segfaults in slurmctld */
    packEnergySensor(msg, &info.energy);

    sendSlurmReply(sMsg, RESPONSE_ACCT_GATHER_ENERGY);
    return SLURM_NO_RC;
}

/**
 * @brief Find a step by its task (mpiexec) pid
 *
 * @param sMsg The request message
 */
static int handleJobId(Slurm_Msg_t *sMsg)
{
    Req_Job_ID_t *req = sMsg->unpData;
    if (!req) {
	flog("unpacking job ID request failed\n");
	return ESLURM_INVALID_JOB_ID;
    }

    Step_t *step = Step_findByPsidTask(req->pid);
    if (!step) return ESLURM_INVALID_JOB_ID;

    PS_SendDB_t *msg = &sMsg->reply;

    addUint32ToMsg(step->jobid, msg);
    addUint32ToMsg(SLURM_SUCCESS, msg);

    sendSlurmReply(sMsg, RESPONSE_JOB_ID);
    return SLURM_NO_RC;
}

static int handleFileBCast(Slurm_Msg_t *sMsg)
{
    BCast_t *bcast = sMsg->unpData;
    if (!bcast) {
	flog("unpacking file bcast request failed\n");
	return ESLURM_INVALID_JOB_ID;
    }
    bcast->msg.sock = sMsg->sock;
    /* set correct uid for response message */
    bcast->msg.head.uid = sMsg->head.uid;

    /* unpack credential */
    if (!BCast_extractCred(sMsg, bcast)) {
	mlog("%s: extracting bcast credential failed\n", __func__);
	if (!errno) {
	    return ESLURM_AUTH_CRED_INVALID;
	} else {
	    return errno;
	}
    }

    if (bcast->compress) {
	flog("implement compression for bcast\n");
	return SLURM_ERROR;
    }

    /* assign to job/allocation */
    Job_t *job = Job_findById(bcast->jobid);
    if (!job) {
	Alloc_t *alloc = Alloc_find(bcast->jobid);
	if (!alloc) {
	    flog("allocation %u not found\n", bcast->jobid);
	    return ESLURM_INVALID_JOB_ID;
	}
	bcast->uid = alloc->uid;
	bcast->gid = alloc->gid;
	bcast->env = alloc->env;
	ufree(bcast->username);
	bcast->username = ustrdup(alloc->username);
	Step_t *step = Step_findByJobid(bcast->jobid);
	if (step) PSCPU_copy(bcast->hwthreads,
			     step->nodeinfos[step->localNodeId].stepHWthreads);
    } else {
	bcast->uid = job->uid;
	bcast->gid = job->gid;
	bcast->env = job->env;
	PSCPU_copy(bcast->hwthreads, job->hwthreads);
	ufree(bcast->username);
	bcast->username = ustrdup(job->username);
    }

    if (Auth_isDeniedUID(bcast->uid)) {
	flog("denied UID %u to start bcast\n", sMsg->head.uid);
	return ESLURM_USER_ID_MISSING;
    }

    fdbg(PSSLURM_LOG_PROTO, "jobid %u blockNum %u lastBlock %u force %u"
	 " modes %u, user '%s' uid %u gid %u fileName '%s' blockLen %u\n",
	 bcast->jobid, bcast->blockNumber,
	 (bcast->flags & BCAST_LAST_BLOCK) ? 1 : 0,
	 (bcast->flags & BCAST_FORCE) ? 1 : 0,
	 bcast->modes, bcast->username, bcast->uid, bcast->gid,
	 bcast->fileName, bcast->blockLen);
    if (mset(PSSLURM_LOG_PROTO)) {
	printBinaryData(bcast->block, bcast->blockLen, "bcast->block");
    }

    if (bcast->blockNumber == 1) {
	mlog("%s: jobid %u file '%s' user '%s'\n", __func__, bcast->jobid,
		bcast->fileName, bcast->username);
    }

    /* start forwarder to write the file */
    if (!execBCast(bcast)) return ESLURMD_FORK_FAILED;

    /* prevent bcast from automatic free */
    sMsg->unpData = NULL;

    return SLURM_NO_RC;
}

static int addSlurmAccData(SlurmAccData_t *slurmAccData)
{
    AccountDataExt_t *accData = &slurmAccData->psAcct;

    /* no accounting data */
    if (!slurmAccData->type) return accData->numTasks;

    bool res;
    if (slurmAccData->childPid) {
	res = psAccountGetDataByJob(slurmAccData->childPid, accData);
    } else {
	res = psAccountGetDataByLogger(slurmAccData->rootTID, accData);
    }

    slurmAccData->empty = !res;

    if (!res) {
	/* getting account data failed */
	flog("getting account data for pid %u / root %s failed\n",
	     slurmAccData->childPid, PSC_printTID(slurmAccData->rootTID));
	return accData->numTasks;
    }

    uint64_t avgVsize = accData->avgVsizeCount ?
			accData->avgVsizeTotal / accData->avgVsizeCount : 0;
    uint64_t avgRss = accData->avgRssCount ?
		      accData->avgRssTotal / accData->avgRssCount : 0;

    flog("adding account data: maxVsize %zu maxRss %zu pageSize %lu "
	 "u_sec %lu u_usec %lu s_sec %lu s_usec %lu num_tasks %u avgVsize %lu"
	 " avgRss %lu avg cpufreq %.2fG\n", accData->maxVsize,
	 accData->maxRss, accData->pageSize, accData->rusage.ru_utime.tv_sec,
	 accData->rusage.ru_utime.tv_usec, accData->rusage.ru_stime.tv_sec,
	 accData->rusage.ru_stime.tv_usec, accData->numTasks, avgVsize, avgRss,
	 ((double) accData->cpuFreq / (double) accData->numTasks)
	 / (double) 1048576);

    fdbg(PSSLURM_LOG_ACC, "nodes maxVsize %u maxRss %u maxPages %u "
	 "minCpu %u maxDiskRead %u maxDiskWrite %u minEnergy %u maxEnergy %u "
	 "minPower %u maxPower %u\n",
	 PSC_getID(accData->taskIds[ACCID_MAX_VSIZE]),
	 PSC_getID(accData->taskIds[ACCID_MAX_RSS]),
	 PSC_getID(accData->taskIds[ACCID_MAX_PAGES]),
	 PSC_getID(accData->taskIds[ACCID_MIN_CPU]),
	 PSC_getID(accData->taskIds[ACCID_MAX_DISKREAD]),
	 PSC_getID(accData->taskIds[ACCID_MAX_DISKWRITE]),
	 PSC_getID(accData->taskIds[ACCID_MIN_ENERGY]),
	 PSC_getID(accData->taskIds[ACCID_MAX_ENERGY]),
	 PSC_getID(accData->taskIds[ACCID_MIN_POWER]),
	 PSC_getID(accData->taskIds[ACCID_MAX_POWER]));

    if (accData->energyMax || accData->powerMax) {
	fdbg(PSSLURM_LOG_ACC, "energyTot %zu energyMin %zu energyMax %zu"
	     " powerAvg %zu powerMin %zu powerMax %zu", accData->energyTot,
	     accData->energyMin, accData->energyMax, accData->powerAvg,
	     accData->powerMin, accData->powerMax);
    }

    if (accData->avgVsizeCount > 0 &&
	accData->avgVsizeCount != accData->numTasks) {
	mlog("%s: warning: total Vsize is not sum of #tasks values (%lu!=%u)\n",
		__func__, accData->avgVsizeCount, accData->numTasks);
    }

    if (accData->avgRssCount > 0 &&
	    accData->avgRssCount != accData->numTasks) {
	mlog("%s: warning: total RSS is not sum of #tasks values (%lu!=%u)\n",
		__func__, accData->avgRssCount, accData->numTasks);
    }

    return accData->numTasks;
}

static int handleStepStat(Slurm_Msg_t *sMsg)
{
    Slurm_Step_Head_t *head = sMsg->unpData;
    if (!head) {
	flog("unpacking step stat request failed\n");
	return ESLURM_INVALID_JOB_ID;
    }

    Step_t *step = Step_findByStepId(head->jobid, head->stepid);
    if (!step) {
	Step_t s = {
	    .jobid = head->jobid,
	    .stepid = head->stepid };
	flog("%s to signal not found\n", Step_strID(&s));
	return ESLURM_INVALID_JOB_ID;
    }

    /* check permissions */
    if (!verifyUserId(sMsg->head.uid, step->uid)) {
	bool verified = false;
	for (uint16_t i=0; i< numSstatUIDs; i++) {
	    if (sstatUIDs[i] == sMsg->head.uid) {
		verified = true;
		break;
	    }
	}
	if (!verified) {
	    flog("request from invalid user %u\n", sMsg->head.uid);
	    return ESLURM_USER_ID_MISSING;
	}
    }

    PS_SendDB_t *msg = &sMsg->reply;

    /* add return code */
    addUint32ToMsg(SLURM_SUCCESS, msg);
    /* add placeholder for number of tasks */
    uint32_t numTasksUsed = msg->bufUsed;
    addUint32ToMsg(SLURM_SUCCESS, msg);
    /* account data */
    PStask_ID_t rootTID =
	(step->spawned && step->fwdata) ? step->fwdata->tid : step->loggerTID;
    SlurmAccData_t slurmAccData = {
	.psAcct = { .numTasks = 0 },
	.type = step->accType,
	.nodes = step->nodes,
	.nrOfNodes = step->nrOfNodes,
	.rootTID = rootTID,
	.tasks = &step->tasks,
	.remoteTasks = &step->remoteTasks,
	.childPid = 0,
	.localNodeId = step->localNodeId,
	.packTaskOffset = step->packTaskOffset,
	.iBase = &step->acctBase };
    uint32_t numTasks = addSlurmAccData(&slurmAccData);
    packSlurmAccData(msg, &slurmAccData);
    /* correct number of tasks */
    *(uint32_t *)(msg->buf + numTasksUsed) = htonl(numTasks);

    /* add step PIDs */
    Slurm_PIDs_t sPID;
    sPID.hostname = getConfValueC(Config, "SLURM_HOSTNAME");
    psAccountGetPidsByLogger(rootTID, &sPID.pid, &sPID.count);
    packSlurmPIDs(msg, &sPID);

    sendSlurmReply(sMsg, RESPONSE_JOB_STEP_STAT);
    return SLURM_NO_RC;
}

static int handleStepPids(Slurm_Msg_t *sMsg)
{
    Slurm_Step_Head_t *head = sMsg->unpData;
    if (!head) {
	flog("unpacking step pids request failed\n");
	return ESLURM_INVALID_JOB_ID;
    }

    Step_t *step = Step_findByStepId(head->jobid, head->stepid);
    if (!step) {
	Step_t s = {
	    .jobid = head->jobid,
	    .stepid = head->stepid };
	flog("%s to signal not found\n", Step_strID(&s));
	return ESLURM_INVALID_JOB_ID;
    }

    /* check permissions */
    if (!verifyUserId(sMsg->head.uid, step->uid)) {
	flog("request from invalid user %u\n", sMsg->head.uid);
	return ESLURM_USER_ID_MISSING;
    }

    /* send step PIDs */
    PStask_ID_t rootTID =
	(step->spawned && step->fwdata) ? step->fwdata->tid : step->loggerTID;
    PS_SendDB_t *msg = &sMsg->reply;
    Slurm_PIDs_t sPID;

    sPID.hostname = getConfValueC(Config, "SLURM_HOSTNAME");
    psAccountGetPidsByLogger(rootTID, &sPID.pid, &sPID.count);
    packSlurmPIDs(msg, &sPID);

    sendSlurmReply(sMsg, RESPONSE_JOB_STEP_PIDS);
    return SLURM_NO_RC;
}

uint64_t getNodeMem(void)
{
    long pages = sysconf(_SC_PHYS_PAGES);
    if (pages < 0) {
	mwarn(errno, "%s: sysconf(_SC_PHYS_PAGES)", __func__);
	return 1;
    }

    long pageSize = sysconf(_SC_PAGE_SIZE);
    if (pageSize < 0) {
	mwarn(errno, "%s: sysconf(_SC_PAGE_SIZE)", __func__);
	return 1;
    }

    return (uint64_t)((float) pages * (pageSize / 1048576.0));
}

/**
 * @brief Calculate the size of the temporary filesystem
 * in megabytes
 */
static uint32_t getTmpDisk(void)
{
    float pageSize = sysconf(_SC_PAGE_SIZE);
    if (pageSize < 0) {
	mwarn(errno, "%s: getting _SC_PAGE_SIZE failed: ", __func__);
	return 1;
    }

    char tmpDef[] = "/tmp";
    char *fs = getConfValueC(SlurmConfig, "TmpFS");
    if (!fs) fs = tmpDef;

    struct statfs sbuf;
    if ((statfs(fs, &sbuf)) == -1) {
	static bool report = true;
	if (report) {
	    mwarn(errno, "%s: statfs(%s)", __func__, fs);
	    report = false;
	}
	return 1;
    }
    return (uint32_t)((long) sbuf.f_blocks * (pageSize / 1048576.0));
}

/**
 * @brief Handle a daemon status request
 *
 * This RCP is requested from the "scontrol show slurmd"
 * command.
 *
 * @param sMsg The request to handle
 */
static int handleDaemonStatus(Slurm_Msg_t *sMsg)
{
    Resp_Daemon_Status_t stat;
    PS_SendDB_t msg = { .bufUsed = 0, .useFrag = false };

    /* start time */
    stat.startTime = start_time;
    /* last slurmctld msg */
    stat.now = time(NULL);
    /* debug */
    stat.debug = getConfValueI(Config, "DEBUG_MASK");
    /* cpus */
    stat.cpus = getConfValueI(Config, "SLURM_CPUS");
    /* boards */
    stat.boards = getConfValueI(Config, "SLURM_BOARDS");
    /* sockets */
    stat.sockets = getConfValueI(Config, "SLURM_SOCKETS");
    /* cores */
    stat.coresPerSocket = getConfValueI(Config, "SLURM_CORES_PER_SOCKET");
    /* threads */
    stat.threadsPerCore = getConfValueI(Config, "SLURM_THREADS_PER_CORE");
    /* real mem */
    stat.realMem = getNodeMem();
    /* tmp disk */
    stat.tmpDisk = getTmpDisk();
    /* pid */
    stat.pid = getpid();
    /* hostname */
    stat.hostname = getConfValueC(Config, "SLURM_HOSTNAME");
    /* logfile */
    stat.logfile = "syslog";
    /* step list */
    if (!Step_count()) {
	stat.stepList = strdup("NONE");
    } else {
	stat.stepList = Step_getActiveList();
    }
    /* version string */
    snprintf(stat.verStr, sizeof(stat.verStr), "psslurm-%i-p%s", version,
	     slurmProtoStr);

    packRespDaemonStatus(&msg, &stat);
    sendSlurmMsg(sMsg->sock, RESPONSE_SLURMD_STATUS, &msg, sMsg->head.uid);

    ufree(stat.stepList);
    return SLURM_NO_RC;
}

static int handleJobNotify(Slurm_Msg_t *sMsg)
{
    Req_Job_Notify_t *req = sMsg->unpData;
    if (!req) {
	flog("unpacking job notify request failed\n");
	return ESLURM_INVALID_JOB_ID;
    }

    Job_t *job = Job_findById(req->jobid);
    Step_t *step = Step_findByStepId(req->jobid, req->stepid);

    if (!job && !step) {
	flog("job/step %u.%u to notify not found, msg %s\n", req->jobid,
	     req->stepid, req->msg);
	return ESLURM_INVALID_JOB_ID;
    }

    /* check permissions */
    if (!verifyUserId(sMsg->head.uid, job ? job->uid : step->uid)) {
	flog("request from invalid user %u for job %u stepid %u\n",
	     sMsg->head.uid, req->jobid, req->stepid);
	return ESLURM_USER_ID_MISSING;
    }

    flog("notify jobid %u stepid %u msg %s\n", req->jobid, req->stepid,
	 req->msg);
    if (job) {
	fwCMD_printMsg(job, NULL, "psslurm: ", strlen("psslurm: "), STDERR, 0);
	fwCMD_printMsg(job, NULL, req->msg, strlen(req->msg), STDERR, 0);
	fwCMD_printMsg(job, NULL, "\n", strlen("\n"), STDERR, 0);
    } else {
	fwCMD_printMsg(NULL, step, "psslurm: ", strlen("psslurm: "), STDERR, 0);
	fwCMD_printMsg(NULL, step, req->msg, strlen(req->msg), STDERR, 0);
	fwCMD_printMsg(NULL, step, "\n", strlen("\n"), STDERR, 0);
    }

    return SLURM_SUCCESS;
}

static int handleForwardData(Slurm_Msg_t *sMsg)
{
    /* check permissions */
    if (!checkPrivMsg(sMsg)) return ESLURM_ACCESS_DENIED;

    flog("implement me!\n");
    return ESLURM_NOT_SUPPORTED;
}

static void sendJobKill(Req_Info_t *req, uint16_t signal)
{
    Req_Job_Kill_t kill = {
	.sluid = req->sluid,
	.jobid = req->jobid,
	.stepid = req->stepid,
	.stepHetComp = req->stepHetComp,
	.signal = signal,
	.flags = 0,
	.sibling = NULL
    };

    /* send request to slurmctld */
    Req_Info_t *reqInfo = ucalloc(sizeof(*reqInfo));
    reqInfo->type = REQUEST_KILL_JOB;
    reqInfo->jobid = req->jobid;

    sendSlurmctldReq(reqInfo, &kill);
}

static int handleRespJobRequeue(Slurm_Msg_t *sMsg, void *info)
{
    Req_Info_t *req = info;
    uint32_t rc;
    getUint32(sMsg->data, &rc);

    if (rc == ESLURM_DISABLED || rc == ESLURM_BATCH_ONLY) {
	flog("cancel job %u\n", req->jobid);
	sendJobKill(req, SIGKILL);
    } else if (rc != SLURM_SUCCESS) {
	flog("error: response %s rc %s sock %i for request %s jobid %u\n",
	     msgType2String(sMsg->head.type), slurmRC2String(rc), sMsg->sock,
	     msgType2String(req->type), req->jobid);
    }

    return 0;
}

void sendJobRequeue(uint32_t jobid)
{
    Req_Job_Requeue_t requeue = { .jobid = jobid };

    /* cancel or requeue the job on error */
    bool nohold = confHasOpt(SlurmConfig, "SchedulerParameters",
			     "nohold_on_prolog_fail");

    requeue.flags = nohold ? SLURM_JOB_PENDING :
		(SLURM_JOB_REQUEUE_HOLD | SLURM_JOB_LAUNCH_FAILED);

    /* send request to slurmctld */
    Req_Info_t *req = ucalloc(sizeof(*req));
    req->type = REQUEST_JOB_REQUEUE;
    req->jobid = jobid;
    req->stepid = NO_VAL; /* kill complete job */
    req->cb = &handleRespJobRequeue;

    flog("%u\n", jobid);

    sendSlurmctldReq(req, &requeue);
}

void sendPrologComplete(uint32_t jobid, uint32_t rc)
{
    Req_Prolog_Comp_t data = { .jobid = jobid, .rc = rc };

    Req_Info_t *req = ucalloc(sizeof(*req));
    req->type = REQUEST_COMPLETE_PROLOG;
    req->jobid = jobid;

    sendSlurmctldReq(req, &data);

    flog("job %u return code %s\n", jobid, slurmRC2String(rc));

    if (rc != SLURM_SUCCESS) {
	flog("prologue failed, requeuing job %u\n", jobid);

	/* psslurm needs to re-queue the job */
	sendJobRequeue(jobid);
     }
}

static int handleLaunchProlog(Slurm_Msg_t *sMsg)
{
    Req_Launch_Prolog_t *req = sMsg->unpData;
    if (!req) {
	flog("unpacking launch prolog request failed\n");
	return ESLURM_INVALID_JOB_ID;
    }

    /* check permissions */
    if (!checkPrivMsg(sMsg)) return ESLURM_ACCESS_DENIED;

    fdbg(PSSLURM_LOG_PELOG, "jobid %u het-jobid %u uid %u gid %u alias %s"
	 " nodes=%s stdErr='%s' stdOut='%s' work-dir=%s user=%s\n",
	 req->jobid, req->hetJobid, req->uid, req->gid, req->aliasList,
	 req->nodes, req->stdErr, req->stdOut, req->workDir, req->userName);

    fdbg(PSSLURM_LOG_DEBUG, "x11 %u allocHost='%s' allocPort %u cookie='%s'"
	 "target=%s targetPort %u\n", req->x11, req->x11AllocHost,
	 req->x11AllocPort, req->x11MagicCookie, req->x11Target,
	 req->x11TargetPort);

    /* spank env */
    int cnt = 0;
    for (char **e = envGetArray(req->spankEnv); e && *e; e++, cnt++) {
	fdbg(PSSLURM_LOG_PELOG, "spankEnv%i: '%s'\n", cnt, *e);
    }

    /* add an allocation if slurmctld prologue did not */
    Alloc_t *alloc = Alloc_find(req->jobid);
    if (!alloc && req->hetJobid != 0 && req->hetJobid != NO_VAL) {
	alloc = Alloc_findByPackID(req->hetJobid);
    }
    if (!alloc) {
	alloc = Alloc_add(req->jobid, req->hetJobid, req->nodes, req->spankEnv,
			 req->uid, req->gid, req->userName);
    } else {
	envAppend(alloc->env, req->spankEnv, envFilterFunc);
    }

    /* move job credential and GRes to allocation */
    alloc->cred = req->cred;
    req->cred = NULL;
    list_splice(&req->gresList, &alloc->gresList);
    INIT_LIST_HEAD(&req->gresList);

    /* mark allocation as running or it might get deleted
     * by @ref cleanupStaleAllocs() */
    alloc->state = A_RUNNING;

    /* set mask of hardware threads to use */
    nodeinfo_t *nodeinfo = getNodeinfo(PSC_getMyID(), alloc->cred, alloc->id);
    if (!nodeinfo) {
	flog("could not extract nodeinfo from credentials for alloc %u\n",
	     alloc->id);
	sendPrologComplete(req->jobid, SLURM_ERROR);
	return SLURM_SUCCESS;
    }
    PSCPU_copy(alloc->hwthreads, nodeinfo->jobHWthreads);
    ufree(nodeinfo);

    Alloc_initJail(alloc);

    /* currently the use of the slurmd prologue is to gather more information
     * about the allocation and initialize the jail environment.
     *
     * It is not *yet* used to executed the prologue
     * itself.
     */
    /* let the slurmctld know the prologue has finished */
    sendPrologComplete(req->jobid, SLURM_SUCCESS);
    return SLURM_SUCCESS;
}

/**
 * @brief Print various job information
 *
 * @param job The job to print the infos from
 */
static void printJobLaunchInfos(Job_t *job)
{
    fdbg(PSSLURM_LOG_JOB, "job %u in %s\n", job->jobid,Job_strState(job->state));

    /* log cpu options */
    if (job->cpusPerNode && job->cpuCountReps) {
	for (uint32_t i = 0; i < job->cpuGroupCount; i++) {
	    mdbg(PSSLURM_LOG_PART, "cpusPerNode %u cpuCountReps %u\n",
		 job->cpusPerNode[i], job->cpuCountReps[i]);
	}
    }

    /* job env */
    int cnt = 0;
    for (char **e = envGetArray(job->env); e && *e; e++, cnt++) {
	fdbg(PSSLURM_LOG_ENV, "env%i: '%s'\n", cnt, *e);
    }

    /* spank env */
    cnt = 0;
    for (char **e = envGetArray(job->spankenv); e && *e; e++, cnt++) {
	fdbg(PSSLURM_LOG_ENV, "spankenv%i: '%s'\n", cnt, *e);
    }
}

static int handleBatchJobLaunch(Slurm_Msg_t *sMsg)
{
    Job_t *job = sMsg->unpData;
    if (!job) {
	flog("unpacking batch job launch request failed\n");
	return ESLURMD_INVALID_JOB_CREDENTIAL;
    }

    /* don't accept new jobs if a shutdown is in progress */
    if (pluginShutdown) return SLURM_ERROR;

    if (Auth_isDeniedUID(job->uid)) {
	flog("denied UID %u to start job %u\n", sMsg->head.uid, job->jobid);
	return ESLURM_USER_ID_MISSING;
    }

    /* memory cleanup  */
    malloc_trim(200);

    /* convert slurm hostlist to PSnodes   */
    if (!convHLtoPSnodes(job->slurmHosts, getNodeIDbySlurmHost,
			 &job->nodes, &job->nrOfNodes)) {
	flog("resolving PS nodeIDs from %s for job %u failed\n",
	     job->slurmHosts, job->jobid);
	return ESLURMD_INVALID_JOB_CREDENTIAL;
    }

    job->localNodeId = getLocalID(job->nodes, job->nrOfNodes);
    if (job->localNodeId == NO_VAL) {
	flog("could not find my local ID for job %u in %s\n",
	     job->jobid, job->slurmHosts);
	return ESLURMD_INVALID_JOB_CREDENTIAL;
    }

    /* verify job credential */
    if (!Job_verifyData(job)) return ESLURMD_INVALID_JOB_CREDENTIAL;
    job->state = JOB_QUEUED;

    printJobLaunchInfos(job);

    /* set accounting options */
    setAccOpts(job->acctFreq, &job->accType);

    /* set mask of hardware threads to use */
    nodeinfo_t *nodeinfo = getNodeinfo(PSC_getMyID(), job->cred, job->jobid);
    if (!nodeinfo) {
	flog("could not extract nodeinfo from credentials for job %u\n",
	     job->jobid);
	return ESLURMD_INVALID_JOB_CREDENTIAL;
    }
    PSCPU_copy(job->hwthreads, nodeinfo->jobHWthreads);
    ufree(nodeinfo);

    job->hostname = ustrdup(getConfValueC(Config, "SLURM_HOSTNAME"));

    /* write the jobscript */
    if (!writeJobscript(job)) {
	/* set myself offline and requeue the job */
	setNodeOffline(job->env, job->jobid,
		       getConfValueC(Config, "SLURM_HOSTNAME"),
			"psslurm: writing jobscript failed");
	/* need to return success to be able to requeue the job */
	return SLURM_SUCCESS;
    }

    flog("job %u user '%s' np %u nodes '%s' N %u tpp %u script '%s'\n",
	 job->jobid, job->username, job->np, job->slurmHosts, job->nrOfNodes,
	 job->tpp, job->jobscript);

    /* sanity check nrOfNodes */
    if (job->nrOfNodes > (uint16_t) PSC_getNrOfNodes()) {
	mlog("%s: invalid nrOfNodes %u known Nodes %u\n", __func__,
	     job->nrOfNodes, PSC_getNrOfNodes());
	return ESLURMD_INVALID_JOB_CREDENTIAL;
    }

    /* forward job info to other nodes in the job */
    send_PS_JobLaunch(job);

    /* setup job environment */
    initJobEnv(job);

    /* container */
    if (job->containerBundle && job->containerBundle[0] != '\0') {
	job->ct = Container_new(job->containerBundle, job->jobid,
				 SLURM_BATCH_SCRIPT, job->username,
				 job->uid, job->gid);
	if (!job->ct) {
	    flog("error: failed to initialize container %s job %u\n",
		 job->containerBundle, job->jobid);
	    return ESLURM_CONTAINER_NOT_CONFIGURED;
	}
    }

    Alloc_t *alloc = Alloc_find(job->jobid);
    bool ret = false;
    char *prologue = getConfValueC(SlurmConfig, "Prolog");
    /* force slurmctld prologue for now */
    if (!prologue || prologue[0] == '\0' || true) {
	/* no slurmd prologue configured,
	 * pspelogue should have added an allocation */
	if (!alloc) {
	    flog("error: no allocation for job %u found\n", job->jobid);
	    flog("** ensure slurmctld prologue is setup correctly **\n");
	    return ESLURMD_INVALID_JOB_CREDENTIAL;
	}

	/* sanity check allocation state */
	if (alloc->state != A_PROLOGUE_FINISH &&
	    alloc->state != A_RUNNING) {
	    flog("allocation %u in invalid state %s\n", alloc->id,
		 Alloc_strState(alloc->state));
	    return ESLURMD_INVALID_JOB_CREDENTIAL;
	}

	/* pspelogue already ran parallel prologue, start job */
	alloc->state = A_RUNNING;
	ret = execBatchJob(job);
	fdbg(PSSLURM_LOG_JOB, "job %u in %s\n", job->jobid,
	     Job_strState(job->state));
    } else {
	/* slurmd prologue is configured */
	if (alloc && alloc->state == A_PROLOGUE_FINISH) {
	    /* pspelogue already executed the prologue */
	    alloc->state = A_RUNNING;
	    ret = execBatchJob(job);
	    fdbg(PSSLURM_LOG_JOB, "job %u in %s\n", job->jobid,
		 Job_strState(job->state));
	} else {
	    /* slurmctld will start the "slurmd_prolog"
	     * (see @ref handleLaunchProlog) and the batch
	     * job in parallel. psslurm has to wait until the prologue
	     * is completed before the batch job is started */
	    ret = true;
	    flog("job %u is waiting for prologue to complete\n", job->jobid);
	}
    }

    /* return result to slurmctld */
    if (ret) {
	/* prevent job from automatic free */
	sMsg->unpData = NULL;

	return SLURM_SUCCESS;
    }

    return ESLURMD_INVALID_JOB_CREDENTIAL;
}

static void doTerminateAlloc(Slurm_Msg_t *sMsg, Alloc_t *alloc)
{
    int grace = getConfValueI(SlurmConfig, "KillWait");
    int maxTermReq = getConfValueI(Config, "MAX_TERM_REQUESTS");
    int signal = SIGTERM, pcount;

    if (!alloc->firstKillReq) alloc->firstKillReq = time(NULL);
    if (time(NULL) - alloc->firstKillReq > grace + 10) {
	/* grace time is over, use SIGKILL from now on */
	flog("sending SIGKILL to fowarders of allocation %u\n", alloc->id);
	Job_killForwarder(alloc->id);
	signal = SIGKILL;
    }

    if (maxTermReq > 0 && alloc->terminate++ >= maxTermReq) {
	/* ensure jobs will not get stuck forever */
	flog("force termination of allocation %u in state %s requests %i\n",
	     alloc->id, Alloc_strState(alloc->state), alloc->terminate);
	uint32_t allocID = alloc->id;
	Alloc_delete(alloc);
	sendEpilogueComplete(allocID, SLURM_SUCCESS);
	sendSlurmRC(sMsg, SLURM_SUCCESS);
	return;
    }

    switch (alloc->state) {
    case A_RUNNING:
	if ((pcount = Alloc_signal(alloc->id, signal, sMsg->head.uid)) > 0) {
	    sendSlurmRC(sMsg, SLURM_SUCCESS);
	    flog("waiting for %i processes to complete, alloc %u (%i/%i)\n",
		 pcount, alloc->id, alloc->terminate, maxTermReq);
	    return;
	}
	break;
    case A_EPILOGUE:
	sendSlurmRC(sMsg, SLURM_SUCCESS);
	flog("waiting for epilogue to finish, alloc %u (%i/%i)\n",
	     alloc->id, alloc->terminate, maxTermReq);
	return;
    case A_EPILOGUE_FINISH:
    case A_EXIT:
	if (!Alloc_isLeader(alloc)) {
	    /* epilogue already executed, we are done */
	    sendSlurmRC(sMsg, ESLURMD_KILL_JOB_ALREADY_COMPLETE);
	    Alloc_delete(alloc);
	} else {
	    /* mother superior will wait for other nodes */
	    if (!finalizeEpilogue(alloc)) {
		flog("waiting for %u sister node(s) to complete epilogue "
		     "(%i/%i)\n", alloc->nrOfNodes - alloc->epilogCnt,
		     alloc->terminate, maxTermReq);
		send_PS_EpilogueStateReq(alloc);
	    }
	    sendSlurmRC(sMsg, SLURM_SUCCESS);
	}
	return;
    case A_PROLOGUE:
	sendSlurmRC(sMsg, SLURM_SUCCESS);
	/* wait for running prologue to finish */
	flog("waiting for prologue to finish, alloc %u (%i/%i)\n",
	     alloc->id, alloc->terminate, maxTermReq);
	return;
    case A_PROLOGUE_FINISH:
    case A_INIT:
	/* local epilogue can start now */
	break;
    default:
	flog("invalid allocation state %u\n", alloc->state);
	Alloc_delete(alloc);
	sendSlurmRC(sMsg, SLURM_SUCCESS);
	return;
    }

    /* job/steps already finished, start epilogue now */
    sendSlurmRC(sMsg, SLURM_SUCCESS);
    flog("starting epilogue for allocation %u state %s\n", alloc->id,
	 Alloc_strState(alloc->state));
    startPElogue(alloc, PELOGUE_EPILOGUE);
}

static void handleAbortReq(Slurm_Msg_t *sMsg, uint32_t jobid, uint32_t stepid)
{
    /* send success back to slurmctld */
    sendSlurmRC(sMsg, SLURM_SUCCESS);

    if (stepid != NO_VAL) {
	Step_t *step = Step_findByStepId(jobid, stepid);
	if (!step) {
	    Step_t s = {
		.jobid = jobid,
		.stepid = stepid };
	    flog("%s not found\n", Step_strID(&s));
	    return;
	}
	Step_signal(step, SIGKILL, sMsg->head.uid);
	Step_destroy(step);
	return;
    }

    Job_t *job = Job_findById(jobid);
    if (job) {
	if (!job->mother) {
	    Job_signalTasks(job, SIGKILL, sMsg->head.uid);
	    send_PS_JobExit(job->jobid, SLURM_BATCH_SCRIPT,
		    job->nrOfNodes, job->nodes);
	}
	Job_delete(job);
    } else {
	Alloc_t *alloc = Alloc_find(jobid);
	if (alloc && Alloc_isLeader(alloc)) {
	    Step_signalByJobid(alloc->id, SIGKILL, sMsg->head.uid);
	    send_PS_JobExit(alloc->id, SLURM_BATCH_SCRIPT,
		    alloc->nrOfNodes, alloc->nodes);
	}
	if (alloc) {
	    Alloc_delete(alloc);
	} else {
	    /* just in case there are trailing steps or bcasts @todo required? */
	    Step_destroyByJobid(jobid);
	    BCast_clearByJobid(jobid);
	}
    }
}

/**
 * @brief Visitor to kill selected steps
 *
 * @param step The next step to visit
 *
 * @param nfo Kill information structure to define which steps
 * should be could
 *
 * @return bool Always return false to walk through the complete
 * step list
 */
static bool killSelectedSteps(Step_t *step, const void *killInfo)
{
    const Kill_Info_t *info = killInfo;
    char buf[512];

    if (!step->fwdata || step->jobid != info->jobid) return false;
    if (info->stepid != NO_VAL && info->stepid != step->stepid) return false;

    if (info->timeout) {
	if (!step->localNodeId) {
	    snprintf(buf, sizeof(buf), "error: *** %s CANCELLED DUE TO"
		" TIME LIMIT ***\n", Step_strID(step));
	    fwCMD_printMsg(NULL, step, buf, strlen(buf), STDERR, 0);
	}
	fwCMD_stepTimeout(step->fwdata);
	step->timeout = true;
    } else {
	if (!step->localNodeId) {
	    snprintf(buf, sizeof(buf), "error: *** PREEMPTION for %s ***\n",
		     Step_strID(step));
	    fwCMD_printMsg(NULL, step, buf, strlen(buf), STDERR, 0);
	}
    }

    /* only signal selected steps */
    if (info->stepid != NO_VAL) Step_signal(step, SIGTERM, info->uid);

    return false;
}

static void handleKillReq(Slurm_Msg_t *sMsg, Alloc_t *alloc, Kill_Info_t *info)
{
    /* save step timeout and print warning message for all steps,
     * but only signal selected steps */
    Step_traverse(killSelectedSteps, info);

    /* if we only kill one selected step, we are done */
    if (info->stepid != NO_VAL) {
	Step_t s = {
	    .jobid = info->jobid,
	    .stepid = info->stepid };

	fdbg(PSSLURM_LOG_JOB, "kill request for single step %s\n",
	     Step_strID(&s));
	sendSlurmRC(sMsg, SLURM_SUCCESS);
	return;
    }

    /* kill request for complete allocation */
    alloc->terminate++;
    if (!alloc->firstKillReq) {
	alloc->firstKillReq = time(NULL);

	Job_t *job = Job_findById(info->jobid);
	if (job) {
	    char buf[512];
	    if (info->timeout) {
		job->timeout = true;
		snprintf(buf, sizeof(buf), "error: *** job %u CANCELLED DUE "
			 "TO TIME LIMIT ***\n", info->jobid);
		fwCMD_printMsg(job, NULL, buf, strlen(buf), STDERR, 0);
	    } else {
		snprintf(buf, sizeof(buf), "error: *** PREEMPTION for "
			 "job %u ***\n", info->jobid);
		fwCMD_printMsg(job, NULL, buf, strlen(buf), STDERR, 0);
	    }
	}
    }

    if (alloc->state == A_RUNNING || alloc->state == A_PROLOGUE_FINISH) {
	int pcount = Alloc_signal(alloc->id, SIGTERM, sMsg->head.uid);
	if (pcount > 0) {
	    flog("waiting for %i processes to complete for allocation %u\n",
		 pcount, alloc->id);
	    sendSlurmRC(sMsg, SLURM_SUCCESS);
	    return;
	} else {
	    doTerminateAlloc(sMsg, alloc);
	}
    }
}

/**
 * @brief Handles RPCs REQUEST_KILL_PREEMPTED, REQUEST_KILL_TIMELIMIT,
 * REQUEST_ABORT_JOB and  REQUEST_TERMINATE_JOB
 *
 * @param sMsg The message containing the RPC to handle
 */
static int handleTerminateReq(Slurm_Msg_t *sMsg)
{
    Req_Terminate_Job_t *req = sMsg->unpData;
    if (!req) {
	flog("unpacking terminate request failed\n");
	return ESLURM_USER_ID_MISSING;
    }

    Step_t s = {
	.jobid = req->jobid,
	.stepid = req->stepid };

    /* check permissions */
    if (!checkPrivMsg(sMsg)) return ESLURM_ACCESS_DENIED;

    flog("%s Slurm-state %u uid %u type %s from %s\n", Step_strID(&s),
	 req->jobstate, sMsg->head.uid, msgType2String(sMsg->head.type),
	 strRemoteAddr(sMsg));

    /* restore account freq */
    psAccountSetPoll(PSACCOUNT_OPT_MAIN, Acc_getPoll());

    /* remove all unfinished spawn requests */
    PSIDspawn_cleanupBySpawner(PSC_getMyTID());
    cleanupDelayedSpawns(req->jobid, req->stepid);

    /* find the corresponding allocation */
    Alloc_t *alloc = Alloc_find(req->jobid);

    if (!alloc) {
	Job_t *job = Job_findById(req->jobid);
	Job_destroy(job);

	Step_destroyByJobid(req->jobid);
	flog("allocation %s not found\n", Step_strID(&s));
	if (sMsg->head.type == REQUEST_TERMINATE_JOB) {
	    return ESLURMD_KILL_JOB_ALREADY_COMPLETE;
	} else {
	    sendEpilogueComplete(req->jobid, SLURM_SUCCESS);
	    return SLURM_SUCCESS;
	}
    }

    Kill_Info_t info = {
	.jobid = req->jobid,
	.stepid = req->stepid,
	.uid = sMsg->head.uid };

    switch (sMsg->head.type) {
    case REQUEST_KILL_PREEMPTED:
	info.timeout = false;
	handleKillReq(sMsg, alloc, &info);
	break;
    case REQUEST_KILL_TIMELIMIT:
	info.timeout = true;
	handleKillReq(sMsg, alloc, &info);
	break;
    case REQUEST_ABORT_JOB:
	handleAbortReq(sMsg, req->jobid, req->stepid);
	break;
    case REQUEST_TERMINATE_JOB:
	doTerminateAlloc(sMsg, alloc);
	break;
    default:
	flog("unknown terminate request for %s\n", Step_strID(&s));
	return ESLURMD_KILL_JOB_ALREADY_COMPLETE;
    }

    return SLURM_NO_RC;
}

static int handleNetworkCallerID(Slurm_Msg_t *sMsg)
{
    /* check permissions */
    if (!checkPrivMsg(sMsg)) return ESLURM_ACCESS_DENIED;

    /* IN: */
    /* ip source */
    /* ip dest */
    /* port source */
    /* port dest */
    /* af */

    flog("implement me!\n");
    return ESLURM_NOT_SUPPORTED;

    /* OUT: */
    /* job id */
    /* return code */
    /* node name */
}

/**
 * @brief Handle response to node registration request
 *
 * Currently used to receive TRes accounting fields from slurmctld
 *
 * @param sMsg The Slurm message to handle
 */
static int handleRespNodeReg(Slurm_Msg_t *sMsg)
{
    /* check permissions */
    if (!checkPrivMsg(sMsg)) return SLURM_NO_RC;

    /* don't request the additional info again */
    needNodeRegResp = false;

    tresDBconfig = sMsg->unpData;
    if (!tresDBconfig) {
	flog("unpacking response node reg failed\n");
	return SLURM_NO_RC;
    }

    /* don't free the data after this function */
    sMsg->unpData = NULL;

    for (uint32_t i = 0; i < tresDBconfig->count; i++) {
	fdbg(PSSLURM_LOG_ACC, "TRes(%u) alloc %zu count %lu id %u name '%s' "
	     "type '%s'\n", i, tresDBconfig->entry[i].allocSec,
	     tresDBconfig->entry[i].count, tresDBconfig->entry[i].id,
	     tresDBconfig->entry[i].name, tresDBconfig->entry[i].type);
    }

    char *val = getConfValueC(SlurmConfig, "AcctGatherInterconnectType");
    if (val && !strcasecmp(val, "acct_gather_interconnect/ofed")) {
	if (TRes_getID("ic", "ofed") == NO_VAL) {
	    flog("warning: missing ic/ofed in AccountingStorageTRES\n");
	    flog("warning: ofed accounting is disabled\n");
	}
    }

    val = getConfValueC(SlurmConfig, "AcctGatherFilesystemType");
    if (val && !strcasecmp(val, "acct_gather_filesystem/lustre")) {
	if (TRes_getID("fs", "lustre") == NO_VAL) {
	    flog("warning: missing fs/lustre in AccountingStorageTRES\n");
	    flog("warning: lustre accounting is disabled\n");
	}
    }
    return SLURM_NO_RC;
}

/**
 * @brief Forward a Slurm message using RDP
 *
 * @param sMsg The Slurm message to forward
 *
 * @param fw The forward header of the connection
 *
 * @return Returns true on success otherwise false
 */
static bool slurmTreeForward(Slurm_Msg_t *sMsg, Msg_Forward_t *fw)
{
    PSnodes_ID_t *nodes = NULL;
    uint32_t nrOfNodes;
    struct timeval time_start, time_now, time_diff;

    /* no forwarding active for this message? */
    if (!sMsg->head.forward) return true;

    /* convert nodelist to PS nodes */
    if (!convHLtoPSnodes(fw->head.fwNodeList, getNodeIDbySlurmHost,
			 &nodes, &nrOfNodes)) {
	flog("resolving PS nodeIDs from %s failed\n", fw->head.fwNodeList);
	return false;
    }

    /* save forward information in connection, has to be
       done *before* sending any messages  */
    fw->nodes = nodes;
    fw->nodesCount = nrOfNodes;
    fw->head.forward = sMsg->head.forward;
    fw->head.returnList = sMsg->head.returnList;
    fw->head.fwResSize = sMsg->head.forward;
    fw->head.fwRes =
	umalloc(sMsg->head.forward * sizeof(Slurm_Forward_Res_t));
    fw->head.uid = sMsg->head.uid;

    for (uint32_t i = 0; i < sMsg->head.forward; i++) {
	fw->head.fwRes[i].error = SLURM_COMMUNICATIONS_CONNECTION_ERROR;
	fw->head.fwRes[i].type = RESPONSE_FORWARD_FAILED;
	fw->head.fwRes[i].node = -1;
	fw->head.fwRes[i].body = PSdbNew(NULL, 0);
    }

    bool verbose = mset(PSSLURM_LOG_FWD);
    if (verbose) {
	gettimeofday(&time_start, NULL);

	flog("forward type %s count %u nodelist %s timeout %u at %.4f\n",
	     msgType2String(sMsg->head.type), sMsg->head.forward,
	     fw->head.fwNodeList, fw->head.fwTimeout,
	     time_start.tv_sec + 1e-6 * time_start.tv_usec);
    }

    /* use RDP to send the message to other nodes */
    int ret = forwardSlurmMsg(sMsg, nrOfNodes, nodes);

    if (verbose) {
	gettimeofday(&time_now, NULL);
	timersub(&time_now, &time_start, &time_diff);
	flog("forward type %s of size %u took %.4f seconds\n",
	     msgType2String(sMsg->head.type), ret,
	     time_diff.tv_sec + 1e-6 * time_diff.tv_usec);

    }

    return true;
}

void processSlurmMsg(Slurm_Msg_t *sMsg, Msg_Forward_t *fw, Connection_CB_t *cb,
		     void *info)
{
    /* extract Slurm message header */
    if (!unpackSlurmHeader(sMsg, fw)) {
	sendSlurmRC(sMsg, SLURM_ERROR);
	return;
    }

    /* forward the message using RDP */
    if (fw && !slurmTreeForward(sMsg, fw)) {
	sendSlurmRC(sMsg, SLURM_ERROR);
	return;
    }

    fdbg(PSSLURM_LOG_PROTO, "msg(%i): %s, version %u from %s\n",
	    sMsg->head.type, msgType2String(sMsg->head.type),
	    sMsg->head.version, strRemoteAddr(sMsg));

    /* verify protocol version */
    if (!testSlurmVersion(sMsg->head.version, sMsg->head.type)) {
	/* try to update the incorrect node protocol in slurmctld */
	static bool nodeReq = false;
	if (!nodeReq) {
	    sendNodeRegStatus(false);
	    nodeReq = true;
	}
	sendSlurmRC(sMsg, SLURM_PROTOCOL_VERSION_ERROR);
	return;
    }

    /* verify munge authentication */
    if (!extractSlurmAuth(sMsg)) {
	flog("extracting slurm auth for msg(%i): %s, version %u from %s failed,"
	     " message dropped\n", sMsg->head.type,
	     msgType2String(sMsg->head.type), sMsg->head.version,
	     strRemoteAddr(sMsg));
	sendSlurmRC(sMsg, ESLURM_AUTH_CRED_INVALID);
	return;
    }

    /* let the callback handle the message */
    cb(sMsg, info);
}

static int handleNodeRegStat(Slurm_Msg_t *sMsg)
{
    sendPing(sMsg);
    sendNodeRegStatus(false);
    return SLURM_NO_RC;
}

static int handleInvalid(Slurm_Msg_t *sMsg)
{
    flog("got invalid %s (%i) request\n", msgType2String(sMsg->head.type),
	 sMsg->head.type);

    if (sMsg->head.type == MESSAGE_COMPOSITE) return ESLURM_NOT_SUPPORTED;

    return SLURM_ERROR;
}

typedef struct {
    list_t next;
    int msgType;
    slurmdHandlerFunc_t handler;
} msgHandler_t;

static LIST_HEAD(msgList);

int handleSlurmdMsg(Slurm_Msg_t *sMsg, void *info)
{
    struct timeval time_start, time_now, time_diff;

    list_t *h;
    list_for_each (h, &msgList) {
	msgHandler_t *msgHandler = list_entry(h, msgHandler_t, next);
	if (msgHandler->msgType != sMsg->head.type) continue;

	bool measure = measureRPC;
	if (measure) {
	    gettimeofday(&time_start, NULL);
	    flog("exec RPC %s at %.4f\n", msgType2String(msgHandler->msgType),
		 time_start.tv_sec + 1e-6 * time_start.tv_usec);
	}

	if (!msgHandler->handler) {
	    flog("error: no handler for %s\n", msgType2String(sMsg->head.type));
	    return 0;
	}

	/* unpack request */
	if (!unpackSlurmMsg(sMsg)) {
	    flog("unpacking message %s (%u) failed\n",
		 msgType2String(sMsg->head.type), sMsg->head.version);
	    sendSlurmRC(sMsg, SLURM_COMMUNICATIONS_RECEIVE_ERROR);
	    return 0;
	}

	/* execute the RPC using the message handler */
	int ret = msgHandler->handler(sMsg);

	/* ensure message type is not overwritten by handler */
	sMsg->head.type = msgHandler->msgType;

	/* free unpacked data */
	freeUnpackMsgData(sMsg);

	/* send optional Slurm response */
	if (ret != SLURM_NO_RC) sendSlurmRC(sMsg, ret);

	if (measure) {
	    gettimeofday(&time_now, NULL);
	    timersub(&time_now, &time_start, &time_diff);
	    flog("exec RPC %s took %.4f seconds\n",
		 msgType2String(msgHandler->msgType),
		 time_diff.tv_sec + 1e-6 * time_diff.tv_usec);
	}
	return 0;
    }

    flog("error: got unregistred RPC %s (%u)\n",
	 msgType2String(sMsg->head.type), sMsg->head.version);

    sendSlurmRC(sMsg, SLURM_ERROR);
    return 0;
}

slurmdHandlerFunc_t registerSlurmdMsg(int msgType, slurmdHandlerFunc_t handler)
{
    msgHandler_t *newHandler;
    list_t *h;

    list_for_each(h, &msgList) {
	msgHandler_t *msgHandler = list_entry(h, msgHandler_t, next);

	if (msgHandler->msgType == msgType) {
	    /* found old handler */
	    slurmdHandlerFunc_t oldHandler = msgHandler->handler;
	    msgHandler->handler = handler;
	    return oldHandler;
	}
    }

    newHandler = umalloc(sizeof(*newHandler));

    newHandler->msgType = msgType;
    newHandler->handler = handler;

    list_add_tail(&newHandler->next, &msgList);

    return NULL;
}

slurmdHandlerFunc_t clearSlurmdMsg(int msgType)
{
    list_t *h;
    list_for_each (h, &msgList) {
	msgHandler_t *msgHandler = list_entry(h, msgHandler_t, next);

	if (msgHandler->msgType == msgType) {
	    /* found handler */
	    slurmdHandlerFunc_t handler = msgHandler->handler;
	    list_del(&msgHandler->next);
	    ufree(msgHandler);
	    return handler;
	}
    }

    return NULL;
}

/**
 * @brief Automatically detect the installed Slurm version
 *
 * Detect the installed Slurm version by calling the binary defined in
 * the SINFO_BINARY configuration variable with option
 * "--version". The output is expected to be of the form "slurm
 * <version>" and is parsed accordingly.
 *
 * This mechanism will only be triggered if the configuation variable
 * SLURM_PROTO_VERSION is set to "auto".
 *
 * @return Return a static string containing the Slurm version number
 * or NULL in case of failure or SLURM_PROTO_VERSION != "auto"
 */
static const char *autoDetectSlurmVer(void)
{
    static char autoVer[32] = { '\0' };

    const char *confVer = getConfValueC(Config, "SLURM_PROTO_VERSION");
    if (strcmp(confVer, "auto")) return NULL;

    const char *sinfo = getConfValueC(Config, "SINFO_BINARY");
    if (!sinfo) {
	flog("no SINFO_BINARY provided\n");
	return NULL;
    }

    struct stat sb;
    if (stat(sinfo, &sb) == -1) {
	mwarn(errno, "%s: stat('%s')", __func__, sinfo);
	return NULL;
    } else if (!(sb.st_mode & S_IXUSR)) {
	flog("'%s' not executable\n", sinfo);
	return NULL;
    }

    char sinfoCmd[128];
    char *server = getConfValueC(Config, "SLURM_CONF_SERVER");
    if (!strcmp(server, "none")) {
	snprintf(sinfoCmd, sizeof(sinfoCmd), "%s --version", sinfo);
    } else {
	snprintf(sinfoCmd, sizeof(sinfoCmd), "SLURM_CONF_SERVER=%s "
		 "%s --version", server, sinfo);
    }
    FILE *fp = popen(sinfoCmd, "r");
    if (!fp) {
	mwarn(errno, "%s: popen('%s')", __func__, sinfoCmd);
	return NULL;
    }

    char *line = NULL;
    size_t len = 0;
    while (getline(&line, &len, fp) != -1) {
	if (strncmp(line, "slurm ", 6)) continue;
	if (sscanf(line, "slurm %31s", autoVer) == 1) {
	    char *dash = strchr(autoVer, '-');
	    if (dash) *dash = '\0';
	    break;
	} else {
	    char *nl = strchr(line, '\n');
	    if (nl) *nl = '\0';
	    flog("invalid slurm version string: '%s'\n", line);
	}
    }
    free(line);
    pclose(fp);

    if (!strlen(autoVer)) {
	flog("no version found\n");
	return NULL;
    }
    return autoVer;
}

bool initSlurmdProto(void)
{
    const char *pver = getConfValueC(Config, "SLURM_PROTO_VERSION");

    if (!strcmp(pver, "auto")) {
	const char *autoVer = autoDetectSlurmVer();
	if (!autoVer) {
	    flog("Automatic detection of the Slurm protocol failed, "
		 "consider setting SLURM_PROTO_VERSION in psslurm.conf\n");
	    flog("If a configless setup is in use ensure SLURM_CONF_SERVER "
		 "is correct in psslurm.conf\n");
	    return false;
	}
	slurmVerStr = ustrdup(autoVer);
	pver = autoVer;
    }

    if (!strncmp(pver, "24.11", 5) || !strncmp(pver, "2411", 4)) {
	slurmProto = SLURM_24_11_PROTO_VERSION;
	slurmProtoStr = ustrdup("24.11");
    } else if (!strncmp(pver, "24.05", 5) || !strncmp(pver, "2405", 4)) {
	slurmProto = SLURM_24_05_PROTO_VERSION;
	slurmProtoStr = ustrdup("24.05");
    } else if (!strncmp(pver, "23.11", 5) || !strncmp(pver, "2311", 4)) {
	slurmProto = SLURM_23_11_PROTO_VERSION;
	slurmProtoStr = ustrdup("23.11");
    } else if (!strncmp(pver, "23.02", 5) || !strncmp(pver, "2302", 4)) {
	slurmProto = SLURM_23_02_PROTO_VERSION;
	slurmProtoStr = ustrdup("23.02");
    } else if (!strncmp(pver, "22.05", 5) || !strncmp(pver, "2205", 4)) {
	slurmProto = SLURM_22_05_PROTO_VERSION;
	slurmProtoStr = ustrdup("22.05");
    } else {
	flog("unsupported Slurm protocol version %s\n", pver);
	return false;
    }

    if (!slurmVerStr) {
	char buf[64];
	snprintf(buf, sizeof(buf), "%s.0-0", slurmProtoStr);
	slurmVerStr = ustrdup(buf);
    }

    /* register privileged RPCs */
    registerSlurmdMsg(REQUEST_LAUNCH_PROLOG, handleLaunchProlog);
    registerSlurmdMsg(REQUEST_KILL_PREEMPTED, handleTerminateReq);
    registerSlurmdMsg(REQUEST_KILL_TIMELIMIT, handleTerminateReq);
    registerSlurmdMsg(REQUEST_ABORT_JOB, handleTerminateReq);
    registerSlurmdMsg(REQUEST_TERMINATE_JOB, handleTerminateReq);
    registerSlurmdMsg(REQUEST_SHUTDOWN, handleShutdown);
    registerSlurmdMsg(REQUEST_RECONFIGURE, handleReconfigure);
    registerSlurmdMsg(REQUEST_RECONFIGURE_WITH_CONFIG, handleConfig);
    registerSlurmdMsg(REQUEST_REBOOT_NODES, handleRebootNodes);
    registerSlurmdMsg(REQUEST_HEALTH_CHECK, handleHealthCheck);
    registerSlurmdMsg(REQUEST_ACCT_GATHER_UPDATE, handleAcctGatherUpdate);
    registerSlurmdMsg(REQUEST_ACCT_GATHER_ENERGY, handleAcctGatherEnergy);
    registerSlurmdMsg(REQUEST_FORWARD_DATA, handleForwardData);
    registerSlurmdMsg(REQUEST_NETWORK_CALLERID, handleNetworkCallerID);
    registerSlurmdMsg(RESPONSE_NODE_REGISTRATION, handleRespNodeReg);

    /* register unprivileged RPCs */
    registerSlurmdMsg(REQUEST_BATCH_JOB_LAUNCH, handleBatchJobLaunch);
    registerSlurmdMsg(REQUEST_LAUNCH_TASKS, handleLaunchTasks);
    registerSlurmdMsg(REQUEST_SIGNAL_TASKS, handleSignalTasks);
    registerSlurmdMsg(REQUEST_TERMINATE_TASKS, handleSignalTasks);
    registerSlurmdMsg(REQUEST_REATTACH_TASKS, handleReattachTasks);
    registerSlurmdMsg(REQUEST_SUSPEND_INT, handleSuspendInt);
    registerSlurmdMsg(REQUEST_NODE_REGISTRATION_STATUS, handleNodeRegStat);
    registerSlurmdMsg(REQUEST_PING, sendPing);
    registerSlurmdMsg(REQUEST_JOB_ID, handleJobId);
    registerSlurmdMsg(REQUEST_FILE_BCAST, handleFileBCast);
    registerSlurmdMsg(REQUEST_JOB_STEP_STAT, handleStepStat);
    registerSlurmdMsg(REQUEST_JOB_STEP_PIDS, handleStepPids);
    registerSlurmdMsg(REQUEST_DAEMON_STATUS, handleDaemonStatus);
    registerSlurmdMsg(REQUEST_STEP_COMPLETE, handleInvalid);
    registerSlurmdMsg(REQUEST_JOB_NOTIFY, handleJobNotify);

    /* initialize privileged sstat users */
    const char *sstatUsers = getConfValueC(Config, "SSTAT_USERS");
    if (!sstatUsers || sstatUsers[0] == '\0') return true;

    if (!arrayFromUserList(sstatUsers, &sstatUIDs, &numSstatUIDs)) {
	flog("initialize of privileged sstat users failed\n");
	return false;
    }

    return true;
}

void clearSlurmdProto(void)
{
    list_t *h, *tmp;
    list_for_each_safe (h, tmp, &msgList) {
	msgHandler_t *msgHandler = list_entry(h, msgHandler_t, next);
	list_del(&msgHandler->next);
	ufree(msgHandler);
    }

    ufree(slurmProtoStr);
    ufree(slurmVerStr);
    ufree(sstatUIDs);

    if (tresDBconfig) {
	for (uint32_t i = 0; i < tresDBconfig->count; i++) {
	    ufree(tresDBconfig->entry[i].name);
	    ufree(tresDBconfig->entry[i].type);
	}

	ufree(tresDBconfig->entry);
	ufree(tresDBconfig->nodeName);
	ufree(tresDBconfig);
	tresDBconfig = NULL;
    }
}

void sendNodeRegStatus(bool startup)
{
    Resp_Node_Reg_Status_t stat;
    memset(&stat, 0, sizeof(stat));

    flog("answer ping request, host %s protoVersion %u\n",
	 getConfValueC(Config, "SLURM_HOSTNAME"), slurmProto);

    /* current time */
    stat.now = time(NULL);
    /* start time */
    stat.startTime = start_time;
    /* status */
    stat.status = SLURM_SUCCESS;
    /* node_name */
    stat.nodeName = getConfValueC(Config, "SLURM_HOSTNAME");
    /* architecture */
    struct utsname sys;
    uname(&sys);
    stat.arch = sys.machine;
    /* os */
    stat.sysname = sys.sysname;
    /* cpus */
    stat.cpus = getConfValueI(Config, "SLURM_CPUS");
    /* boards */
    stat.boards = getConfValueI(Config, "SLURM_BOARDS");
    /* sockets */
    stat.sockets = getConfValueI(Config, "SLURM_SOCKETS");
    /* cores */
    stat.coresPerSocket = getConfValueI(Config, "SLURM_CORES_PER_SOCKET");
    /* threads */
    stat.threadsPerCore = getConfValueI(Config, "SLURM_THREADS_PER_CORE");
    /* real mem */
    stat.realMem = getNodeMem();
    /* tmp disk */
    stat.tmpDisk = getTmpDisk();
    /* sysinfo (uptime, cpu load average, free mem) */
    getSysInfo(&stat.cpuload, &stat.freemem, &stat.uptime);
    /* hash value of the SLURM config file */
    if (getConfValueI(Config, "DISABLE_CONFIG_HASH") == 1) {
	stat.config = NO_VAL;
    } else {
	stat.config = getSlurmConfHash();
    }

    fdbg(PSSLURM_LOG_DEBUG, "nodeName '%s' arch '%s' sysname '%s' cpus %hu"
	 " boards %hu sockets %hu coresPerSocket %hu threadsPerCore %hu"
	 " realMem %lu tmpDisk %u\n", stat.nodeName, stat.arch, stat.sysname,
	 stat.cpus, stat.boards, stat.sockets, stat.coresPerSocket,
	 stat.threadsPerCore, stat.realMem, stat.tmpDisk);

    /* job and step infos (count, array (sluid/jobid/stepid/stepHetComp) */
    Job_getInfos(&stat);
    Step_getInfos(&stat);

    /* protocol version */
    stat.protoVersion = version;

    /* version string */
    snprintf(stat.verStr, sizeof(stat.verStr), "psslurm-%s-p%s",
	     PSC_getVersionStr(), slurmProtoStr);

    /* flags */
    if (needNodeRegResp) stat.flags |= SLURMD_REG_FLAG_RESP;
    if (startup) stat.flags |= SLURMD_REG_FLAG_STARTUP;

    /* fill energy data */
    psAccountInfo_t info;
    psAccountGetLocalInfo(&info);
    memcpy(&stat.eData, &info.energy, sizeof(info.energy));

    /* dynamic node feature */
    stat.dynamic = false;
    stat.dynamicConf = NULL;
    stat.dynamicFeat = NULL;

    /* send request to slurmctld */
    Req_Info_t *req = ucalloc(sizeof(*req));
    req->type = MESSAGE_NODE_REGISTRATION_STATUS;
    req->cb = &handleSlurmdMsg;

    sendSlurmctldReq(req, &stat);

    /* free data */
    ufree(stat.infos);
    ufree(stat.dynamicConf);
    ufree(stat.dynamicFeat);
    /* currently unused */
    ufree(stat.extra);
    ufree(stat.cloudID);
    ufree(stat.cloudType);
}

int __sendSlurmReply(Slurm_Msg_t *sMsg, slurm_msg_type_t type,
		     const char *func, const int line)
{
    int ret = 1;

    /* save the new message type */
    uint16_t origType = sMsg->head.type;
    sMsg->head.type = type;

    if (sMsg->source == -1) {
	if (!sMsg->head.forward) {
	    /* no forwarding active for this message, just send the answer */
	    ret = sendSlurmMsg(sMsg->sock, type, &sMsg->reply, sMsg->head.uid);
	} else {
	    /* we are the root of the forwarding tree, so we save the result
	     * and wait for all other forwarded messages to return */
	    __handleFrwrdMsgReply(sMsg, SLURM_SUCCESS, func, line);
	}
    } else {
	/* forwarded message from other psid,
	 * send result back upward the tree */
	ret = send_PS_ForwardRes(sMsg);
    }
    /* restore original message type to e.g. properly cleanup the unpData */
    sMsg->head.type = origType;

    return ret;
}

int __sendSlurmRC(Slurm_Msg_t *sMsg, uint32_t rc, const char *func,
		    const int line)
{
    PS_SendDB_t *body = &sMsg->reply;

    addUint32ToMsg(rc, body);

    int ret = __sendSlurmReply(sMsg, RESPONSE_SLURM_RC, func, line);

<<<<<<< HEAD
    if (!sMsg->head.forward) clearSlurmMsg(sMsg);
    if (ret < 1) flog("sending rc %u for %s:%u failed\n", rc, func, line);
=======
    if (!sMsg->head.forward) freeSlurmMsg(sMsg);

    if (ret < 1) {
	flog("sending rc %u for %s:%u failed\n", rc, func, line);
    }
>>>>>>> 9ff40728

    return ret;
}

int getSlurmNodeID(PSnodes_ID_t psNodeID, PSnodes_ID_t *nodes,
		   uint32_t nrOfNodes)
{
    for (uint32_t i = 0; i < nrOfNodes; i++) if (nodes[i] == psNodeID) return i;
    return -1;
}

void sendStepExit(Step_t *step, uint32_t exitStatus)
{
    flog("REQUEST_STEP_COMPLETE for %s to slurmctld: exit %u\n",
	 Step_strID(step), exitStatus);

    /* add account data to request */
    PStask_ID_t rootTID = PSC_getTID(-1, 1); // dummy TID pointing nowhere
    Forwarder_Data_t *fw = step->fwdata;
    if (fw) rootTID = fw->cPid < 1 ? fw->tid : PSC_getTID(-1, fw->cPid);
    step->accType = (step->leader) ? step->accType : 0;

    SlurmAccData_t slurmAccData = {
	.psAcct = { .numTasks = 0 },
	.type = step->accType,
	.nodes = step->nodes,
	.nrOfNodes = step->nrOfNodes,
	.rootTID = rootTID,
	.tasks = &step->tasks,
	.remoteTasks = &step->remoteTasks,
	.childPid = 0,
	.localNodeId = step->localNodeId,
	.packTaskOffset = step->packTaskOffset,
	.iBase = &step->acctBase };
    addSlurmAccData(&slurmAccData);

    Req_Step_Comp_t comp = {
	.sluid = step->sluid,
	.jobid = step->jobid,
	.stepid = step->stepid,
	.stepHetComp = step->stepHetComp,
	.firstNode = 0,
	.lastNode = step->nrOfNodes -1,
	.exitStatus = exitStatus,
	.sAccData = &slurmAccData };

    Req_Info_t *req = ucalloc(sizeof(*req));
    req->type = REQUEST_STEP_COMPLETE;
    req->sluid = step->sluid;
    req->jobid = step->jobid;
    req->stepid = step->stepid;
    req->stepHetComp = step->stepHetComp;

    sendSlurmctldReq(req, &comp);
}

/**
 * @brief Pack the given data and send a MESSAGE_TASK_EXIT RPC
 *
 * @param step The step to send the message for
 *
 * @param exitCode Send all Slurm ranks exited with that code
 *
 * @param count Add the number of ranks processed
 *
 * @param ctlPort sattach control ports to send the message to
 * or NULL to send it to the main srun process
 *
 * @param ctlAddr sattach control addresses to send the message to or
 * NULL to send it to the main srun process
 */
static void doSendTaskExit(Step_t *step, int exitCode, uint32_t *count,
			   int *ctlPort, int *ctlAddr)
{
    Msg_Task_Exit_t msg = { .exitCount = 0 };

    /* exit status */
    msg.exitStatus = step->timeout ? SIGTERM : exitCode;

    /* calculate the number of processes exited with specific exit status */
    list_t *t;
    list_for_each(t, &step->tasks) {
	PS_Tasks_t *task = list_entry(t, PS_Tasks_t, next);
	if (task->sentExit || task->jobRank < 0) continue;
	if (task->exitCode == exitCode) {
	    msg.exitCount++;
	}
    }

    *count += msg.exitCount;
    if (msg.exitCount < 1) {
	flog("failed to find tasks for exitCode %i\n", exitCode);
	return;
    }
    msg.taskRanks = umalloc(sizeof(*msg.taskRanks) * msg.exitCount);

    /* add all ranks with the specific exit status */
    uint32_t exitCount = 0;
    list_for_each(t, &step->tasks) {
	PS_Tasks_t *task = list_entry(t, PS_Tasks_t, next);
	if (task->sentExit || task->jobRank < 0) continue;
	if (task->exitCode != exitCode) continue;
	msg.taskRanks[exitCount++] = task->jobRank;
	task->sentExit = true;
    }

    if (msg.exitCount != exitCount) {
	flog("mismatching exit count %i:%i\n", msg.exitCount, exitCount);
	ufree(msg.taskRanks);
	return;
    }

    /* job/stepid */
    msg.sluid = step->sluid;
    msg.jobid = step->jobid;
    msg.stepid = step->stepid;
    msg.stepHetComp = step->stepHetComp;

    PS_SendDB_t body = { .bufUsed = 0, .useFrag = false };
    packMsgTaskExit(&body, &msg);
    ufree(msg.taskRanks);

    if (!ctlPort || !ctlAddr) {
	/* send to step associated srun process */
	flog("MESSAGE_TASK_EXIT %u of %u tasks, exit %i to srun\n",
	     msg.exitCount, *count, (step->timeout ? SIGTERM : exitCode));

	srunSendMsg(-1, step, MESSAGE_TASK_EXIT, &body);
    } else {
	/* send to all sattach processes */
	for (int i = 0; i < MAX_SATTACH_SOCKETS; i++) {
	    if (ctlPort[i] != -1) {
		int sock = tcpConnectU(ctlAddr[i], ctlPort[i]);
		if (sock < 0) {
		    flog("connection to srun %u:%u failed\n",
			 ctlAddr[i], ctlPort[i]);
		} else {
		    srunSendMsg(sock, step, MESSAGE_TASK_EXIT, &body);
		}
	    }
	}
    }
}

/**
 * @brief Add missing tasks
 *
 * Add missing tasks which should be spawned to the task
 * list of a step. This ensures that srun will get an exit
 * notification for all tasks of the step, even if the spawn
 * request from mpiexec never arrived. This might happen e.g.
 * if the executable does not exist.
 *
 * @param step The step to add the tasks for
 */
static void addMissingTasks(Step_t *step)
{
    for (uint32_t i = 0; i < step->globalTaskIdsLen[step->localNodeId]; i++) {
	int32_t rank = step->globalTaskIds[step->localNodeId][i];
	if (!findTaskByJobRank(&step->tasks, rank)) {
	    /* no handle on global rank, thus globalRank = rank */
	    PS_Tasks_t *task = addTask(&step->tasks, NULL, -1, rank, rank);
	    task->exitCode = -1;
	}
    }
}

void sendTaskExit(Step_t *step, int *ctlPort, int *ctlAddr)
{
    addMissingTasks(step);

    uint32_t taskCount = countRegTasks(&step->tasks);
    if (taskCount != step->globalTaskIdsLen[step->localNodeId]) {
	mlog("%s: still missing tasks: %u of %u\n", __func__, taskCount,
	    step->globalTaskIdsLen[step->localNodeId]);
    }

    uint32_t count = 0;
    while (count < taskCount) {
	int exitCode = -100;
	list_t *t;
	list_for_each(t, &step->tasks) {
	    PS_Tasks_t *task = list_entry(t, PS_Tasks_t, next);
	    if (task->jobRank < 0) continue;
	    if (!task->sentExit) {
		exitCode = task->exitCode;
		break;
	    }
	}

	if (exitCode == -100) {
	    if (count != taskCount) {
		mlog("%s: failed to find next exit code, count %u"
		     " taskCount %u\n", __func__, count, taskCount);
	    }
	    return;
	}

	doSendTaskExit(step, exitCode, &count, ctlPort, ctlAddr);
    }
}

/**
 * @brief Send a single Task Launch Failed Response
 *
 * Send a Task Launch Failed message to srun. srun will
 * wait until it receives a launch result for every process
 * in the step. It is possible to send results for processes
 * not spawned on the local node.
 *
 * @param step The step which failed to launch
 *
 * @param nodeID The step local nodeID to send the message for
 *
 * @param error Error code
 */
static void doSendLaunchTasksFailed(Step_t *step, uint32_t nodeID,
				    uint32_t error)
{
    Resp_Launch_Tasks_t resp = { .sluid = step->sluid, .jobid = step->jobid,
				 .stepid = step->stepid };
    PS_SendDB_t body = { .bufUsed = 0, .useFrag = false };

    /* return code */
    resp.returnCode = error;
    /* hostname */
    resp.nodeName = getSlurmHostbyNodeID(step->nodes[nodeID]);
    /* count of PIDs */
    resp.countPIDs = step->globalTaskIdsLen[nodeID];
    /* local PIDs */
    resp.countLocalPIDs = step->globalTaskIdsLen[nodeID];
    resp.localPIDs = step->globalTaskIds[nodeID];
    /* global task IDs */
    resp.countGlobalTIDs = step->globalTaskIdsLen[nodeID];
    resp.globalTIDs = step->globalTaskIds[nodeID];

    packRespLaunchTasks(&body, &resp);

    /* send the message to srun */

    if (srunSendMsg(-1, step, RESPONSE_LAUNCH_TASKS, &body) < 1) {
	flog("send RESPONSE_LAUNCH_TASKS failed %s\n", Step_strID(step));
    }

    flog("send RESPONSE_LAUNCH_TASKS %s pids %u for '%s'\n",
	 Step_strID(step), step->globalTaskIdsLen[nodeID], resp.nodeName);
}

void sendLaunchTasksFailed(Step_t *step, uint32_t nodeID, uint32_t error)
{
    if (nodeID == (uint32_t) ALL_NODES) {
	for (uint32_t i = 0; i < step->nrOfNodes; i++) {
	    doSendLaunchTasksFailed(step, i, error);
	}
    } else {
	doSendLaunchTasksFailed(step, nodeID, error);
    }
}

void sendTaskPids(Step_t *step)
{
    PS_SendDB_t body = { .bufUsed = 0, .useFrag = false };
    uint32_t countPIDs = 0, countLocalPIDs = 0, countGTIDs = 0;
    list_t *t;
    Resp_Launch_Tasks_t resp;

    resp.jobid = step->jobid;
    resp.stepid = step->stepid;
    resp.stepHetComp = step->stepHetComp;
    resp.returnCode = SLURM_SUCCESS;
    resp.nodeName = getConfValueC(Config, "SLURM_HOSTNAME");

    /* count of PIDs */
    list_for_each(t, &step->tasks) {
	PS_Tasks_t *task = list_entry(t, PS_Tasks_t, next);
	if (task->jobRank < 0) continue;
	countPIDs++;
    }
    resp.countPIDs = countPIDs;

    /* local PIDs */
    resp.localPIDs = umalloc(sizeof(uint32_t) * countPIDs);

    list_for_each(t, &step->tasks) {
	PS_Tasks_t *task = list_entry(t, PS_Tasks_t, next);
	if (task->jobRank < 0) continue;
	if (countLocalPIDs >=countPIDs) break;
	resp.localPIDs[countLocalPIDs++] = PSC_getPID(task->childTID);
    }
    resp.countLocalPIDs = countLocalPIDs;

    /* global task IDs */
    resp.globalTIDs = umalloc(sizeof(uint32_t) * countPIDs);

    list_for_each(t, &step->tasks) {
	PS_Tasks_t *task = list_entry(t, PS_Tasks_t, next);
	if (task->jobRank < 0) continue;
	if (countGTIDs >=countPIDs) break;
	resp.globalTIDs[countGTIDs++] = task->jobRank;
    }
    resp.countGlobalTIDs = countGTIDs;

    if (countPIDs != countGTIDs || countPIDs != countLocalPIDs) {
	mlog("%s: mismatching PID %u and GTID %u count\n", __func__,
	     countPIDs, countGTIDs);
	goto CLEANUP;
    }

    packRespLaunchTasks(&body, &resp);

    /* send the message to srun */
    if (srunSendMsg(-1, step, RESPONSE_LAUNCH_TASKS, &body) < 1) {
	flog("send RESPONSE_LAUNCH_TASKS failed %s\n", Step_strID(step));
    }

    flog("send RESPONSE_LAUNCH_TASKS %s pids %u\n", Step_strID(step), countPIDs);

CLEANUP:
    ufree(resp.localPIDs);
    ufree(resp.globalTIDs);
}

void sendJobExit(Job_t *job, uint32_t exitStatus)
{
    if (job->signaled) exitStatus = 0;
    if (job->timeout) exitStatus = SIGTERM;

    flog("REQUEST_COMPLETE_BATCH_SCRIPT: jobid %u exit %u\n",
	 job->jobid, exitStatus);

    /* save account data */
    SlurmAccData_t slurmAccData;
    memset(&slurmAccData, 0, sizeof(slurmAccData));

    slurmAccData.nodes = job->nodes;
    slurmAccData.nrOfNodes = job->nrOfNodes;
    slurmAccData.iBase = &job->acctBase;
    slurmAccData.localNodeId = job->localNodeId;

    if (job->fwdata) {
	/* add information from forwarder */
	slurmAccData.type = job->accType;
	slurmAccData.tasks = &job->tasks;
	slurmAccData.childPid = job->fwdata->cPid;
    }
    addSlurmAccData(&slurmAccData);

    /* send request */
    Req_Comp_Batch_Script_t comp = {
	.sAccData = &slurmAccData,
	.jobid = job->jobid,
	.exitStatus = exitStatus,
	.uid = job->uid,
	.hostname = job->hostname,
	.rc = 0,
    };

    Req_Info_t *req = ucalloc(sizeof(*req));
    req->type = REQUEST_COMPLETE_BATCH_SCRIPT;
    req->jobid = job->jobid;

    sendSlurmctldReq(req, &comp);
}

void sendEpilogueComplete(uint32_t jobid, uint32_t rc)
{
    fdbg(PSSLURM_LOG_PELOG, "allocation %u to slurmctld\n", jobid);

    Req_Epilog_Complete_t msg = {
	.jobid = jobid,
	.rc = rc,
	.nodeName = getConfValueC(Config, "SLURM_HOSTNAME")
    };

    Req_Info_t *req = ucalloc(sizeof(*req));
    req->type = MESSAGE_EPILOG_COMPLETE;
    req->jobid = jobid;

    sendSlurmctldReq(req, &msg);
}

void sendDrainNode(const char *nodeList, const char *reason)
{
    Req_Update_Node_t update;
    memset(&update, 0, sizeof(update));

    update.weight = NO_VAL;
    update.nodeList = nodeList;
    update.reason = reason;
    update.reasonUID = getuid();
    update.nodeState = NODE_STATE_DRAIN;

    Req_Info_t *req = ucalloc(sizeof(*req));
    req->type = REQUEST_UPDATE_NODE;

    sendSlurmctldReq(req, &update);
}

/**
 * @brief Handle a Slurm configuration response
 *
 * @param sMsg The Slurm message to handle
 *
 * @param info The action to be taken if the configuration
 * was successful fetched
 *
 * @return Always returns 0
 */
static int handleSlurmConf(Slurm_Msg_t *sMsg, void *info)
{
    uint32_t rc;
    int action = CONF_ACT_NONE;
    if (info) action = *(int *)info;

    switch (sMsg->head.type) {
    case RESPONSE_SLURM_RC:
	/* return code */
	getUint32(sMsg->data, &rc);
	if (rc == ESLURM_CONFIGLESS_DISABLED) {
	    flog("error: configless is disabled in slurm.conf "
		 "(set SlurmctldParameters = enable_configless)\n");
	} else {
	    flog("configuration request error: reply %s rc %s sock %i\n",
		 msgType2String(sMsg->head.type), slurmRC2String(rc),
		 sMsg->sock);
	}
	return 0;
    case RESPONSE_CONFIG:
	break;
    default:
	flog("unexpected message type %i\n", sMsg->head.type);
	return 0;
    }

    /* unpack config response */
    if (!unpackSlurmMsg(sMsg)) {
	flog("unpacking config response failed\n");
	return 0;
    }
    Config_Msg_t *config = sMsg->unpData;
    if (!config) {
	flog("unpacking new configuration failed\n");
	return 0;
    }

    flog("successfully unpacked config msg\n");

    char *confCache = getConfValueC(Config, "SLURM_CONF_CACHE");
    bool ret = writeSlurmConfigFiles(config, confCache);

    /* free unpacked data (config) */
    freeUnpackMsgData(sMsg);

    if (!ret) {
	flog("failed to write Slurm configuration files to %s\n", confCache);
	return 0;
    }

    /* update configuration file defaults */
    addConfigEntry(Config, "SLURM_CONFIG_DIR", confCache);

    switch (action) {
    case CONF_ACT_STARTUP:
	/* parse updated configuration files */
	if (!parseSlurmConfigFiles()) {
	    flog("fatal: failed to parse configuration\n");
	    PSIDplugin_finalize("psslurm");
	} else if (!accomplishInit()) {
	    /* finalize psslurm's startup failed */
	    flog("startup of psslurm failed\n");
	    PSIDplugin_finalize("psslurm");
	}
	break;
    case CONF_ACT_RELOAD:
	flog("ignoring configuration reload request\n");
	break;
    case CONF_ACT_NONE:
	break;
    }

    return 0;
}

bool sendConfigReq(const char *server, const int action)
{
    PS_SendDB_t body = { .bufUsed = 0, .useFrag = false };
    char *confServer = ustrdup(server);
    char *confPort = strchr(confServer, ':');

    if (confPort) {
	confPort[0] = '\0';
	confPort++;
    } else {
	confPort = PSSLURM_SLURMCTLD_PORT;
    }

    /* open connection to slurmcltd */
    int sock = tcpConnect(confServer, confPort);
    if (sock > -1) {
	fdbg(PSSLURM_LOG_IO | PSSLURM_LOG_IO_VERB,
	     "connected to %s socket %i\n", confServer, sock);
    }

    if (sock < 0) {
	flog("open connection to %s:%s failed\n", confServer, confPort);
	goto ERROR;
    }

    int *confAction = umalloc(sizeof(*confAction));
    *confAction = action;
    if (!registerSlurmSocket(sock, handleSlurmConf, confAction)) {
	free(confAction);
	flog("register Slurm socket %i failed\n", sock);
	goto ERROR;
    }

    /* send configuration request message to slurmctld */
    addUint32ToMsg(CONFIG_REQUEST_SLURMD, &body);
    if (sendSlurmMsg(sock, REQUEST_CONFIG, &body, RES_UID_ANY) == -1) {
	flog("sending config request message failed\n");
	goto ERROR;
    }

    ufree(confServer);
    return true;

ERROR:
    ufree(confServer);
    return false;
}

/* vim: set ts=8 sw=4 tw=0 sts=4 noet:*/<|MERGE_RESOLUTION|>--- conflicted
+++ resolved
@@ -2964,16 +2964,8 @@
 
     int ret = __sendSlurmReply(sMsg, RESPONSE_SLURM_RC, func, line);
 
-<<<<<<< HEAD
     if (!sMsg->head.forward) clearSlurmMsg(sMsg);
     if (ret < 1) flog("sending rc %u for %s:%u failed\n", rc, func, line);
-=======
-    if (!sMsg->head.forward) freeSlurmMsg(sMsg);
-
-    if (ret < 1) {
-	flog("sending rc %u for %s:%u failed\n", rc, func, line);
-    }
->>>>>>> 9ff40728
 
     return ret;
 }
