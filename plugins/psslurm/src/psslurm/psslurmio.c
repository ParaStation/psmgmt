/*
 * ParaStation
 *
 * Copyright (C) 2015-2018 ParTec Cluster Competence Center GmbH, Munich
 *
 * This file may be distributed under the terms of the Q Public License
 * as defined in the file LICENSE.QPL included in the packaging of this
 * file.
 */
#define _GNU_SOURCE
#include <stdio.h>
#include <stdlib.h>
#include <unistd.h>
#include <errno.h>
#include <string.h>
#include <stdint.h>
#include <fcntl.h>
#include <arpa/inet.h>
#include <sys/stat.h>
#include <sys/prctl.h>

#include "psslurmjob.h"
#include "psslurmforwarder.h"
#include "psslurmlog.h"
#include "psslurmconfig.h"
#include "psslurmcomm.h"
#include "psslurmproto.h"
#include "slurmcommon.h"

#include "psserial.h"
#include "pluginmalloc.h"
#include "pluginforwarder.h"
#include "pslog.h"
#include "selector.h"
#include "psidcomm.h"

#include "psslurmio.h"

#define RING_BUFFER_LEN 1024

#define MAX_LINE_BUF_LENGTH 1024*1024

typedef struct {
    PS_DataBuffer_t out;
    PS_DataBuffer_t err;
} IO_Msg_Buf_t;

typedef struct {
    uint32_t taskid;
    uint8_t type;
    char *msg;
    uint32_t msgLen;
} RingMsgBuffer_t;

static int sattachCon = 0;

static int sattachSockets[MAX_SATTACH_SOCKETS];

static int sattachCtlSock[MAX_SATTACH_SOCKETS];

static int sattachAddr[MAX_SATTACH_SOCKETS];

static RingMsgBuffer_t ringBuf[RING_BUFFER_LEN];

static uint32_t ringBufLast = 0;

static uint32_t ringBufStart = 0;

void initStepIO(Step_t *step)
{
    uint16_t i;

    for (i=0; i<MAX_SATTACH_SOCKETS; i++) {
	sattachSockets[i] = -1;
	sattachCtlSock[i] = -1;
	sattachAddr[i] = -1;
    }

    for (i=0; i<RING_BUFFER_LEN; i++) {
	ringBuf[i].taskid = -1;
	ringBuf[i].type = -1;
	ringBuf[i].msg = NULL;
	ringBuf[i].msgLen = 0;
    }
}

static void forward2Sattach(char *msg, uint32_t msgLen, uint32_t taskid,
			    uint8_t type)
{
    int i, ret, error;
    Slurm_IO_Header_t ioh;

    ioh.type = (type == STDOUT) ?  SLURM_IO_STDOUT : SLURM_IO_STDERR;
    ioh.gtid = taskid;
    ioh.len = msgLen;

    for (i=0; i<MAX_SATTACH_SOCKETS; i++) {
	if (sattachSockets[i] != -1) {
	    ret = srunSendIOEx(sattachSockets[i], &ioh, msg, &error);
	    if (ret <0) {
		if (Selector_isRegistered(sattachSockets[i])) {
		    Selector_remove(sattachSockets[i]);
		}
		close(sattachSockets[i]);
		sattachSockets[i] = -1;
		sattachCtlSock[i] = -1;
		sattachCon--;
	    }
	}
    }
}

static void msg2Buffer(char *msg, uint32_t msgLen, uint32_t taskid,
		       uint8_t type)
{
    RingMsgBuffer_t *rBuf;
    int stype;

    /*
    mlog("%s: msgLen:%u ringBufLast:%u ringBufStart:%u\n", __func__, msgLen,
	    ringBufLast, ringBufStart);
    */

    if (!msgLen) return;

    stype = (type == STDOUT) ?  SLURM_IO_STDOUT : SLURM_IO_STDERR;

    rBuf = &ringBuf[ringBufLast];
    rBuf->taskid = taskid;
    rBuf->type = stype;
    if (rBuf->msgLen < msgLen) {
	rBuf->msg = urealloc(rBuf->msg, msgLen);
    }
    rBuf->msgLen = msgLen;
    memcpy(rBuf->msg, msg, msgLen);

    ringBufLast = (ringBufLast + 1 == RING_BUFFER_LEN) ? 0 : ringBufLast + 1;

    if (ringBufLast == ringBufStart) {
	ringBufStart = (ringBufStart + 1 == RING_BUFFER_LEN) ?
						    0 : ringBufStart + 1;
    }
}

void writeIOmsg(char *msg, uint32_t msgLen, uint32_t taskid,
		uint8_t type, Forwarder_Data_t *fwdata, Step_t *step,
		uint32_t lrank)
{
    void *msgPtr;

    msgPtr = msgLen ? msg : NULL;

    mdbg(PSSLURM_LOG_IO, "%s: msgLen '%i' taskid '%i' type '%i' sattach '%u'\n",
	    __func__, msgLen, taskid, type, sattachCon);
    /*
    char format[64];
    if (msgLen>0) {
	snprintf(format, sizeof(format), "%s: msg: '%%.%is'\n", __func__,
		    msgLen);
	mdbg(PSSLURM_LOG_IO, format, msg);
    }
    */

    if (sattachCon > 0) forward2Sattach(msgPtr, msgLen, taskid, type);

    if (type == STDOUT) {
	if (step->stdOutOpt == IO_NODE_FILE) {
	    doWriteP(fwdata->stdOut[1], msgPtr, msgLen);
	} else if (step->stdOutOpt == IO_RANK_FILE) {
	    doWriteP(step->outFDs[lrank], msgPtr, msgLen);
	} else {
	    srunSendIO(SLURM_IO_STDOUT, taskid, step,
			msgPtr, msgLen);
	}
    } else if (type == STDERR) {
	if (step->stdErrOpt == IO_NODE_FILE) {
	    doWriteP(fwdata->stdErr[1], msgPtr, msgLen);
	} else if (step->stdErrOpt == IO_RANK_FILE) {
	    doWriteP(step->errFDs[lrank], msgPtr, msgLen);
	} else if (step->taskFlags & LAUNCH_PTY) {
	    srunSendIO(SLURM_IO_STDOUT, taskid, step,
			msgPtr, msgLen);
	} else {
	    srunSendIO(SLURM_IO_STDERR, taskid, step,
			msgPtr, msgLen);
	}
    }

    msg2Buffer(msg, msgLen, taskid, type);
}

static int getWidth(int32_t num)
{
    int width = 1;

    while (num /= 10) width++;

    return width;
}

static void writeLabelIOmsg(char *msg, uint32_t msgLen, uint32_t taskid,
			    uint8_t type, Forwarder_Data_t *fwdata,
			    Step_t *step, uint32_t lrank)

{
    char label[128], format[64];
    char *ptr, *nl;
    uint32_t left, len;

    if (!(step->taskFlags & LAUNCH_LABEL_IO) || !msgLen ||
	(type == STDOUT &&
	(step->stdOutOpt == IO_SRUN || step->stdOutOpt == IO_SRUN_RANK)) ||
	(type == STDERR &&
	(step->stdOutOpt == IO_SRUN || step->stdOutOpt == IO_SRUN_RANK))) {
	writeIOmsg(msg, msgLen, taskid, type, fwdata, step, lrank);
	return;
    }

    /* prefix every new line with taskid */
    snprintf(format, sizeof(format), "%%0%du: ", getWidth(step->np -1));
    snprintf(label, sizeof(label), format, taskid);

    ptr = msg;
    left = msgLen;

    while (ptr && left > 0 && (nl = memchr(ptr, '\n', left))) {
	len = (nl +1) - ptr;
	writeIOmsg(label, strlen(label), taskid, type, fwdata, step, lrank);
	writeIOmsg(ptr, len, taskid, type, fwdata, step, lrank);
	left -= len;
	ptr = nl+1;
    }
}

static void handleBufferedMsg(char *msg, uint32_t len, PS_DataBuffer_t *buffer,
			      Forwarder_Data_t *fwdata, Step_t *step,
			      uint32_t taskid, uint8_t type, uint32_t lrank)
{
    uint32_t nlLen;
    char *nl;

    nl = len ? memrchr(msg, '\n', len) : NULL;

    if (nl || !len || buffer->bufUsed + len > MAX_LINE_BUF_LENGTH) {
	if (buffer->bufUsed) {
	    writeLabelIOmsg(buffer->buf, buffer->bufUsed, taskid, type,
			fwdata, step, lrank);
	    buffer->bufUsed = 0;
	}
	nlLen = nl ? nl - msg +1: len;
	writeLabelIOmsg(msg, nlLen, taskid, type, fwdata, step, lrank);
	if (len - nlLen > 0) {
	    memToDataBuffer(msg + nlLen, len - nlLen, buffer);
	}
    } else {
	memToDataBuffer(msg, len, buffer);
    }
}

static void handlePrintChildMsg(Forwarder_Data_t *fwdata, char *ptr)
{
    Step_t *step = fwdata->userData;
    uint8_t type;
    uint32_t rank, lrank, i;
    size_t len;
    char *msg = NULL;
    static IO_Msg_Buf_t *lineBuf;
    int32_t myNodeID = step->myNodeIndex;
    static int initBuf = 0;

    /* read message */
    getUint8(&ptr, &type);
    getUint32(&ptr, &rank);
    msg = getDataM(&ptr, &len);

    /* get local rank from rank */
    lrank = getLocalRankID(rank, step, myNodeID);
    if (lrank == (uint32_t )-1) {
	mlog("%s: invalid node rank for rank %i myNodeID %i\n",
		__func__, rank, myNodeID);
	ufree(msg);
	return;
    }

    /* track I/O channels */
    if (!len) {
	if (type == STDOUT && step->outChannels) {
	    if (step->outChannels[lrank] == 0) {
		ufree(msg);
		return;
	    }
	    step->outChannels[lrank] = 0;
	}
	if (type == STDERR && step->errChannels) {
	    if (step->errChannels[lrank] == 0) {
		ufree(msg);
		return;
	    }
	    step->errChannels[lrank] = 0;
	}
    }

    /* handle unbuffered IO */
    if (type == STDERR || (!(step->taskFlags & LAUNCH_LABEL_IO)
	&& !(step->taskFlags & LAUNCH_BUFFERED_IO))
	|| step->taskFlags & LAUNCH_PTY) {
<<<<<<< HEAD
	writeIOmsg(msg, len, taskid, type, fwdata, step, lrank);
=======
#else
    if ((!(step->taskFlags & LAUNCH_LABEL_IO) &&
	!(step->taskFlags & LAUNCH_BUFFERED_IO)) ||
	step->taskFlags & LAUNCH_PTY) {
#endif
	writeIOmsg(msg, len, rank, type, fwdata, step, lrank);
>>>>>>> b80eab50
	ufree(msg);
	return;
    }

    /* handle buffered IO */
    if (!initBuf) {
	lineBuf = umalloc(sizeof(IO_Msg_Buf_t)
			  * step->globalTaskIdsLen[myNodeID]);
	for (i=0; i<step->globalTaskIdsLen[myNodeID]; i++) {
	    lineBuf[i].out.buf = lineBuf[i].err.buf = NULL;
	    lineBuf[i].out.bufUsed = lineBuf[i].err.bufUsed = 0;
	}
	initBuf = 1;
    }

   handleBufferedMsg(msg, len,
		    type == STDOUT ?  &lineBuf[lrank].out : &lineBuf[lrank].err,
		    fwdata, step, rank, type, lrank);

    ufree(msg);
}

static void closeIOchannel(Forwarder_Data_t *fwdata, uint32_t taskid,
			   uint8_t type)
{
    PS_SendDB_t msg = { .bufUsed = 0, .useFrag = false };

    addUint8ToMsg(type, &msg);
    addUint32ToMsg(taskid, &msg);
    addDataToMsg(NULL, 0, &msg);
    handlePrintChildMsg(fwdata, msg.buf);
}

void stepFinalize(Forwarder_Data_t *fwdata)
{
    Step_t *step = fwdata->userData;
    uint32_t i, myNodeID = step->myNodeIndex;

    /* make sure to close all leftover I/O channels */
    for (i=0; i<step->globalTaskIdsLen[myNodeID]; i++) {
	if (step->outChannels && step->outChannels[i] != 0) {
	    closeIOchannel(fwdata, step->globalTaskIds[myNodeID][i], STDOUT);
	}
	if (step->errChannels && step->errChannels[i] != 0) {
	    closeIOchannel(fwdata, step->globalTaskIds[myNodeID][i], STDERR);
	}
    }

    /* send task exit to sattach processes */
    sendTaskExit(step, sattachCtlSock, sattachAddr);

    /* close all sattach sockets */
    for (i=0; i<MAX_SATTACH_SOCKETS; i++) {
	if (Selector_isRegistered(sattachSockets[i])) {
	    Selector_remove(sattachSockets[i]);
	}
	close(sattachSockets[i]);
	close(sattachCtlSock[i]);
    }
}

static void handleEnableSrunIO(Forwarder_Data_t *fwdata)
{
    Step_t *step = fwdata->userData;

    srunEnableIO(step);
}

static void handleFWfinalize(Forwarder_Data_t *fwdata, char *ptr)
{
    Step_t *step = fwdata->userData;
    size_t len;
    PSLog_Msg_t *msg = getDataM(&ptr, &len);
    PStask_ID_t sender = msg->header.sender;
    PS_Tasks_t *task = findTaskByFwd(&step->tasks, sender);
    uint32_t taskid = msg->sender - step->packTaskOffset;


    mdbg(PSSLURM_LOG_IO, "%s from %s\n", __func__, PSC_printTID(sender));

    if (!(step->taskFlags & LAUNCH_PTY)) {
	/* close stdout/stderr */
	closeIOchannel(fwdata, taskid, STDOUT);
	closeIOchannel(fwdata, taskid, STDERR);
    }

    if (!task) {
	mlog("%s: no task for forwarder %s\n", __func__, PSC_printTID(sender));
    } else {
	task->exitCode = *(int *) msg->buf;
    }

    /* let main psslurm forward FINALIZE to logger */
    sendMsgToMother(msg);
    ufree(msg);
}

static void handleReattachTasks(Forwarder_Data_t *fwdata, char *ptr)
{
    Step_t *step = fwdata->userData;
    uint16_t ioPort, ctlPort;
    uint32_t ioAddr, index = ringBufStart;
    char *sig;
    int sock, i, ret, sockIndex = 0, error;
    RingMsgBuffer_t *rBuf;

    getUint32(&ptr, &ioAddr);
    getUint16(&ptr, &ioPort);
    getUint16(&ptr, &ctlPort);
    sig = getStringM(&ptr);

    if ((sock = srunOpenIOConnectionEx(step, ioAddr, ioPort, sig)) == -1) {
	mlog("%s: I/O connection to srun '%u:%u' failed\n", __func__,
		ioAddr, ioPort);
	return;
    }

    mdbg(PSSLURM_LOG_IO, "%s: opened connection to '%u:%u' ctlPort '%u'\n",
	    __func__, ioAddr, ioPort, ctlPort);

    for (i=0; i<MAX_SATTACH_SOCKETS; i++) {
	if (sattachSockets[i] == -1) {
	    sattachSockets[i] = sock;
	    sattachCtlSock[i] = ctlPort;
	    sattachAddr[i] = ioAddr;
	    sattachCon++;
	    sockIndex = i;
	    break;
	}
    }

    if (i==MAX_SATTACH_SOCKETS) {
	mlog("%s: no more free sattach sockets available\n", __func__);
	close(sock);
	return;
    }

    /* send previous buffered output */
    for (i=0; i<RING_BUFFER_LEN; i++) {
	Slurm_IO_Header_t ioh;

	rBuf = &ringBuf[index];
	if (!rBuf->msg) break;

	ioh.type = rBuf->type;
	ioh.gtid = rBuf->taskid;
	ioh.len = rBuf->msgLen;
	ret = srunSendIOEx(sattachSockets[sockIndex], &ioh, rBuf->msg, &error);

	if (ret < 0) {
	    mlog("%s: sending IO failed\n", __func__);
	    close(sattachSockets[sockIndex]);
	    sattachSockets[sockIndex] = -1;
	    sattachCtlSock[sockIndex] = -1;
	    sattachCon--;
	    return;
	}

	index = (index + 1 == RING_BUFFER_LEN) ? 0 : index + 1;
	if (index == ringBufLast) break;
    }

    if ((Selector_register(sock, handleSrunMsg, step)) == -1) {
	mlog("%s: Selector_register(%i) srun I/O socket failed\n",
		__func__, sock);
    }
}

static void handleInfoTasks(Forwarder_Data_t *fwdata, char *ptr)
{
    Step_t *step = fwdata->userData;
    PS_Tasks_t *task;
    size_t len;

    task = getDataM(&ptr, &len);
    list_add_tail(&task->next, &step->tasks);

    /*
    mlog("%s: got TID '%s' rank '%i' count tasks '%u'\n", __func__,
	    PSC_printTID(task->childTID), task->childRank,
	    countRegTasks(step->tasks.next));
    */

    if (step->globalTaskIdsLen[step->myNodeIndex] ==
	countRegTasks(&step->tasks)) {
	sendTaskPids(step);
    }
}

static void handleStepTimeout(Forwarder_Data_t *fwdata)
{
    Step_t *step = fwdata->userData;

    step->timeout = 1;
}

int stepForwarderMsg(PSLog_Msg_t *msg, Forwarder_Data_t *fwData)
{
    PSSLURM_Fw_Cmds_t type = msg->type;
    switch (type) {
    case CMD_PRINT_CHILD_MSG:
	handlePrintChildMsg(fwData, msg->buf);
	break;
    case CMD_ENABLE_SRUN_IO:
	handleEnableSrunIO(fwData);
	break;
    case CMD_FW_FINALIZE:
	handleFWfinalize(fwData, msg->buf);
	break;
    case CMD_REATTACH_TASKS:
	handleReattachTasks(fwData, msg->buf);
	break;
    case CMD_INFO_TASKS:
	handleInfoTasks(fwData, msg->buf);
	break;
    case CMD_STEP_TIMEOUT:
	handleStepTimeout(fwData);
	break;
    default:
	mdbg(PSSLURM_LOG_IO, "%s: unexpected type %d\n", __func__, type);
	return 0;
    }

    return 1;
}

void sendBrokeIOcon(Step_t *step)
{
    PSLog_Msg_t msg = (PSLog_Msg_t) {
	.header = (DDMsg_t) {
	    .type = PSP_CC_MSG,
	    .dest = PSC_getTID(-1,0),
	    .sender = PSC_getMyTID(),
	    .len = offsetof(PSLog_Msg_t, buf) },
	.version = PLUGINFW_PROTO_VERSION,
	.type = CMD_BROKE_IO_CON,
	.sender = -1};
    DDBufferMsg_t *bMsg = (DDBufferMsg_t *)&msg;
    uint32_t myJobID = step->jobid, myStepID = step->stepid;

    PSP_putMsgBuf(bMsg, __func__, "jobID", &myJobID, sizeof(myJobID));
    PSP_putMsgBuf(bMsg, __func__, "stepID", &myStepID, sizeof(myStepID));

    sendMsgToMother(&msg);
}

static void handleBrokeIOcon(PSLog_Msg_t *msg)
{
    DDBufferMsg_t *bMsg = (DDBufferMsg_t *)&msg;
    size_t used = offsetof(PSLog_Msg_t, buf) - offsetof(DDBufferMsg_t, buf);
    uint32_t jobID, stepID;

    PSP_getMsgBuf(bMsg, &used, __func__, "jobID", &jobID, sizeof(jobID));
    PSP_getMsgBuf(bMsg, &used, __func__, "stepID", &stepID, sizeof(stepID));

    /* step might already be deleted */
    Step_t *step = findStepByStepId(jobID, stepID);
    if (!step) return;

    if (step->ioCon < 2) step->ioCon = 2;
}

int hookFWmsg(PSLog_Msg_t *msg, Forwarder_Data_t *fwData)
{
    PSSLURM_Fw_Cmds_t type = msg->type;
    switch (type) {
    case CMD_BROKE_IO_CON:
	handleBrokeIOcon(msg);
	break;
    default:
	mdbg(PSSLURM_LOG_IO_VERB, "%s: Unhandled type %d\n", __func__, type);
	return 0;
    }

    return 1;
}

static int getAppendFlags(uint8_t appendMode)
{
    int flags = 0;

    if (!appendMode) {
	/* TODO: use default of configuration JobFileAppend */
	flags |= O_CREAT|O_WRONLY|O_TRUNC|O_APPEND;
    } else if (appendMode == OPEN_MODE_APPEND) {
	flags |= O_CREAT|O_WRONLY|O_APPEND;
    } else {
	flags |= O_CREAT|O_WRONLY|O_TRUNC|O_APPEND;
    }

    return flags;
}

char *replaceStepSymbols(Step_t *step, int rank, char *path)
{
    char *hostname;
    Job_t *job;
    uint32_t arrayJobId = 0, arrayTaskId = 0;

    hostname = getConfValueC(&Config, "SLURM_HOSTNAME");
    if ((job = findJobById(step->jobid))) {
	arrayJobId = job->arrayJobId;
	arrayTaskId = job->arrayTaskId;
    }

    return replaceSymbols(step->jobid, step->stepid, hostname,
			    step->myNodeIndex, step->username,
			    arrayJobId, arrayTaskId, rank, path);
}

char *replaceJobSymbols(Job_t *job, char *path)
{
    return replaceSymbols(job->jobid, SLURM_BATCH_SCRIPT, job->hostname,
			    0, job->username, job->arrayJobId, job->arrayTaskId,
			    0, path);
}

/*
 * supported symbols
 *
 * %A     Job array's master job allocation number.
 * %a     Job array ID (index) number.
 * %J     jobid.stepid of the running job. (e.g. "128.0")
 * %j     jobid of the running job.
 * %s     stepid of the running job.
 * %N     short hostname. This will create a separate IO file per node.
 * %n     Node identifier relative to current job (e.g. "0" is the first node
 *	    of the running job) This will create a separate IO file per node.
 * %t     task identifier (rank) relative to current job. This will
 *	    create a separate IO file per task.
 * %u     User name.
*/
char *replaceSymbols(uint32_t jobid, uint32_t stepid, char *hostname,
		     int nodeid, char *username, uint32_t arrayJobId,
		     uint32_t arrayTaskId, int rank, char *path)
{
    char *next, *ptr, *symbol, *symNum, *buf = NULL;
    char tmp[1024], symLen[64], symLen2[256];
    size_t symNumLen, len, bufSize = 0;
    int saved = 0;

    ptr = path;
    if (!(next = strchr(ptr, '%'))) {
	return ustrdup(path);
    }

    while (next) {
	symbol = symNum = next+1;
	len = next - ptr;
	strn2Buf(ptr, len, &buf, &bufSize);

	/* zero padding */
	snprintf(symLen, sizeof(symLen), "%%u");
	while (symNum[0] >= 48 && symNum[0] <=57) symNum++;
	if ((symNumLen = symNum - symbol) >0) {
	    if (symNumLen <= sizeof(symLen) -3) {
		strcpy(symLen, "%0");
		strncat(symLen, symbol, symNumLen);
		strcat(symLen, "u");
		symbol += symNumLen;
	    }
	}

	switch (symbol[0]) {
	    case 'A':
		snprintf(tmp, sizeof(tmp), symLen, arrayJobId);
		str2Buf(tmp, &buf, &bufSize);
		saved = 1;
		break;
	    case 'a':
		snprintf(tmp, sizeof(tmp), symLen, arrayTaskId);
		str2Buf(tmp, &buf, &bufSize);
		saved = 1;
		break;
	    case 'J':
		snprintf(symLen2, sizeof(symLen2), "%s.%s", symLen, symLen);
		snprintf(tmp, sizeof(tmp), symLen2, jobid, stepid);
		str2Buf(tmp, &buf, &bufSize);
		saved = 1;
		break;
	    case 'j':
		snprintf(tmp, sizeof(tmp), symLen, jobid);
		str2Buf(tmp, &buf, &bufSize);
		saved = 1;
		break;
	    case 's':
		snprintf(tmp, sizeof(tmp), symLen, stepid);
		str2Buf(tmp, &buf, &bufSize);
		saved = 1;
		break;
	    case 'N':
		str2Buf(hostname, &buf, &bufSize);
		saved = 1;
		break;
	    case 'n':
		snprintf(tmp, sizeof(tmp), symLen, nodeid);
		str2Buf(tmp, &buf, &bufSize);
		saved = 1;
		break;
	    case 't':
		snprintf(tmp, sizeof(tmp), symLen, rank);
		str2Buf(tmp, &buf, &bufSize);
		saved = 1;
		break;
	    case 'u':
		str2Buf(username, &buf, &bufSize);
		saved = 1;
		break;
	}

	if (!saved) {
	    strn2Buf(next, 2 + symNumLen, &buf, &bufSize);
	}

	saved = 0;
	ptr = next + 2 + symNumLen;
	next = strchr(ptr, '%');
    }
    str2Buf(ptr, &buf, &bufSize);
    mdbg(PSSLURM_LOG_IO, "%s: orig '%s' result: '%s'\n", __func__, path, buf);

    return buf;
}

static char *addCwd(char *cwd, char *path)
{
    char *buf = NULL;
    size_t bufSize = 0;

    if (path[0] == '/' || path[0] == '.') {
	return path;
    }

    str2Buf(cwd, &buf, &bufSize);
    str2Buf("/", &buf, &bufSize);
    str2Buf(path, &buf, &bufSize);
    ufree(path);

    return buf;
}

void redirectJobOutput(Job_t *job)
{
    char *outFile, *errFile, *inFile, *defOutName;
    int fd, flags = 0;

    close(STDOUT_FILENO);
    close(STDERR_FILENO);
    close(STDIN_FILENO);

    flags = getAppendFlags(job->appendMode);

    if (job->arrayTaskId != NO_VAL) {
	defOutName = "slurm-%A_%a.out";
    } else {
	defOutName = "slurm-%j.out";
    }

    /* stdout */
    if (!(strlen(job->stdOut))) {
	outFile = addCwd(job->cwd, replaceJobSymbols(job, defOutName));
    } else {
	outFile = addCwd(job->cwd, replaceJobSymbols(job, job->stdOut));
    }

    if ((fd = open(outFile, flags, 0666)) == -1) {
	mwarn(errno, "%s: open stdout '%s' failed :", __func__, outFile);
	exit(1);
    }
    if ((dup2(fd, STDOUT_FILENO)) == -1) {
	mwarn(errno, "%s: dup2(%i) '%s' failed :", __func__, fd, outFile);
	exit(1);
    }

    /* stderr */
    if (!(strlen(job->stdErr))) {
	errFile = addCwd(job->cwd, replaceJobSymbols(job, defOutName));
    } else {
	errFile = addCwd(job->cwd, replaceJobSymbols(job, job->stdErr));
    }

    if (strlen(job->stdErr)) {
	if ((fd = open(errFile, flags, 0666)) == -1) {
	    mwarn(errno, "%s: open stderr '%s' failed :", __func__, errFile);
	    exit(1);
	}
    }
    if ((dup2(fd, STDERR_FILENO)) == -1) {
	mwarn(errno, "%s: dup2(%i) '%s' failed :", __func__, fd, errFile);
	exit(1);
    }

    ufree(errFile);
    ufree(outFile);

    /* stdin */
    if (!(strlen(job->stdIn))) {
	inFile = ustrdup("/dev/null");
    } else {
	inFile = addCwd(job->cwd, replaceJobSymbols(job, job->stdIn));
    }
    if ((fd = open(inFile, O_RDONLY)) == -1) {
	mwarn(errno, "%s: open stdin '%s' failed :", __func__, inFile);
	exit(1);
    }
    if ((dup2(fd, STDIN_FILENO)) == -1) {
	mwarn(errno, "%s: dup2(%i) '%s' failed :", __func__, fd, inFile);
	exit(1);
    }
    ufree(inFile);
}

int redirectIORank(Step_t *step, int rank)
{
    char *ptr, *inFile;
    int fd;

    /* redirect stdin */
    if (step->stdInOpt == IO_RANK_FILE) {
	ptr = replaceStepSymbols(step, rank, step->stdIn);
	inFile = addCwd(step->cwd, ptr);

	if ((fd = open(inFile, O_RDONLY)) == -1) {
	    mwarn(errno, "%s: open stdin '%s' failed: ", __func__, inFile);
	    return 0;
	}
	close(STDIN_FILENO);
	if ((dup2(fd, STDIN_FILENO)) == -1) {
	    mwarn(errno, "%s: stdin dup2(%u) failed: ", __func__, fd);
	    return 0;
	}
    }

    if (step->taskFlags & LAUNCH_PTY && rank >0) {
	close(STDIN_FILENO);
	fd = open("/dev/null", O_RDONLY);
	dup2(fd, STDIN_FILENO);
    }

    return 1;
}

void redirectStepIO(Forwarder_Data_t *fwdata, Step_t *step)
{
    char *outFile = NULL, *errFile = NULL, *inFile;
    int flags = 0;
    int32_t myNodeID = step->myNodeIndex;
    uint32_t i;

    flags = getAppendFlags(step->appendMode);

    if (setgid(step->gid) == -1) {
	mwarn(errno, "%s: setgid(%i) failed: ", __func__, step->gid);
    }

    /* need to create pipes as user, or the permission to /dev/stdX
     *  will be denied */
    if (seteuid(step->uid) == -1) {
	mwarn(errno, "%s: seteuid(%i) failed: ", __func__, step->uid);
	return;
    }

    /* stdout */
    if (step->stdOutOpt == IO_NODE_FILE || step->stdOutOpt == IO_GLOBAL_FILE) {
	outFile = addCwd(step->cwd, replaceStepSymbols(step, 0, step->stdOut));

	fwdata->stdOut[0] = -1;
	if ((fwdata->stdOut[1] = open(outFile, flags, 0666)) == -1) {
	    mwarn(errno, "%s: open stdout '%s' failed :", __func__, outFile);
	}
	mdbg(PSSLURM_LOG_IO, "%s: opt '%u' outfile: '%s' fd '%i'\n", __func__,
		step->stdOutOpt, outFile, fwdata->stdOut[1]);

    } else if (step->stdOutOpt == IO_RANK_FILE) {
	/* open files for all ranks */
	step->outFDs = umalloc(step->globalTaskIdsLen[myNodeID] * sizeof(int));

	for (i=0; i<step->globalTaskIdsLen[myNodeID]; i++) {
	    outFile = addCwd(step->cwd, replaceStepSymbols(step,
				step->globalTaskIds[myNodeID][i],
				step->stdOut));

	    if ((step->outFDs[i] = open(outFile, flags, 0666)) == -1) {
		mwarn(errno, "%s: open stdout '%s' failed :",
			__func__, outFile);
	    }
	    mdbg(PSSLURM_LOG_IO, "%s: outfile: '%s' fd '%i'\n", __func__,
		    outFile, fwdata->stdOut[1]);
	}

	if ((pipe(fwdata->stdOut)) == -1) {
	    mlog("%s: create stdout pipe failed\n", __func__);
	    return;
	}

    } else {
	if ((pipe(fwdata->stdOut)) == -1) {
	    mlog("%s: create stdout pipe failed\n", __func__);
	    return;
	}
	mdbg(PSSLURM_LOG_IO, "%s: stdout pipe '%i:%i'\n", __func__,
		fwdata->stdOut[0], fwdata->stdOut[1]);
    }

    /* stderr */
    if (step->stdErrOpt == IO_NODE_FILE || step->stdErrOpt == IO_GLOBAL_FILE) {
	errFile = addCwd(step->cwd, replaceStepSymbols(step, 0, step->stdErr));

	fwdata->stdErr[0] = -1;
	if (outFile && !(strcmp(outFile, errFile))) {
	    fwdata->stdErr[1] = fwdata->stdOut[1];
	} else {
	    if ((fwdata->stdErr[1] = open(errFile, flags, 0666)) == -1) {
		mwarn(errno, "%s: open stderr '%s' failed :",
			__func__, errFile);
	    }
	}
	mdbg(PSSLURM_LOG_IO, "%s: errfile: '%s' fd '%i'\n", __func__, errFile,
		fwdata->stdErr[1]);

    } else if (step->stdErrOpt == IO_RANK_FILE) {
	/* open files for all ranks */
	step->errFDs = umalloc(step->globalTaskIdsLen[myNodeID] * sizeof(int));

	for (i=0; i<step->globalTaskIdsLen[myNodeID]; i++) {
	    errFile = addCwd(step->cwd, replaceStepSymbols(step,
				step->globalTaskIds[myNodeID][i],
				step->stdErr));

	    if ((step->errFDs[i] = open(errFile, flags, 0666)) == -1) {
		mwarn(errno, "%s: open stderr '%s' failed :",
			__func__, errFile);
	    }
	    mdbg(PSSLURM_LOG_IO, "%s: errfile: '%s' fd '%i'\n", __func__,
		    errFile, fwdata->stdErr[1]);
	}
	if ((pipe(fwdata->stdErr)) == -1) {
	    mlog("%s: create stderr pipe failed\n", __func__);
	    return;
	}

    } else {
	if ((pipe(fwdata->stdErr)) == -1) {
	    mlog("%s: create stderr pipe failed\n", __func__);
	    return;
	}
	mdbg(PSSLURM_LOG_IO, "%s: stderr pipe '%i:%i'\n", __func__,
		fwdata->stdErr[0], fwdata->stdErr[1]);
    }

    /* stdin */
    if (step->stdInRank == -1 && step->stdIn && strlen(step->stdIn) > 0) {
	inFile = addCwd(step->cwd, replaceStepSymbols(step, 0, step->stdIn));

	fwdata->stdIn[1] = -1;
	if ((fwdata->stdIn[0] = open(inFile, O_RDONLY)) == -1) {
	    mwarn(errno, "%s: open stdin '%s' failed :",
		    __func__, inFile);
	}
	mdbg(PSSLURM_LOG_IO, "%s: infile: '%s' fd '%i'\n", __func__, inFile,
		fwdata->stdIn[0]);
    } else {
	if ((pipe(fwdata->stdIn)) == -1) {
	    mlog("%s: create stdin pipe failed\n", __func__);
	    return;
	}
	mdbg(PSSLURM_LOG_IO, "%s: stdin pipe '%i:%i'\n", __func__,
		fwdata->stdIn[0], fwdata->stdIn[1]);
    }

    if (seteuid(0) == -1) {
	mwarn(errno, "%s: seteuid(0) failed: ", __func__);
    }
    if (setgid(0) == -1) {
	mwarn(errno, "%s: setgid(0) failed: ", __func__);
    }
    if (prctl(PR_SET_DUMPABLE, 1) == -1) {
	mwarn(errno, "%s: prctl(PR_SET_DUMPABLE) failed: ", __func__);
    }
}

void redirectStepIO2(Forwarder_Data_t *fwdata, Step_t *step)
{
    char *outFile = NULL, *errFile = NULL, *inFile;
    int flags = 0;
    int32_t myNodeID = step->myNodeIndex;
    uint32_t i;

    flags = getAppendFlags(step->appendMode);

    if (setgid(step->gid) == -1) {
	mwarn(errno, "%s: setgid(%i) failed: ", __func__, step->gid);
    }

    /* need to create pipes as user, or the permission to /dev/stdX
     *  will be denied */
    if (seteuid(step->uid) == -1) {
	mwarn(errno, "%s: seteuid(%i) failed: ", __func__, step->uid);
	return;
    }

    /* stdout */
    if (step->stdOutOpt == IO_NODE_FILE) {
	outFile = addCwd(step->cwd, replaceStepSymbols(step, 0, step->stdOut));

	fwdata->stdOut[0] = -1;
	if ((fwdata->stdOut[1] = open(outFile, flags, 0666)) == -1) {
	    mwarn(errno, "%s: open stdout '%s' failed :", __func__, outFile);
	}
	mdbg(PSSLURM_LOG_IO, "%s: outfile: '%s' fd '%i'\n", __func__, outFile,
		fwdata->stdOut[1]);
    } else if (step->stdOutOpt == IO_RANK_FILE) {
	/* open files for all ranks */
	step->outFDs = umalloc(step->globalTaskIdsLen[myNodeID] * sizeof(int));

	for (i=0; i<step->globalTaskIdsLen[myNodeID]; i++) {
	    outFile = addCwd(step->cwd, replaceStepSymbols(step,
				step->globalTaskIds[myNodeID][i],
				step->stdOut));

	    if ((step->outFDs[i] = open(outFile, flags, 0666)) == -1) {
		mwarn(errno, "%s: open stdout '%s' failed :",
			__func__, outFile);
	    }
	    mdbg(PSSLURM_LOG_IO, "%s: outfile: '%s' fd '%i'\n", __func__,
		    outFile, fwdata->stdOut[1]);
	}
    }

    /* stderr */
    if (step->stdErrOpt == IO_NODE_FILE) {
	errFile = addCwd(step->cwd, replaceStepSymbols(step, 0, step->stdErr));

	fwdata->stdErr[0] = -1;
	if (outFile && !(strcmp(outFile, errFile))) {
	    fwdata->stdErr[1] = fwdata->stdOut[1];
	} else {
	    if ((fwdata->stdErr[1] = open(errFile, flags, 0666)) == -1) {
		mwarn(errno, "%s: open stderr '%s' failed :",
			__func__, errFile);
	    }
	}
	mdbg(PSSLURM_LOG_IO, "%s: errfile: '%s' fd '%i'\n", __func__, errFile,
		fwdata->stdErr[1]);
    } else if (step->stdErrOpt == IO_RANK_FILE) {
	/* open files for all ranks */
	step->errFDs = umalloc(step->globalTaskIdsLen[myNodeID] * sizeof(int));

	for (i=0; i<step->globalTaskIdsLen[myNodeID]; i++) {
	    errFile = addCwd(step->cwd, replaceStepSymbols(step,
				step->globalTaskIds[myNodeID][i],
				step->stdErr));

	    if ((step->errFDs[i] = open(errFile, flags, 0666)) == -1) {
		mwarn(errno, "%s: open stderr '%s' failed :",
			__func__, errFile);
	    }
	    mdbg(PSSLURM_LOG_IO, "%s: errfile: '%s' fd '%i'\n", __func__,
		    errFile, fwdata->stdErr[1]);
	}
    }

    /* stdin */
    if (step->stdInRank == -1 && step->stdIn && strlen(step->stdIn) > 0) {
	inFile = addCwd(step->cwd, replaceStepSymbols(step, 0, step->stdIn));

	fwdata->stdIn[1] = -1;
	if ((fwdata->stdIn[0] = open(inFile, O_RDONLY)) == -1) {
	    mwarn(errno, "%s: open stdin '%s' failed :",
		    __func__, inFile);
	}
	mdbg(PSSLURM_LOG_IO, "%s: infile: '%s' fd '%i'\n", __func__, inFile,
		fwdata->stdIn[0]);
    }

    if (seteuid(0) == -1) {
	mwarn(errno, "%s: seteuid(0) failed: ", __func__);
    }
    if (setgid(0) == -1) {
	mwarn(errno, "%s: setgid(0) failed: ", __func__);
    }
    if (prctl(PR_SET_DUMPABLE, 1) == -1) {
	mwarn(errno, "%s: prctl(PR_SET_DUMPABLE) failed: ", __func__);
    }
}

void sendEnableSrunIO(Step_t *step)
{
    PSLog_Msg_t msg = (PSLog_Msg_t) {
	.header = (DDMsg_t) {
	    .type = PSP_CC_MSG,
	    .dest = step->fwdata ? step->fwdata->tid : -1,
	    .sender = PSC_getMyTID(),
	    .len = offsetof(PSLog_Msg_t, buf) },
	.version = PLUGINFW_PROTO_VERSION,
	.type = CMD_ENABLE_SRUN_IO,
	.sender = -1};

    /* might happen that forwarder is already gone */
    if (!step->fwdata) return;
    mdbg(PSSLURM_LOG_IO, "%s: to %s\n", __func__,
	 PSC_printTID(step->fwdata->tid));
    sendMsg(&msg);
}

void printChildMessage(Step_t *step, char *plMsg, uint32_t msgLen,
		       uint8_t type, int32_t rank)
{
    PSLog_Msg_t msg = (PSLog_Msg_t) {
	.header = (DDMsg_t) {
	    .type = PSP_CC_MSG,
	    .dest = step->fwdata ? step->fwdata->tid : -1,
	    .sender = PSC_getMyTID(),
	    .len = offsetof(PSLog_Msg_t, buf) },
	.version = PLUGINFW_PROTO_VERSION,
	.type = CMD_PRINT_CHILD_MSG,
	.sender = -1};
    const size_t chunkSize = sizeof(msg.buf) - sizeof(uint8_t)
	- sizeof(uint32_t) - sizeof(uint32_t);
    size_t left = msgLen;

    /* might happen that forwarder is already gone */
    if (!step->fwdata) return;

    /* connection to srun broke */
    if (step->ioCon > 2) return;

    if (step->ioCon == 2) {
	mlog("%s: I/O connection for step '%u:%u' is broken\n", __func__,
	     step->jobid, step->stepid);
	step->ioCon = 3;
    }

    /* if msg from service rank, let it seem like it comes from first task */
    if (rank < 0) rank = step->globalTaskIds[step->myNodeIndex][0];

    do {
	uint32_t chunk = left > chunkSize ? chunkSize : left;
	uint32_t nRank = htonl(rank);
	uint32_t len = htonl(chunk);
	DDBufferMsg_t *bMsg = (DDBufferMsg_t *)&msg;
	bMsg->header.len = offsetof(PSLog_Msg_t, buf);

	PSP_putMsgBuf(bMsg, __func__, "type", &type, sizeof(type));
	PSP_putMsgBuf(bMsg, __func__, "rank", &nRank, sizeof(nRank));
	/* Add data chunk including its length mimicking addData */
	PSP_putMsgBuf(bMsg, __func__, "len", &len, sizeof(len));
	PSP_putMsgBuf(bMsg, __func__, "data", plMsg + msgLen - left, chunk);

	sendMsg(&msg);
	left -= chunk;
    } while (left);
}

void reattachTasks(Forwarder_Data_t *fwdata, uint32_t addr,
		   uint16_t ioPort, uint16_t ctlPort, char *sig)
{
    PSLog_Msg_t msg = (PSLog_Msg_t) {
	.header = (DDMsg_t) {
	    .type = PSP_CC_MSG,
	    .dest = fwdata ? fwdata->tid : -1,
	    .sender = PSC_getMyTID(),
	    .len = offsetof(PSLog_Msg_t, buf) },
	.version = PLUGINFW_PROTO_VERSION,
	.type = CMD_REATTACH_TASKS,
	.sender = -1};
    DDBufferMsg_t *bMsg = (DDBufferMsg_t *)&msg;
    uint32_t nAddr = htonl(addr);
    uint16_t nioPort = htons(ioPort), nctlPort = htons(ctlPort);
    uint32_t len = htonl(PSP_strLen(sig));

    /* might happen that forwarder is already gone */
    if (!fwdata) return;

    PSP_putMsgBuf(bMsg, __func__, "addr", &nAddr, sizeof(nAddr));
    PSP_putMsgBuf(bMsg, __func__, "ioPort", &nioPort, sizeof(nioPort));
    PSP_putMsgBuf(bMsg, __func__, "ctlPort", &nctlPort, sizeof(nctlPort));
    /* Add string including its length mimicking addString */
    PSP_putMsgBuf(bMsg, __func__, "len", &len, sizeof(len));
    PSP_putMsgBuf(bMsg, __func__, "sigStr", sig, PSP_strLen(sig));

    sendMsg(&msg);
}

void sendFWfinMessage(Forwarder_Data_t *fwdata, PSLog_Msg_t *plMsg)
{
    PSLog_Msg_t msg = (PSLog_Msg_t) {
	.header = (DDMsg_t) {
	    .type = PSP_CC_MSG,
	    .dest = fwdata ? fwdata->tid : -1,
	    .sender = PSC_getMyTID(),
	    .len = offsetof(PSLog_Msg_t, buf) },
	.version = PLUGINFW_PROTO_VERSION,
	.type = CMD_FW_FINALIZE,
	.sender = -1};
    DDBufferMsg_t *bMsg = (DDBufferMsg_t *)&msg;
    uint32_t len = htonl(plMsg->header.len);

    /* might happen that forwarder is already gone */
    if (!fwdata) return;

    /* This shall be okay since FINALIZE messages are << PSLog_Msg_t */
    /* Add data including its length mimicking addData */
    PSP_putMsgBuf(bMsg, __func__, "len", &len, sizeof(len));
    PSP_putMsgBuf(bMsg, __func__, "plMsg", plMsg, plMsg->header.len);

    if (msg.header.dest == -1) mlog("%s unkown destination for %s\n", __func__,
				    PSC_printTID(plMsg->header.sender));
    sendMsg(&msg);
}

void sendFWtaskInfo(Forwarder_Data_t *fwdata, PS_Tasks_t *task)
{
    PSLog_Msg_t msg = (PSLog_Msg_t) {
	.header = (DDMsg_t) {
	    .type = PSP_CC_MSG,
	    .dest = fwdata ? fwdata->tid : -1,
	    .sender = PSC_getMyTID(),
	    .len = offsetof(PSLog_Msg_t, buf) },
	.version = PLUGINFW_PROTO_VERSION,
	.type = CMD_INFO_TASKS,
	.sender = -1};
    DDBufferMsg_t *bMsg = (DDBufferMsg_t *)&msg;
    uint32_t len = htonl(sizeof(*task));

    /* might happen that forwarder is already gone */
    if (!fwdata) return;

    /* Add data including its length mimicking addData */
    PSP_putMsgBuf(bMsg, __func__, "len", &len, sizeof(len));
    PSP_putMsgBuf(bMsg, __func__, "task", task, sizeof(*task));

    sendMsg(&msg);
}

void sendStepTimeout(Forwarder_Data_t *fwdata)
{
    PSLog_Msg_t msg = (PSLog_Msg_t) {
	.header = (DDMsg_t) {
	    .type = PSP_CC_MSG,
	    .dest = fwdata ? fwdata->tid : -1,
	    .sender = PSC_getMyTID(),
	    .len = offsetof(PSLog_Msg_t, buf) },
	.version = PLUGINFW_PROTO_VERSION,
	.type = CMD_STEP_TIMEOUT,
	.sender = -1};

    /* might happen that forwarder is already gone */
    if (!fwdata) return;

    sendMsg(&msg);
}

int handleUserOE(int sock, void *data)
{
    static char buf[1024];
    Forwarder_Data_t *fwdata = data;
    Step_t *step = fwdata->userData;
    int32_t size, ret;
    uint16_t type;

    if (step->taskFlags & LAUNCH_PTY) {
	type = (sock == fwdata->stdOut[1]) ? SLURM_IO_STDOUT : SLURM_IO_STDERR;
    } else {
	type = (sock == fwdata->stdOut[0]) ? SLURM_IO_STDOUT : SLURM_IO_STDERR;
    }

    if ((size = doRead(sock, buf, sizeof(buf) - 1)) <= 0) {
	Selector_remove(sock);
	close(sock);
    }

    mdbg(PSSLURM_LOG_IO, "%s: sock '%i' forward '%s' size '%u'\n", __func__,
	    sock, type == SLURM_IO_STDOUT ? "stdout" : "stderr", size);

    /* eof to srun */
    if (size <0) size = 0;
    if (size >0) buf[size] = '\0';

    /* disable for now with new I/O architecture */
    return 0;

    /* forward data to srun, size of 0 means EOF for stream */
    if ((ret = srunSendIO(type, 0, step, buf, size)) != (size + 10)) {
	if (!(step->taskFlags & LAUNCH_LABEL_IO)) {
	    mwarn(errno, "%s: sending IO failed: size:%i ret:%i error:%i ",
		    __func__, (size +10), ret, errno);
	}
    }

    return 0;
}

int setFilePermissions(Job_t *job)
{
    if (!job->jobscript) return 1;

    if ((chown(job->jobscript, job->uid, job->gid)) == -1) {
	mlog("%s: chown(%i:%i) '%s' failed : %s\n", __func__,
		job->uid, job->gid, job->jobscript,
		strerror(errno));
	return 1;
    }

    if ((chmod(job->jobscript, 0700)) == -1) {
	mlog("%s: chmod 0700 on '%s' failed : %s\n", __func__,
		job->jobscript, strerror(errno));
	return 1;
    }

    return 0;
}<|MERGE_RESOLUTION|>--- conflicted
+++ resolved
@@ -304,16 +304,7 @@
     if (type == STDERR || (!(step->taskFlags & LAUNCH_LABEL_IO)
 	&& !(step->taskFlags & LAUNCH_BUFFERED_IO))
 	|| step->taskFlags & LAUNCH_PTY) {
-<<<<<<< HEAD
-	writeIOmsg(msg, len, taskid, type, fwdata, step, lrank);
-=======
-#else
-    if ((!(step->taskFlags & LAUNCH_LABEL_IO) &&
-	!(step->taskFlags & LAUNCH_BUFFERED_IO)) ||
-	step->taskFlags & LAUNCH_PTY) {
-#endif
 	writeIOmsg(msg, len, rank, type, fwdata, step, lrank);
->>>>>>> b80eab50
 	ufree(msg);
 	return;
     }
