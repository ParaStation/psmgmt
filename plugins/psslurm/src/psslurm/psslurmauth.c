/*
 * ParaStation
 *
 * Copyright (C) 2014 - 2015 ParTec Cluster Competence Center GmbH, Munich
 *
 * This file may be distributed under the terms of the Q Public License
 * as defined in the file LICENSE.QPL included in the packaging of this
 * file.
 */
/**
 * $Id$
 *
 * \author
 * Michael Rauh <rauh@par-tec.com>
 *
 */

#include <stdio.h>
#include <stdlib.h>
#include <errno.h>

#include "psmungehandles.h"
#include "pluginmalloc.h"

#include "psslurm.h"
#include "psslurmlog.h"
#include "psslurmcomm.h"
#include "psslurmgres.h"
#include "psslurmproto.h"
#include "slurmcommon.h"

#include "psslurmauth.h"

#define AUTH_MUNGE_STRING "auth/munge"
#define AUTH_MUNGE_VERSION 10


int checkAuthorizedUser(uid_t user, uid_t test)
{
    if (user == 0 || user == test || user == slurmUserID) return 1;
    return 0;
}

void addSlurmAuth(PS_DataBuffer_t *data)
{
    char *cred;

    /* munge support only */
    addStringToMsg((char *) AUTH_MUNGE_STRING, data);
    addUint32ToMsg(AUTH_MUNGE_VERSION, data);
    psMungeEncode(&cred);
    addStringToMsg(cred, data);
    ufree(cred);
}

int testMungeAuth(char **ptr, Slurm_Msg_Header_t *msgHead)
{
    char buffer[256], *cred;
    uint32_t version;
    int ret;
    uid_t uid;
    gid_t gid;

    getString(ptr, buffer, sizeof(buffer));
    if (!!(strcmp(buffer, AUTH_MUNGE_STRING))) {
	mlog("%s: invalid auth munge plugin '%s'\n", __func__, buffer);
	return 0;
    }

    getUint32(ptr, &version);
    if (version != AUTH_MUNGE_VERSION) {
	mlog("%s: auth munge verison differ '%u' : '%u'\n", __func__,
		AUTH_MUNGE_VERSION, version);
	return 0;
    }

    cred = getStringM(ptr);
    ret = psMungeDecode(cred, &uid, &gid);
    ufree(cred);

    if (!ret) {
	mlog("%s: decoding munge credential failed\n", __func__);
	return 0;
    }

    mdbg(PSSLURM_LOG_AUTH, "%s: message from user uid '%u' gid '%u'\n",
	    __func__, uid, gid);

    msgHead->uid = uid;
    msgHead->gid = gid;

    return 1;
}

/*
TODO make cred work for job_t and step_t. First extract cred.
Then check in separate steps.
*/
int checkStepCred(Step_t *step)
{
    JobCred_t *cred;

    if (!(cred = step->cred)) {
	mlog("%s: no cred for step '%u:%u'\n", __func__, step->jobid,
		step->stepid);
	return 0;
    }

    if (step->jobid != cred->jobid) {
	mlog("%s: mismatching jobid '%u:%u'\n", __func__, step->jobid,
		cred->jobid);
	return 0;
    }

    if (step->stepid != cred->stepid) {
	mlog("%s: mismatching stepid '%u:%u'\n", __func__, step->stepid,
		cred->stepid);
	return 0;
    }

    if (step->uid != cred->uid) {
	mlog("%s: mismatching uid '%u:%u'\n", __func__, step->uid, cred->uid);
	return 0;
    }

    if (!!(strcmp(step->slurmNodes, cred->hostlist))) {
	mlog("%s: mismatching hostlist '%s' - '%s'\n", __func__,
		step->slurmNodes, cred->hostlist);
	return 0;
    }

    /*
    if (step->jobMemLimit != cred->jobMemLimit) {
	mlog("%s: mismatching job memory limit '%u:%u'\n", __func__,
		step->jobMemLimit, cred->jobMemLimit);
	return 0;
    }

    if (step->stepMemLimit != cred->stepMemLimit) {
	mlog("%s: mismatching step memory limit '%u:%u'\n", __func__,
		step->stepMemLimit, cred->stepMemLimit);
	return 0;
    }
    */

    mdbg(PSSLURM_LOG_AUTH, "%s: step '%u:%u' success\n", __func__,
	    step->jobid, step->stepid);
    return 1;
}

int checkJobCred(Job_t *job)
{
    JobCred_t *cred;

    if (!(cred = job->cred)) {
	mlog("%s: no cred for job '%s'\n", __func__, job->id);
	return 0;
    }

    if (job->jobid != cred->jobid) {
	mlog("%s: mismatching jobid '%u:%u'\n", __func__, job->jobid,
		cred->jobid);
	return 0;
    }

    if (SLURM_BATCH_SCRIPT != cred->stepid) {
	mlog("%s: mismatching stepid '%u:%u'\n", __func__, SLURM_BATCH_SCRIPT,
		cred->stepid);
	return 0;
    }

    if (job->uid != cred->uid) {
	mlog("%s: mismatching uid '%u:%u'\n", __func__, job->uid, cred->uid);
	return 0;
    }

    /*
    if (job->memLimit != cred->jobMemLimit) {
	mlog("%s: mismatching memory limit '%u:%u'\n", __func__, job->memLimit,
		cred->jobMemLimit);
	return 0;
    }
    */

    if (job->nrOfNodes != cred->jobNumHosts) {
	mlog("%s: mismatching node count '%u:%u'\n", __func__, job->nrOfNodes,
		cred->jobNumHosts);
	return 0;
    }

    if (!!(strcmp(job->slurmNodes, cred->jobHostlist))) {
	mlog("%s: mismatching hostlist '%s' - '%s'\n", __func__,
		job->slurmNodes, cred->jobHostlist);
	return 0;
    }

    mdbg(PSSLURM_LOG_AUTH, "%s: job '%u' success\n", __func__, job->jobid);
    return 1;
}

int checkBCastCred(char **ptr, BCast_t *bcast)
{
    time_t ctime, expTime;
    char *nodes, *credStart, *sigBuf = NULL;
    int sigBufLen, len;
    uid_t sigUid;
    gid_t sigGid;
    BCast_t *firstBCast = NULL;

    credStart = *ptr;
    errno = 0;

    getTime(ptr, &ctime);
    getTime(ptr, &expTime);
    getUint32(ptr, &bcast->jobid);

    nodes = getStringM(ptr);
    ufree(nodes);

    len = *ptr - credStart;
    bcast->sig = getStringML(ptr, &bcast->sigLen);

    if (bcast->blockNumber == 1) {
	if (!(psMungeDecodeBuf(bcast->sig, (void **) &sigBuf, &sigBufLen,
		&sigUid, &sigGid))) {
	    mlog("%s: decoding creditial failed\n", __func__);
	    goto ERROR;
	}

	if (len != sigBufLen) {
	    mlog("%s: mismatching creditial len %u : %u\n", __func__,
		    len, sigBufLen);
	    goto ERROR;
	}

	if (!!(memcmp(sigBuf, credStart, sigBufLen))) {
	    mlog("%s: manipulated data\n", __func__);
	    goto ERROR;
	}

	if (!(checkAuthorizedUser(sigUid, 0))) {
	    mlog("%s: unauthorized request\n", __func__);
	    errno = ESLURM_USER_ID_MISSING;
	    goto ERROR;
	}
    } else {
	if (!(firstBCast = findBCast(bcast->jobid, bcast->fileName, 1))) {
	    mlog("%s: no matching bcast for jobid '%u' fileName '%s' "
		    "blockNum '%u'\n", __func__, bcast->jobid, bcast->fileName,
		    bcast->blockNumber);
	    goto ERROR;
	}

	if (!!(memcmp(bcast->sig, firstBCast->sig, firstBCast->sigLen))) {
	    mlog("%s: manipulated data\n", __func__);
	    goto ERROR;
	}

	if (expTime < time(NULL)) {
	    mlog("%s: credential expired\n", __func__);
	    goto ERROR;
	}
    }

    free(sigBuf);
    return 1;

ERROR:
    free(sigBuf);
    return 0;
}

void deleteJobCred(JobCred_t *cred)
{
    if (!cred) return;

    ufree(cred->coresPerSocket);
    ufree(cred->socketsPerNode);
    ufree(cred->sockCoreRepCount);
    ufree(cred->hostlist);
    ufree(cred->jobCoreBitmap);
    ufree(cred->stepCoreBitmap);
    ufree(cred->jobHostlist);
    ufree(cred->sig);
    ufree(cred);
}

<<<<<<< HEAD
JobCred_t *getJobCred(Gres_Cred_t *gres, char **ptr, uint16_t version,
			int decode)
=======
static void showCredBuffers(char *sigBuf, int sigBufLen, char *credStart,
			    int jobDataLen)
{
    int x;

    mlog("%s: sigB:'", __func__);
    for (x=0; x<sigBufLen; x++) {
	mlog("%x", sigBuf[x]);
    }
    mlog("'\n");

    mlog("%s: jobD:'", __func__);
    for (x=0; x<jobDataLen; x++) {
	mlog("%x", credStart[x]);
    }
    mlog("'\n");
}

JobCred_t *getJobCred(Gres_Cred_t *gres, char **ptr, uint16_t version)
>>>>>>> 0de84418
{
    char *credStart, *sigBuf;
    JobCred_t *cred;
    int sigBufLen, len;
    unsigned int i;
    uid_t sigUid;
    gid_t sigGid;

    credStart = *ptr;

    cred = umalloc(sizeof(JobCred_t));

    /* jobid / stepid */
    getUint32(ptr, &cred->jobid);
    getUint32(ptr, &cred->stepid);
    /* uid */
    getUint32(ptr, &cred->uid);
    /* gres job and gres step allocations */
    getGresJobCred(gres, ptr, cred->jobid, cred->stepid, cred->uid);
    /* count of specialized cores */
    getUint16(ptr, &cred->jobCoreSpec);
    /* job/step memory limit */
    getUint32(ptr, &cred->jobMemLimit);
    getUint32(ptr, &cred->stepMemLimit);

    cred->hostlist = getStringM(ptr);
    getTime(ptr, &cred->ctime);

    /* core/socket maps */
    getUint32(ptr, &cred->totalCoreCount);
    cred->jobCoreBitmap = getStringM(ptr);
    cred->stepCoreBitmap = getStringM(ptr);
    getUint16(ptr, &cred->coreArraySize);

    mdbg(PSSLURM_LOG_PART, "%s: totalCoreCount '%u' coreArraySize '%u' "
	    "jobCoreBitmap '%s' stepCoreBitmap '%s'\n",
	    __func__, cred->totalCoreCount, cred->coreArraySize,
	    cred->jobCoreBitmap, cred->stepCoreBitmap);

    if (cred->coreArraySize) {
	getUint16Array(ptr, &cred->coresPerSocket, &cred->coresPerSocketLen);
	getUint16Array(ptr, &cred->socketsPerNode, &cred->socketsPerNodeLen);
	getUint32Array(ptr, &cred->sockCoreRepCount, &cred->sockCoreRepCountLen);

	for (i=0; i<cred->coresPerSocketLen; i++) {
	    mdbg(PSSLURM_LOG_PART, "%s: coresPerSocket '%u'\n", __func__,
		    cred->coresPerSocket[i]);
	}
	for (i=0; i<cred->socketsPerNodeLen; i++) {
	    mdbg(PSSLURM_LOG_PART, "%s: socketsPerNode '%u'\n", __func__,
		    cred->socketsPerNode[i]);
	}
	for (i=0; i<cred->sockCoreRepCountLen; i++) {
	    mdbg(PSSLURM_LOG_PART, "%s: sockCoreRepCount '%u'\n", __func__,
		    cred->sockCoreRepCount[i]);
	}
    }

    getUint32(ptr, &cred->jobNumHosts);
    cred->jobHostlist = getStringM(ptr);
    len = *ptr - credStart;

    cred->sig = getStringM(ptr);

<<<<<<< HEAD
    if (decode) {
	if (!(psMungeDecodeBuf(cred->sig, (void **) &sigBuf, &sigBufLen,
		&sigUid, &sigGid))) {
	    mlog("%s: decoding creditial failed\n", __func__);
	    return NULL;
	}

	if (len != sigBufLen) {
	    mlog("%s: mismatching creditial len %u : %u\n", __func__,
		    len, sigBufLen);
	    goto ERROR;
	}

	if (!!(memcmp(sigBuf, credStart, sigBufLen))) {
	    mlog("%s: manipulated data\n", __func__);
	    goto ERROR;
	}
	free(sigBuf);
=======
    if (len != sigBufLen) {
	mlog("%s: mismatching creditial len %u : %u\n", __func__,
		len, sigBufLen);
	showCredBuffers(sigBuf, sigBufLen, credStart, len);
	goto ERROR;
    }

    if (!!(memcmp(sigBuf, credStart, sigBufLen))) {
	mlog("%s: manipulated data\n", __func__);
	showCredBuffers(sigBuf, sigBufLen, credStart, len);
	goto ERROR;
>>>>>>> 0de84418
    }

    mdbg(PSSLURM_LOG_AUTH, "%s: cred len:%u jobMemLimit '%u' stepMemLimit '%u' "
	    "hostlist '%s' jobhostlist '%s' ctime '%lu' " "sig '%s'\n",
	    __func__, len, cred->jobMemLimit, cred->stepMemLimit,
	    cred->hostlist, cred->jobHostlist, cred->ctime, cred->sig);

    return cred;


ERROR:
    free(sigBuf);
    return NULL;
}<|MERGE_RESOLUTION|>--- conflicted
+++ resolved
@@ -285,10 +285,6 @@
     ufree(cred);
 }
 
-<<<<<<< HEAD
-JobCred_t *getJobCred(Gres_Cred_t *gres, char **ptr, uint16_t version,
-			int decode)
-=======
 static void showCredBuffers(char *sigBuf, int sigBufLen, char *credStart,
 			    int jobDataLen)
 {
@@ -307,10 +303,10 @@
     mlog("'\n");
 }
 
-JobCred_t *getJobCred(Gres_Cred_t *gres, char **ptr, uint16_t version)
->>>>>>> 0de84418
-{
-    char *credStart, *sigBuf;
+JobCred_t *getJobCred(Gres_Cred_t *gres, char **ptr, uint16_t version,
+			int decode)
+{
+    char *credStart, *sigBuf = NULL;
     JobCred_t *cred;
     int sigBufLen, len;
     unsigned int i;
@@ -373,7 +369,6 @@
 
     cred->sig = getStringM(ptr);
 
-<<<<<<< HEAD
     if (decode) {
 	if (!(psMungeDecodeBuf(cred->sig, (void **) &sigBuf, &sigBufLen,
 		&sigUid, &sigGid))) {
@@ -384,27 +379,16 @@
 	if (len != sigBufLen) {
 	    mlog("%s: mismatching creditial len %u : %u\n", __func__,
 		    len, sigBufLen);
+	    showCredBuffers(sigBuf, sigBufLen, credStart, len);
 	    goto ERROR;
 	}
 
 	if (!!(memcmp(sigBuf, credStart, sigBufLen))) {
 	    mlog("%s: manipulated data\n", __func__);
+	    showCredBuffers(sigBuf, sigBufLen, credStart, len);
 	    goto ERROR;
 	}
 	free(sigBuf);
-=======
-    if (len != sigBufLen) {
-	mlog("%s: mismatching creditial len %u : %u\n", __func__,
-		len, sigBufLen);
-	showCredBuffers(sigBuf, sigBufLen, credStart, len);
-	goto ERROR;
-    }
-
-    if (!!(memcmp(sigBuf, credStart, sigBufLen))) {
-	mlog("%s: manipulated data\n", __func__);
-	showCredBuffers(sigBuf, sigBufLen, credStart, len);
-	goto ERROR;
->>>>>>> 0de84418
     }
 
     mdbg(PSSLURM_LOG_AUTH, "%s: cred len:%u jobMemLimit '%u' stepMemLimit '%u' "
