/*
 * ParaStation
 *
 * Copyright (C) 2014-2017 ParTec Cluster Competence Center GmbH, Munich
 *
 * This file may be distributed under the terms of the Q Public License
 * as defined in the file LICENSE.QPL included in the packaging of this
 * file.
 */
#include <stdlib.h>
#include <stdio.h>
#include <string.h>
#include <unistd.h>
#include <signal.h>
#include <malloc.h>

#include "psslurmlog.h"
#include "psslurmpscomm.h"
#include "psslurmcomm.h"
#include "psslurmauth.h"
#include "psslurmenv.h"
#include "psslurmproto.h"

#include "slurmcommon.h"
#include "psidtask.h"
#include "pluginmalloc.h"
#include "plugincomm.h"
#include "pspamhandles.h"
#include "peloguehandles.h"

#include "psslurmjob.h"

#define MAX_JOBID_LENGTH 128

/** List of all jobs */
static LIST_HEAD(JobList);

Job_t *addJob(uint32_t jobid)
{
    Job_t *job = ucalloc(sizeof(Job_t));

    deleteJob(jobid);

    job->jobid = jobid;
    job->state = JOB_INIT;
    job->start_time = time(0);
    INIT_LIST_HEAD(&job->tasks);
    envInit(&job->env);
    envInit(&job->spankenv);

    list_add_tail(&(job->next), &JobList);

    return job;
}

Job_t *findJobByIdC(char *id)
{
    uint32_t jobid;

    if ((sscanf(id, "%u", &jobid)) != 1) return NULL;
    return findJobById(jobid);
}

Job_t *findJobById(uint32_t jobid)
{
    list_t *j;
    list_for_each(j, &JobList) {
	Job_t *job = list_entry(j, Job_t, next);
	if (job->jobid == jobid) return job;
    }
    return NULL;
}

PSnodes_ID_t *findJobNodeEntry(Job_t *job, PSnodes_ID_t id)
{
    unsigned int i;

    if (!job->nodes) return NULL;

    for (i=0; i<job->nrOfNodes; i++) {
	if (job->nodes[i] == id) return &job->nodes[i];
    }
    return NULL;
}

void clearJobList(void)
{
    list_t *j, *tmp;

    clearAllocList();
    clearBCastList();

    list_for_each_safe(j, tmp, &JobList) {
	Job_t *job = list_entry(j, Job_t, next);
	deleteJob(job->jobid);
    }
}

int deleteJob(uint32_t jobid)
{
    Job_t *job = findJobById(jobid);
    unsigned int i;

    if (!job) return 0;

    mdbg(PSSLURM_LOG_JOB, "%s: '%u'\n", __func__, jobid);
    clearBCastByJobid(jobid);
    psPamDeleteUser(job->username, strJobID(jobid));

    /* free corresponding pelogue job */
    psPelogueDeleteJob("psslurm", strJobID(job->jobid));

    /* cleanup all corresponding allocations and steps */
    deleteAlloc(job->jobid);
    freeGresCred(job->gres);

    /* cleanup local job */
    if (!job->mother) {

	if (job->jobscript) unlink(job->jobscript);

	/* tell sisters the job is finished */
	if (job->nodes && job->nodes[0] == PSC_getMyID()) {
	    send_PS_JobExit(job->jobid, SLURM_BATCH_SCRIPT,
				job->nrOfNodes, job->nodes);
	}

	if (job->fwdata) {
	    killChild(job->fwdata->cPid, SIGKILL);
	    killChild(PSC_getPID(job->fwdata->tid), SIGKILL);
	}
    }

    /* free memory */
    ufree(job->username);
    ufree(job->nodes);
    ufree(job->jobscript);
    ufree(job->jsData);
    ufree(job->stdOut);
    ufree(job->stdErr);
    ufree(job->stdIn);
    ufree(job->cwd);
    ufree(job->hostname);
    ufree(job->slurmHosts);
    ufree(job->checkpoint);
    ufree(job->restart);
    ufree(job->nodeAlias);
    ufree(job->partition);
    ufree(job->cpusPerNode);
    ufree(job->cpuCountReps);
    ufree(job->account);
    ufree(job->qos);
    ufree(job->resvName);
    ufree(job->acctFreq);
    ufree(job->resvPorts);

    for (i=0; i<job->argc; i++) {
	ufree(job->argv[i]);
    }
    ufree(job->argv);

    clearTasks(&job->tasks);
    freeJobCred(job->cred);

    envDestroy(&job->env);
    envDestroy(&job->spankenv);

    list_del(&job->next);
    ufree(job);

    malloc_trim(200);
    return 1;
}

int killForwarderByJobid(uint32_t jobid)
{
    list_t *j, *tmp;
    int count = 0;

    count += killStepFWbyJobid(jobid);

    list_for_each_safe(j, tmp, &JobList) {
	Job_t *job = list_entry(j, Job_t, next);
	if (job->jobid == jobid && job->fwdata) {
	    kill(PSC_getPID(job->fwdata->tid), SIGKILL);
	    count++;
	}
    }

    return count;
}

int countJobs(void)
{
    int count=0;
    list_t *j;
    list_for_each(j, &JobList) count++;

    return count;
}

void getJobInfos(uint32_t *infoCount, uint32_t **jobids, uint32_t **stepids)
{
    list_t *j, *tmp;
    uint32_t max = countJobs(), count = 0;

    *jobids = urealloc(*jobids, sizeof(uint32_t) * (*infoCount + max));
    *stepids = urealloc(*stepids, sizeof(uint32_t) * (*infoCount + max));

    list_for_each_safe(j, tmp, &JobList) {
	Job_t *job = list_entry(j, Job_t, next);
	if (count == max) break;
	if (job->state == JOB_EXIT || job->state == JOB_COMPLETE) continue;
	(*jobids)[count] = job->jobid;
	(*stepids)[count] = SLURM_BATCH_SCRIPT;
	count++;
    }

    *infoCount += count;
}

int signalJob(Job_t *job, int signal, char *reason)
{
    int count = 0;

    count += signalStepsByJobid(job->jobid, signal);

    if (!job->fwdata) return count;

    switch (job->state) {
	case JOB_RUNNING:
	    if (signal != SIGTERM || !count) {
	      signalForwarderChild(job->fwdata, signal);
	      count++;
	    }
	    break;
    }

    return count;
}

int signalJobs(int signal, char *reason)
{
    list_t *j, *tmp;
    int count = 0;

    list_for_each_safe(j, tmp, &JobList) {
	Job_t *job = list_entry(j, Job_t, next);
	count += signalJob(job, signal, reason);
    }

    count += signalAllocations(signal, reason);

    return count;
}

char *strJobState(JobState_t state)
{
    switch (state) {
	case JOB_INIT:
	    return "INIT";
	case JOB_QUEUED:
	    return "QUEUED";
	case JOB_PRESTART:
	    return "PRESTART";
	case JOB_SPAWNED:
	    return "SPAWNED";
	case JOB_RUNNING:
	    return "RUNNING";
	case JOB_PROLOGUE:
	    return "PROLOGUE";
	case JOB_EPILOGUE:
	    return "EPILOGUE";
	case JOB_EXIT:
	    return "EXIT";
	case JOB_COMPLETE:
	    return "COMPLETE";
    }

    return NULL;
}

char *strJobID(uint32_t jobid)
{
    static char sJobID[MAX_JOBID_LENGTH];

    snprintf(sJobID, sizeof(sJobID), "%u", jobid);

    return sJobID;
}

<<<<<<< HEAD
bool traverseSteps(StepVisitor_t visitor, const void *info)
{
    list_t *j, *tmp;
    list_for_each_safe(j, tmp, &StepList.list) {
	Step_t *step = list_entry(j, Step_t, list);

	if (visitor(step, info)) return true;
=======
bool traverseJobs(JobVisitor_t visitor, const void *info)
{
    list_t *j, *tmp;
    list_for_each_safe(j, tmp, &JobList) {
	Job_t *job = list_entry(j, Job_t, next);

	if (visitor(job, info)) return true;
>>>>>>> 6ee9922c
    }

    return false;
}<|MERGE_RESOLUTION|>--- conflicted
+++ resolved
@@ -289,15 +289,6 @@
     return sJobID;
 }
 
-<<<<<<< HEAD
-bool traverseSteps(StepVisitor_t visitor, const void *info)
-{
-    list_t *j, *tmp;
-    list_for_each_safe(j, tmp, &StepList.list) {
-	Step_t *step = list_entry(j, Step_t, list);
-
-	if (visitor(step, info)) return true;
-=======
 bool traverseJobs(JobVisitor_t visitor, const void *info)
 {
     list_t *j, *tmp;
@@ -305,7 +296,6 @@
 	Job_t *job = list_entry(j, Job_t, next);
 
 	if (visitor(job, info)) return true;
->>>>>>> 6ee9922c
     }
 
     return false;
