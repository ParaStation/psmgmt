/*
 * ParaStation
 *
 * Copyright (C) 2014-2017 ParTec Cluster Competence Center GmbH, Munich
 *
 * This file may be distributed under the terms of the Q Public License
 * as defined in the file LICENSE.QPL included in the packaging of this
 * file.
 */

#include <stdlib.h>
#include <stdio.h>
#include <string.h>
#include <unistd.h>
#include <signal.h>
#include <malloc.h>

#include "psslurmlog.h"
#include "psslurmpscomm.h"
#include "psslurmcomm.h"
#include "psslurmauth.h"
#include "psslurmenv.h"
#include "psslurmproto.h"

#include "slurmcommon.h"
#include "psidtask.h"
#include "pluginmalloc.h"
#include "plugincomm.h"
#include "pspamhandles.h"

#include "psslurmjob.h"

#define JOB_HISTORY_SIZE 10
#define JOB_HISTORY_ID_LEN 20

static char jobHistory[JOB_HISTORY_SIZE][JOB_HISTORY_ID_LEN];

static int jobHistIndex = 0;


void initJobList(void)
{
    INIT_LIST_HEAD(&JobList.list);
    INIT_LIST_HEAD(&StepList.list);
    INIT_LIST_HEAD(&AllocList.list);
    INIT_LIST_HEAD(&BCastList.list);
}

Job_t *addJob(uint32_t jobid)
{
    Job_t *job;
    char tmp[256];

    deleteJob(jobid);
    snprintf(tmp, sizeof(tmp), "%u", jobid);

    job = (Job_t *) ucalloc(sizeof(Job_t));

    job->id = ustrdup(tmp);
    job->jobid = jobid;
    job->state = JOB_INIT;
    job->start_time = time(0);
    INIT_LIST_HEAD(&job->tasks.list);
    envInit(&job->env);
    envInit(&job->spankenv);

    /* add job to job history */
    strncpy(jobHistory[jobHistIndex++], job->id, sizeof(jobHistory[0]));
    if (jobHistIndex >= JOB_HISTORY_SIZE) jobHistIndex = 0;

    list_add_tail(&(job->list), &JobList.list);

    return job;
}

Alloc_t *addAllocation(uint32_t jobid, uint32_t nrOfNodes, char *slurmNodes,
			    env_t *env, env_t *spankenv, uid_t uid, gid_t gid,
			    char *username)
{
    Alloc_t *alloc;

    if ((alloc = findAlloc(jobid))) return alloc;

    alloc = (Alloc_t *) umalloc(sizeof(Alloc_t));
    alloc->jobid = jobid;
    alloc->state = JOB_QUEUED;
    alloc->uid = uid;
    alloc->gid = gid;
    alloc->terminate = 0;
    alloc->slurmNodes = ustrdup(slurmNodes);
    alloc->username = ustrdup(username);
    alloc->firstKillRequest = 0;
    alloc->motherSup = -1;
    alloc->start_time = time(0);

    /* init nodes */
    getNodesFromSlurmHL(slurmNodes, &alloc->nrOfNodes, &alloc->nodes,
			&alloc->localNodeId);
    if (alloc->nrOfNodes != nrOfNodes) {
	mlog("%s: mismatching nrOfNodes '%u:%u'\n", __func__, nrOfNodes,
		alloc->nrOfNodes);
    }

    /* init env */
    if (env) {
	envClone(env, &alloc->env, envFilter);
    } else {
	envInit(&alloc->env);
    }

    if (spankenv) {
	envClone(spankenv, &alloc->spankenv, envFilter);
    } else {
	envInit(&alloc->spankenv);
    }

    list_add_tail(&(alloc->list), &AllocList.list);

    /* add user in pam for ssh access */
    psPamAddUser(alloc->username, strJobID(jobid), PSPAM_STATE_PROLOGUE);

    return alloc;
}

Step_t *addStep(uint32_t jobid, uint32_t stepid)
{
    Step_t *step;

    deleteStep(jobid, stepid);

    step = (Step_t *) ucalloc(sizeof(Step_t));

    step->jobid = jobid;
    step->stepid = stepid;
    step->exitCode = -1;
    step->stdOutRank = -1;
    step->stdErrRank = -1;
    step->stdInRank = -1;
    step->state = JOB_INIT;
    step->stdInOpt = IO_UNDEF;
    step->stdOutOpt = IO_UNDEF;
    step->stdErrOpt = IO_UNDEF;
    step->ioCon = 1;
    step->start_time = time(0);

    INIT_LIST_HEAD(&step->tasks.list);
    envInit(&step->env);
    envInit(&step->spankenv);
    envInit(&step->pelogueEnv);
    initSlurmMsg(&step->srunIOMsg);
    initSlurmMsg(&step->srunControlMsg);
    initSlurmMsg(&step->srunPTYMsg);

    list_add_tail(&(step->list), &StepList.list);

    return step;
}

PS_Tasks_t *addTask(struct list_head *list, PStask_ID_t childTID,
			PStask_ID_t forwarderTID, PStask_t *forwarder,
			PStask_group_t childGroup, int32_t rank)
{
    PS_Tasks_t *task;

    task = (PS_Tasks_t *) umalloc(sizeof(PS_Tasks_t));
    task->childTID = childTID;
    task->forwarderTID = forwarderTID;
    task->forwarder = forwarder;
    task->childGroup = childGroup;
    task->childRank = rank;
    task->exitCode = 0;
    task->sentExit = 0;

    list_add_tail(&(task->list), list);

    return task;
}

unsigned int countTasks(struct list_head *taskList)
{
    struct list_head *pos;
    unsigned int count = 0;

    if (!taskList) return 0;

    list_for_each(pos, taskList) count++;
    return count;
}

unsigned int countRegTasks(struct list_head *taskList)
{
    struct list_head *pos;
    unsigned int count = 0;

    if (!taskList) return 0;

    list_for_each(pos, taskList) {
	PS_Tasks_t *task;
	task = list_entry(pos, PS_Tasks_t, list);
	if (task->childRank <0) continue;
	count++;
    }
    return count;
}

static void deleteTask(PS_Tasks_t *task)
{
    if (!task) return;
    list_del(&task->list);
    ufree(task);
}

static void clearTasks(struct list_head *taskList)
{
    list_t *pos, *tmp;

    if (!taskList) return;

    list_for_each_safe(pos, tmp, taskList) {
	PS_Tasks_t *task = list_entry(pos, PS_Tasks_t, list);
	deleteTask(task);
    }
}

PS_Tasks_t *findTaskByRank(struct list_head *taskList, int32_t rank)
{
    list_t *pos, *tmp;

    if (!taskList) return NULL;
    list_for_each_safe(pos, tmp, taskList) {
	PS_Tasks_t *task = list_entry(pos, PS_Tasks_t, list);
	if (task->childRank == rank) return task;
    }
    return NULL;
}

PS_Tasks_t *findTaskByForwarder(struct list_head *taskList, PStask_ID_t fwTID)
{
    list_t *pos, *tmp;

    if (!taskList) return NULL;
    list_for_each_safe(pos, tmp, taskList) {
	PS_Tasks_t *task = list_entry(pos, PS_Tasks_t, list);
	if (task->forwarderTID == fwTID) return task;
    }
    return NULL;
}

PS_Tasks_t *findTaskByChildPid(struct list_head *taskList, pid_t childPid)
{
    list_t *pos, *tmp;

    if (!taskList) return NULL;
    list_for_each_safe(pos, tmp, taskList) {
	PS_Tasks_t *task = list_entry(pos, PS_Tasks_t, list);
	if (PSC_getPID(task->childTID) == childPid) return task;
    }
    return NULL;
}

<<<<<<< HEAD

=======
>>>>>>> 526c451a
BCast_t *addBCast()
{
    BCast_t *bcast;

    bcast = (BCast_t *) ucalloc(sizeof(BCast_t));

    initSlurmMsg(&bcast->msg);

    list_add_tail(&(bcast->list), &BCastList.list);

    return bcast;
}

void deleteBCast(BCast_t *bcast)
{
    list_del(&bcast->list);
    freeSlurmMsg(&bcast->msg);
    ufree(bcast->username);
    ufree(bcast->fileName);
    ufree(bcast->block);
    ufree(bcast->sig);
    ufree(bcast);
}

void clearBCastByJobid(uint32_t jobid)
{
    list_t *pos, *tmp;
    BCast_t *bcast;

    list_for_each_safe(pos, tmp, &BCastList.list) {
	if (!(bcast = list_entry(pos, BCast_t, list))) return;
	if (bcast->jobid == jobid) {
	    if (bcast->fwdata) {
		killChild(PSC_getPID(bcast->fwdata->tid), SIGKILL);
	    } else {
		deleteBCast(bcast);
	    }
	}
    }
}

static void clearBCastList(void)
{
    list_t *pos, *tmp;
    BCast_t *bcast;

    list_for_each_safe(pos, tmp, &BCastList.list) {
	if (!(bcast = list_entry(pos, BCast_t, list))) return;
	deleteBCast(bcast);
    }
}

BCast_t *findBCast(uint32_t jobid, char *fileName, uint32_t blockNum)
{
    list_t *pos, *tmp;
    BCast_t *bcast;

    list_for_each_safe(pos, tmp, &BCastList.list) {
	if (!(bcast = list_entry(pos, BCast_t, list))) return NULL;
	if (blockNum > 0 && blockNum != bcast->blockNumber) continue;
	if (bcast->jobid == jobid &&
	    !strcmp(bcast->fileName, fileName)) return bcast;
    }
    return NULL;
}

Step_t *findStepByStepId(uint32_t jobid, uint32_t stepid)
{
    struct list_head *pos;

    list_for_each(pos, &StepList.list) {
	Step_t *step = list_entry(pos, Step_t, list);
	if (jobid == step->jobid && step->stepid == stepid) return step;
    }
    return NULL;
}

Step_t *findStepByJobid(uint32_t jobid)
{
    struct list_head *pos;

    list_for_each(pos, &StepList.list) {
	Step_t *step = list_entry(pos, Step_t, list);
	if (jobid == step->jobid) return step;
    }
    return NULL;
}

Step_t *findActiveStepByLogger(PStask_ID_t loggerTID)
{
    struct list_head *pos;

    list_for_each(pos, &StepList.list) {
	Step_t *step = list_entry(pos, Step_t, list);
	if (step->state == JOB_COMPLETE || step->state == JOB_EXIT) continue;
	if (loggerTID == step->loggerTID) return step;
    }
    return NULL;
}

Step_t *findStepByFwPid(pid_t pid)
{
    struct list_head *pos;

    list_for_each(pos, &StepList.list) {
	Step_t *step = list_entry(pos, Step_t, list);
	if (step->fwdata && step->fwdata->cPid == pid) return step;
    }
    return NULL;
}

Step_t *findStepByTaskPid(pid_t pid)
{
    struct list_head *pos;

    list_for_each(pos, &StepList.list) {
	Step_t *step = list_entry(pos, Step_t, list);
	if (findTaskByChildPid(&step->tasks.list, pid)) return step;
    }

    return NULL;
}

Job_t *findJobByIdC(char *id)
{
    uint32_t jobid;

    if ((sscanf(id, "%u", &jobid)) != 1) return NULL;
    return findJobById(jobid);
}

Job_t *findJobById(uint32_t jobid)
{
    struct list_head *pos;
    Job_t *job;

    list_for_each(pos, &JobList.list) {
	if (!(job = list_entry(pos, Job_t, list))) return NULL;

	if (job->jobid == jobid) return job;
    }
    return NULL;
}

PSnodes_ID_t *findJobNodeEntry(Job_t *job, PSnodes_ID_t id)
{
    unsigned int i;

    if (!job->nodes) return NULL;

    for (i=0; i<job->nrOfNodes; i++) {
	if (job->nodes[i] == id) return &job->nodes[i];
    }
    return NULL;
}

int isJobIDinHistory(char *jobid)
{
    int i;

    for (i=0; i<JOB_HISTORY_SIZE; i++) {
	if (!(strncmp(jobid, jobHistory[i], JOB_HISTORY_ID_LEN))) return 1;
    }
    return 0;
}

void clearJobList(void)
{
    list_t *pos, *tmp;
    Job_t *job;

    clearAllocList();
    clearBCastList();

    list_for_each_safe(pos, tmp, &JobList.list) {
	if (!(job = list_entry(pos, Job_t, list))) break;

	deleteJob(job->jobid);
    }
}

void clearAllocList(void)
{
    list_t *pos, *tmp;
    Alloc_t *alloc;

    list_for_each_safe(pos, tmp, &AllocList.list) {
	if (!(alloc = list_entry(pos, Alloc_t, list))) return;

	deleteAlloc(alloc->jobid);
    }
}

void clearStepList(uint32_t jobid)
{
    list_t *pos, *tmp;
    Step_t *step;

    list_for_each_safe(pos, tmp, &StepList.list) {
	if (!(step = list_entry(pos, Step_t, list))) return;
	if (step->jobid == jobid) deleteStep(step->jobid, step->stepid);
    }
}

Alloc_t *findAlloc(uint32_t jobid)
{
    list_t *pos, *tmp;
    Alloc_t *alloc;

    list_for_each_safe(pos, tmp, &AllocList.list) {
	if (!(alloc = list_entry(pos, Alloc_t, list))) break;
	if (alloc->jobid == jobid) return alloc;
    }
    return NULL;
}

int deleteAlloc(uint32_t jobid)
{
    Alloc_t *alloc;

    /* delete all corresponding steps */
    clearStepList(jobid);
    clearBCastByJobid(jobid);

    if (!(alloc = findAlloc(jobid))) return 0;

    /* tell sisters the allocation is revoked */
    if (alloc->motherSup == PSC_getMyTID()) {
	send_PS_JobExit(alloc->jobid, SLURM_BATCH_SCRIPT,
		alloc->nrOfNodes, alloc->nodes);
    }

    psPamDeleteUser(alloc->username, strJobID(jobid));

    ufree(alloc->nodes);
    ufree(alloc->slurmNodes);
    ufree(alloc->username);
    envDestroy(&alloc->env);
    envDestroy(&alloc->spankenv);

    list_del(&alloc->list);
    ufree(alloc);

    return 1;
}

int deleteStep(uint32_t jobid, uint32_t stepid)
{
    Step_t *step;
    uint32_t i;

    if (!(step = findStepByStepId(jobid, stepid))) return 0;

    mdbg(PSSLURM_LOG_JOB, "%s: '%u:%u'\n", __func__, jobid, stepid);

    /* make sure all connections for the step are closed */
    closeAllStepConnections(step);
    clearBCastByJobid(jobid);

    ufree(step->srunPorts);
    ufree(step->tasksToLaunch);
    ufree(step->slurmNodes);
    ufree(step->nodeAlias);
    ufree(step->nodes);
    ufree(step->cpuBind);
    ufree(step->memBind);
    ufree(step->IOPort);
    ufree(step->cwd);
    ufree(step->taskProlog);
    ufree(step->taskEpilog);
    ufree(step->stdOut);
    ufree(step->stdIn);
    ufree(step->stdErr);
    ufree(step->restart);
    ufree(step->checkpoint);
    ufree(step->partition);
    ufree(step->username);
    ufree(step->outFDs);
    ufree(step->errFDs);
    ufree(step->outChannels);
    ufree(step->errChannels);
    ufree(step->hwThreads);
    ufree(step->acctFreq);

    clearTasks(&step->tasks.list);
    freeGresCred(step->gres);

    if (step->fwdata) {
	if (step->fwdata->cPid) killChild(step->fwdata->cPid, SIGKILL);
	if (step->fwdata->tid != -1) {
	    killChild(PSC_getPID(step->fwdata->tid), SIGKILL);
	}
    }

    freeJobCred(step->cred);

    if (step->globalTaskIds) {
	for (i=0; i<step->nrOfNodes; i++) {
	    if (step->globalTaskIdsLen[i] > 0) {
		ufree(step->globalTaskIds[i]);
	    }
	}
    }
    ufree(step->globalTaskIds);
    ufree(step->globalTaskIdsLen);

    for (i=0; i<step->argc; i++) {
	ufree(step->argv[i]);
    }
    ufree(step->argv);

    envDestroy(&step->env);
    envDestroy(&step->spankenv);
    envDestroy(&step->pelogueEnv);

    list_del(&step->list);
    ufree(step);

    return 1;
}

int deleteJob(uint32_t jobid)
{
    Job_t *job;
    unsigned int i;

    if (!(job = findJobById(jobid))) return 0;

    mdbg(PSSLURM_LOG_JOB, "%s: '%u'\n", __func__, jobid);
    clearBCastByJobid(jobid);
    psPamDeleteUser(job->username, strJobID(jobid));

    /* cleanup local job */
    if (!job->mother) {

	if (job->jobscript) unlink(job->jobscript);

	deleteAlloc(job->jobid);
	freeGresCred(job->gres);

	/* tell sisters the job is finished */
	if (job->nodes && job->nodes[0] == PSC_getMyID()) {
	    send_PS_JobExit(job->jobid, SLURM_BATCH_SCRIPT,
				job->nrOfNodes, job->nodes);
	}

	if (job->fwdata) {
	    killChild(job->fwdata->cPid, SIGKILL);
	    killChild(PSC_getPID(job->fwdata->tid), SIGKILL);
	}
    }

    /* free memory */
    ufree(job->id);
    ufree(job->username);
    ufree(job->nodes);
    ufree(job->jobscript);
    ufree(job->jsData);
    ufree(job->stdOut);
    ufree(job->stdErr);
    ufree(job->stdIn);
    ufree(job->cwd);
    ufree(job->hostname);
    ufree(job->slurmNodes);
    ufree(job->checkpoint);
    ufree(job->restart);
    ufree(job->nodeAlias);
    ufree(job->partition);
    ufree(job->cpusPerNode);
    ufree(job->cpuCountReps);
    ufree(job->account);
    ufree(job->qos);
    ufree(job->resvName);
    ufree(job->acctFreq);
    ufree(job->resvPorts);

    for (i=0; i<job->argc; i++) {
	ufree(job->argv[i]);
    }
    ufree(job->argv);

    clearTasks(&job->tasks.list);
    freeJobCred(job->cred);

    envDestroy(&job->env);
    envDestroy(&job->spankenv);

    list_del(&job->list);
    ufree(job);

    malloc_trim(200);
    return 1;
}

int signalTasks(uint32_t jobid, uid_t uid, PS_Tasks_t *tasks, int signal,
		    int32_t group)
{
    list_t *pos, *tmp;
    PStask_t *child;
    int count = 0;

    list_for_each_safe(pos, tmp, &tasks->list) {
	PS_Tasks_t *task = list_entry(pos, PS_Tasks_t, list);

	if ((child = PStasklist_find(&managedTasks, task->childTID))) {
	    if (group > -1 && child->group != (PStask_group_t) group) continue;
	    if (child->rank < 0 && signal != SIGKILL) continue;

	    if (child->forwardertid == task->forwarderTID &&
		child->uid == uid) {
		mdbg(PSSLURM_LOG_PROCESS, "%s: rank '%i' kill(%i) signal '%i' "
			"group '%i' job '%u' \n", __func__, child->rank,
			PSC_getPID(child->tid), signal, child->group, jobid);
		killChild(PSC_getPID(child->tid), signal);
		count++;
	    }
	}
    }

    if (count) {
	mlog("%s: killed %i processes with signal '%i' of job '%u'\n", __func__,
	    count, signal, jobid);
    }

    return count;
}

int signalStep(Step_t *step, int signal)
{
    int ret = 0;
    PStask_group_t group;

    if (!step) return 0;
    group = (signal == SIGTERM || signal == SIGKILL) ? -1 : TG_ANY;

    /* if we are not the mother superior we just signal all our local tasks */
    if (step->nodes[0] != PSC_getMyID()) {
	ret = signalTasks(step->jobid, step->uid, &step->tasks, signal, group);
	return ret;
    }

    switch (signal) {
	case SIGTERM:
	case SIGKILL:
	    if (step->fwdata) {
		startGraceTime(step->fwdata);
	    }
	    ret = signalTasks(step->jobid, step->uid, &step->tasks, signal, group);
	    send_PS_SignalTasks(step, signal, group);
	    break;
	case SIGWINCH:
	case SIGHUP:
	case SIGTSTP:
	case SIGCONT:
	case SIGUSR2:
	case SIGQUIT:
	    if (step->fwdata) {
		ret = signalForwarderChild(step->fwdata, signal);
	    } else {
		ret = signalTasks(step->jobid, step->uid, &step->tasks, signal, group);
		send_PS_SignalTasks(step, signal, group);
	    }
	    break;
	default:
	    ret = signalTasks(step->jobid, step->uid, &step->tasks, signal, group);
	    send_PS_SignalTasks(step, signal, group);
    }

    return ret;
}

void shutdownStepForwarder(uint32_t jobid)
{
    list_t *pos, *tmp;
    Step_t *step;

    list_for_each_safe(pos, tmp, &StepList.list) {
	if (!(step = list_entry(pos, Step_t, list))) break;

	if (step->jobid == jobid) {
	    if (step->fwdata) {
		shutdownForwarder(step->fwdata);
	    }
	}
    }
}

int signalStepsByJobid(uint32_t jobid, int signal)
{
    list_t *pos, *tmp;
    Step_t *step;
    int count = 0;

    list_for_each_safe(pos, tmp, &StepList.list) {
	if (!(step = list_entry(pos, Step_t, list))) break;

	if (step->jobid == jobid && step->state != JOB_COMPLETE) {
	    if (signalStep(step, signal)) count++;
	}
    }
    return count;
}

int killForwarderByJobid(uint32_t jobid)
{
    list_t *pos, *tmp;
    Step_t *step;
    Job_t *job;
    int count = 0;

    list_for_each_safe(pos, tmp, &StepList.list) {
	if (!(step = list_entry(pos, Step_t, list))) break;

	if (step->jobid == jobid) {
	    if (step->fwdata) {
		kill(PSC_getPID(step->fwdata->tid), SIGKILL);
		count++;
	    }
	}
    }

    list_for_each_safe(pos, tmp, &JobList.list) {
	if (!(job = list_entry(pos, Job_t, list))) break;

	if (job->jobid == jobid) {
	    if (job->fwdata) {
		kill(PSC_getPID(job->fwdata->tid), SIGKILL);
		count++;
	    }
	}
    }

    return count;
}

int countSteps(void)
{
    struct list_head *pos;
    int count=0;

    list_for_each(pos, &StepList.list) count++;
    return count;
}

int haveRunningSteps(uint32_t jobid)
{
    list_t *pos, *tmp;
    Step_t *step;

    list_for_each_safe(pos, tmp, &StepList.list) {
	if (!(step = list_entry(pos, Step_t, list))) break;
	if (step->jobid == jobid &&
	    step->state != JOB_COMPLETE &&
	    step->state != JOB_EXIT) {
	    return 1;
	}
    }
    return 0;
}

int countJobs(void)
{
    struct list_head *pos;
    int count=0;

    list_for_each(pos, &JobList.list) count++;
    return count;
}

int countAllocs(void)
{
    struct list_head *pos;
    int count=0;

    list_for_each(pos, &AllocList.list) count++;
    return count;
}

void getJobInfos(uint32_t *infoCount, uint32_t **jobids, uint32_t **stepids)
{
    list_t *pos, *tmp;
    uint32_t max, count = 0;

    max = countSteps() + countJobs();
    *jobids = umalloc(sizeof(uint32_t) * max);
    *stepids = umalloc(sizeof(uint32_t) * max);

    list_for_each_safe(pos, tmp, &JobList.list) {
	Job_t *job;
	job = list_entry(pos, Job_t, list);
	if (count == max) break;

	if (job->state == JOB_EXIT ||
	    job->state == JOB_COMPLETE) continue;
	(*jobids)[count] = job->jobid;
	(*stepids)[count] = SLURM_BATCH_SCRIPT;
	count++;
    }

    list_for_each_safe(pos, tmp, &StepList.list) {
	Step_t *step;
	step = list_entry(pos, Step_t, list);
	if (count == max) break;

	if (step->state == JOB_EXIT ||
	    step->state == JOB_COMPLETE) continue;
	(*jobids)[count] = step->jobid;
	(*stepids)[count] = step->stepid;
	count++;
    }
    *infoCount = count;
}

int signalJob(Job_t *job, int signal, char *reason)
{
    int count = 0;

    count += signalStepsByJobid(job->jobid, signal);

    if (!job->fwdata) return count;

    switch (job->state) {
	case JOB_RUNNING:
	    if (signal != SIGTERM || !count) {
	      signalForwarderChild(job->fwdata, signal);
	      count++;
	    }
	    break;
    }

    return count;
}

int signalJobs(int signal, char *reason)
{
    list_t *pos, *tmp;
    int count = 0;

    list_for_each_safe(pos, tmp, &JobList.list) {
	Job_t *job = list_entry(pos, Job_t, list);
	count += signalJob(job, signal, reason);
    }

    list_for_each_safe(pos, tmp, &AllocList.list) {
	Alloc_t *alloc = list_entry(pos, Alloc_t, list);
	count += signalStepsByJobid(alloc->jobid, signal);
    }

    return count;
}

int killChild(pid_t pid, int signal)
{
    if (!pid || pid < 0) return -1;
    if (pid == getpid()) return -1;

    return kill(pid, signal);
}

char *strJobState(JobState_t state)
{
    switch (state) {
	case JOB_INIT:
	    return "INIT";
	case JOB_QUEUED:
	    return "QUEUED";
	case JOB_PRESTART:
	    return "PRESTART";
	case JOB_SPAWNED:
	    return "SPAWNED";
	case JOB_RUNNING:
	    return "RUNNING";
	case JOB_PROLOGUE:
	    return "PROLOGUE";
	case JOB_EPILOGUE:
	    return "EPILOGUE";
	case JOB_EXIT:
	    return "EXIT";
	case JOB_COMPLETE:
	    return "COMPLETE";
    }

    return NULL;
}

char *strJobID(uint32_t jobid)
{
    static char sJobID[128];

    snprintf(sJobID, sizeof(sJobID), "%u", jobid);

    return sJobID;
}<|MERGE_RESOLUTION|>--- conflicted
+++ resolved
@@ -258,10 +258,6 @@
     return NULL;
 }
 
-<<<<<<< HEAD
-
-=======
->>>>>>> 526c451a
 BCast_t *addBCast()
 {
     BCast_t *bcast;
