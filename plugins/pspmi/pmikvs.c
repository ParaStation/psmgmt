/*
 * ParaStation
 *
 * Copyright (C) 2013-2016 ParTec Cluster Competence Center GmbH, Munich
 *
 * This file may be distributed under the terms of the Q Public License
 * as defined in the file LICENSE.QPL included in the packaging of this
 * file.
 */

#include <stdlib.h>
#include <stdio.h>
#include <string.h>

#include "pluginlog.h"
#include "pluginmalloc.h"
#include "plugin.h"

#include "pmilog.h"
#include "pmikvs.h"

FILE *memoryDebug = NULL;

char *set(char *key, char *value)
{
    char *buf = NULL;
    size_t bufSize = 0;

    if (key && !(strcmp(key, "memdebug"))) {
	if (memoryDebug) fclose(memoryDebug);

	if ((memoryDebug = fopen(value, "w+"))) {
	    finalizePluginLogger();
	    initPluginLogger(NULL, memoryDebug);
	    maskPluginLogger(PLUGIN_LOG_MALLOC);
	    str2Buf("\nmemory logging to '", &buf, &bufSize);
	    str2Buf(value, &buf, &bufSize);
	    str2Buf("'\n", &buf, &bufSize);
	    return buf;
	} else {
	    str2Buf("\nopening file '", &buf, &bufSize);
	    str2Buf(value, &buf, &bufSize);
	    str2Buf("' for writing failed\n", &buf, &bufSize);
	    return buf;
	}
    }

<<<<<<< HEAD
    buf = str2Buf("\nInvalid key '", &buf, &bufSize);
    buf = str2Buf(key ? key : "<empty>", &buf, &bufSize);
    buf = str2Buf("' for cmd set : use 'plugin help pspmi' for help.\n", &buf,
		    &bufSize);
=======
    str2Buf("\nInvalid key '", &buf, &bufSize);
    str2Buf(key ? key : "<empty>", &buf, &bufSize);
    str2Buf("' for cmd set : use 'plugin help pspmi' for help.\n", &buf,
	    &bufSize);
>>>>>>> 28e1afb3
    return buf;
}

char *show(char *key)
{
    char *buf = NULL;
    size_t bufSize = 0;

<<<<<<< HEAD
    buf = str2Buf("\nInvalid key '", &buf, &bufSize);
    buf = str2Buf(key ? key : "<empty>", &buf, &bufSize);
    buf = str2Buf("' for cmd show : use 'plugin help pspmi'.\n", &buf, &bufSize);
=======
    str2Buf("\nInvalid key '", &buf, &bufSize);
    str2Buf(key ? key : "<empty>", &buf, &bufSize);
    str2Buf("' for cmd show : use 'plugin help pspmi'.\n", &buf, &bufSize);
>>>>>>> 28e1afb3

    return buf;
}

char *unset(char *key)
{
    char *buf = NULL;
    size_t bufSize = 0;

    if (key && !(strcmp(key, "memdebug"))) {
	if (memoryDebug) {
	    finalizePluginLogger();
	    fclose(memoryDebug);
	    memoryDebug = NULL;
	    initPluginLogger(NULL, pmilogfile);
	}
	return str2Buf("Stopped memory debugging\n", &buf, &bufSize);
    }

<<<<<<< HEAD
    buf = str2Buf("\nInvalid key '", &buf, &bufSize);
    buf = str2Buf(key ? key : "<empty>", &buf, &bufSize);
    buf = str2Buf("' for cmd unset : use 'plugin help pspmi' for help.\n",
	    &buf, &bufSize);
=======
    str2Buf("\nInvalid key '", &buf, &bufSize);
    str2Buf(key ? key : "<empty>", &buf, &bufSize);
    str2Buf("' for cmd unset : use 'plugin help pspmi' for help.\n", &buf,
	    &bufSize);
>>>>>>> 28e1afb3

    return buf;
}

char *help(void)
{
    char *buf = NULL;
    size_t bufSize = 0;

<<<<<<< HEAD
    buf = str2Buf("\nThe pspmi plugin provides the PMI layer which is needed "
		    "for the startup mechanism of MPI2.\n", &buf, &bufSize);
=======
    str2Buf("\nThe pspmi plugin provides the PMI layer which is needed "
	    "for the startup mechanism of MPI2.\n", &buf, &bufSize);

>>>>>>> 28e1afb3
    return buf;
}<|MERGE_RESOLUTION|>--- conflicted
+++ resolved
@@ -45,17 +45,10 @@
 	}
     }
 
-<<<<<<< HEAD
-    buf = str2Buf("\nInvalid key '", &buf, &bufSize);
-    buf = str2Buf(key ? key : "<empty>", &buf, &bufSize);
-    buf = str2Buf("' for cmd set : use 'plugin help pspmi' for help.\n", &buf,
-		    &bufSize);
-=======
     str2Buf("\nInvalid key '", &buf, &bufSize);
     str2Buf(key ? key : "<empty>", &buf, &bufSize);
     str2Buf("' for cmd set : use 'plugin help pspmi' for help.\n", &buf,
 	    &bufSize);
->>>>>>> 28e1afb3
     return buf;
 }
 
@@ -64,15 +57,9 @@
     char *buf = NULL;
     size_t bufSize = 0;
 
-<<<<<<< HEAD
-    buf = str2Buf("\nInvalid key '", &buf, &bufSize);
-    buf = str2Buf(key ? key : "<empty>", &buf, &bufSize);
-    buf = str2Buf("' for cmd show : use 'plugin help pspmi'.\n", &buf, &bufSize);
-=======
     str2Buf("\nInvalid key '", &buf, &bufSize);
     str2Buf(key ? key : "<empty>", &buf, &bufSize);
     str2Buf("' for cmd show : use 'plugin help pspmi'.\n", &buf, &bufSize);
->>>>>>> 28e1afb3
 
     return buf;
 }
@@ -92,17 +79,10 @@
 	return str2Buf("Stopped memory debugging\n", &buf, &bufSize);
     }
 
-<<<<<<< HEAD
-    buf = str2Buf("\nInvalid key '", &buf, &bufSize);
-    buf = str2Buf(key ? key : "<empty>", &buf, &bufSize);
-    buf = str2Buf("' for cmd unset : use 'plugin help pspmi' for help.\n",
-	    &buf, &bufSize);
-=======
     str2Buf("\nInvalid key '", &buf, &bufSize);
     str2Buf(key ? key : "<empty>", &buf, &bufSize);
     str2Buf("' for cmd unset : use 'plugin help pspmi' for help.\n", &buf,
 	    &bufSize);
->>>>>>> 28e1afb3
 
     return buf;
 }
@@ -112,13 +92,8 @@
     char *buf = NULL;
     size_t bufSize = 0;
 
-<<<<<<< HEAD
-    buf = str2Buf("\nThe pspmi plugin provides the PMI layer which is needed "
-		    "for the startup mechanism of MPI2.\n", &buf, &bufSize);
-=======
     str2Buf("\nThe pspmi plugin provides the PMI layer which is needed "
 	    "for the startup mechanism of MPI2.\n", &buf, &bufSize);
 
->>>>>>> 28e1afb3
     return buf;
 }