/*
 * ParaStation
 *
 * Copyright (C) 2013-2016 ParTec Cluster Competence Center GmbH, Munich
 *
 * This file may be distributed under the terms of the Q Public License
 * as defined in the file LICENSE.QPL included in the packaging of this
 * file.
 */
/**
 * $Id$
 *
 * \author
 * Michael Rauh <rauh@par-tec.com>
 *
 */

#include <stdlib.h>
#include <stdio.h>
#include <string.h>

#include "pluginlog.h"
#include "pluginmalloc.h"
<<<<<<< HEAD
=======
#include "plugin.h"

>>>>>>> 63976539
#include "pmilog.h"
#include "pmikvs.h"

#include "pmikvs.h"

FILE *memoryDebug = NULL;

char *set(char *key, char *value)
{
    char *buf = NULL;
    size_t bufSize = 0;

    if (key && !(strcmp(key, "memdebug"))) {
	if (memoryDebug) fclose(memoryDebug);

	if ((memoryDebug = fopen(value, "w+"))) {
	    finalizePluginLogger();
	    initPluginLogger(NULL, memoryDebug);
	    maskPluginLogger(PLUGIN_LOG_MALLOC);
	    str2Buf("\nmemory logging to '", &buf, &bufSize);
	    str2Buf(value, &buf, &bufSize);
	    str2Buf("'\n", &buf, &bufSize);
	    return buf;
	} else {
	    str2Buf("\nopening file '", &buf, &bufSize);
	    str2Buf(value, &buf, &bufSize);
	    str2Buf("' for writing failed\n", &buf, &bufSize);
	    return buf;
	}
    }

    buf = str2Buf("\nInvalid key '", &buf, &bufSize);
    buf = str2Buf(key ? key : "<empty>", &buf, &bufSize);
    buf = str2Buf("' for cmd set : use 'plugin help pspmi' for help.\n", &buf,
		    &bufSize);
    return buf;
}

char *show(char *key)
{
    char *buf = NULL;
    size_t bufSize = 0;

    buf = str2Buf("\nInvalid key '", &buf, &bufSize);
    buf = str2Buf(key ? key : "<empty>", &buf, &bufSize);
    buf = str2Buf("' for cmd show : use 'plugin help pspmi'.\n", &buf, &bufSize);

    return buf;
}

char *unset(char *key)
{
    char *buf = NULL;
    size_t bufSize = 0;

    if (key && !(strcmp(key, "memdebug"))) {
	if (memoryDebug) {
	    finalizePluginLogger();
	    fclose(memoryDebug);
	    memoryDebug = NULL;
	    initPluginLogger(NULL, pmilogfile);
	}
	return str2Buf("Stopped memory debugging\n", &buf, &bufSize);
    }

    buf = str2Buf("\nInvalid key '", &buf, &bufSize);
    buf = str2Buf(key ? key : "<empty>", &buf, &bufSize);
    buf = str2Buf("' for cmd unset : use 'plugin help pspmi' for help.\n",
	    &buf, &bufSize);

    return buf;
}

char *help(void)
{
    char *buf = NULL;
    size_t bufSize = 0;

    buf = str2Buf("\nThe pspmi plugin provides the PMI layer which is needed "
		    "for the startup mechanism of MPI2.\n", &buf, &bufSize);
    return buf;
}<|MERGE_RESOLUTION|>--- conflicted
+++ resolved
@@ -21,11 +21,8 @@
 
 #include "pluginlog.h"
 #include "pluginmalloc.h"
-<<<<<<< HEAD
-=======
 #include "plugin.h"
 
->>>>>>> 63976539
 #include "pmilog.h"
 #include "pmikvs.h"
 
