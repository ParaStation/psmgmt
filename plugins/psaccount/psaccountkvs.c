/*
 * ParaStation
 *
 * Copyright (C) 2012-2016 ParTec Cluster Competence Center GmbH, Munich
 *
 * This file may be distributed under the terms of the Q Public License
 * as defined in the file LICENSE.QPL included in the packaging of this
 * file.
 *
 * Authors:     Michael Rauh <rauh@par-tec.com>
 *
 */

#include <stdlib.h>
#include <stdio.h>
#include <string.h>

#include "psaccount.h"
#include "psaccountinter.h"
#include "psaccountclient.h"
#include "psaccountconfig.h"
#include "psaccountlog.h"
#include "pluginmalloc.h"
#include "pluginlog.h"
#include "plugin.h"

#include "psaccountkvs.h"

static char line[100];

FILE *memoryDebug = NULL;

/**
 * @brief Show current jobs.
 *
 * @param buf The buffer to write the information to.
 *
 * @param bufSize The size of the buffer.
 *
 * @return Returns the buffer with the updated job information.
 */
static char *showJobs(char *buf, size_t *bufSize)
{
    list_t *pos, *tmp;
    Job_t *job;

    if (list_empty(&JobList.list)) {
	return str2Buf("\nNo current jobs.\n", &buf, bufSize);
    }

    str2Buf("\njobs:\n", &buf, bufSize);

    list_for_each_safe(pos, tmp, &JobList.list) {
	if ((job = list_entry(pos, Job_t, list)) == NULL) break;

	snprintf(line, sizeof(line), "nr Of Children '%i'\n", job->nrOfChilds);
	str2Buf(line, &buf, bufSize);

	snprintf(line, sizeof(line), "total Children '%i'\n", job->totalChilds);
	str2Buf(line, &buf, bufSize);

	snprintf(line, sizeof(line), "exit Children '%i'\n", job->childsExit);
	str2Buf(line, &buf, bufSize);

	snprintf(line, sizeof(line), "complete '%i'\n", job->complete);
	str2Buf(line, &buf, bufSize);

	snprintf(line, sizeof(line), "grace '%i'\n", job->grace);
	str2Buf(line, &buf, bufSize);

	snprintf(line, sizeof(line), "id '%s'\n", job->jobid);
	str2Buf(line, &buf, bufSize);

	snprintf(line, sizeof(line), "jobscript '%i'\n", job->jobscript);
	str2Buf(line, &buf, bufSize);

	snprintf(line, sizeof(line), "logger '%s'\n",
		    PSC_printTID(job->logger));
	str2Buf(line, &buf, bufSize);

	snprintf(line, sizeof(line), "start time %s", ctime(&job->startTime));
	str2Buf(line, &buf, bufSize);

	snprintf(line, sizeof(line), "end time %s",
		    job->endTime ? ctime(&job->endTime) : "-\n");
	str2Buf(line, &buf, bufSize);

	if (job->jobscript) {
	    psaccAccountInfo_t accData;

	    if (psAccountGetJobInfo(job->jobscript, &accData)) {
		snprintf(line, sizeof(line), "cputime '%zu' utime '%zu'"
			    " stime '%zu' mem '%zu' vmem '%zu'\n",
			    accData.cputime, accData.utime, accData.stime,
			    accData.mem, accData.vmem);
		str2Buf(line, &buf, bufSize);
	    }
	}

	str2Buf("-\n", &buf, bufSize);
    }

    return buf;
}

/**
 * @brief Show current clients.
 *
 * @param buf The buffer to write the information to.
 *
 * @param bufSize The size of the buffer.
 *
 * @return Returns the buffer with the updated client information.
 */
static char *showClient(char *buf, size_t *bufSize, int detailed)
{
    struct list_head *pos;
    Client_t *client;

    if (list_empty(&AccClientList.list)) {
	return str2Buf("\nNo current clients.\n", &buf, bufSize);
    }

    str2Buf("\nclients:\n", &buf, bufSize);

    list_for_each(pos, &AccClientList.list) {

	if ((client = list_entry(pos, Client_t, list)) == NULL) break;

	snprintf(line, sizeof(line), "taskID '%s'\n",
		    PSC_printTID(client->taskid));
	str2Buf(line, &buf, bufSize);

	snprintf(line, sizeof(line), "rank '%i'\n", client->rank);
	str2Buf(line, &buf, bufSize);

	snprintf(line, sizeof(line), "logger '%s'\n",
		    PSC_printTID(client->logger));
	str2Buf(line, &buf, bufSize);

	snprintf(line, sizeof(line), "account '%i'\n", client->doAccounting);
	str2Buf(line, &buf, bufSize);

	snprintf(line, sizeof(line), "type '%s'\n",
		    clientType2Str(client->type));
	str2Buf(line, &buf, bufSize);

	snprintf(line, sizeof(line), "uid '%i'\n", client->uid);
	str2Buf(line, &buf, bufSize);

	snprintf(line, sizeof(line), "gid '%i'\n", client->gid);
	str2Buf(line, &buf, bufSize);

<<<<<<< HEAD
	snprintf(line, sizeof(line), "page size '%zu'\n",
		    client->data.pageSize);
=======
	snprintf(line, sizeof(line), "page size '%zu'\n", client->pageSize);
>>>>>>> 28e1afb3
	str2Buf(line, &buf, bufSize);

	snprintf(line, sizeof(line), "start time %s",
		    ctime(&client->startTime));
	str2Buf(line, &buf, bufSize);

	snprintf(line, sizeof(line), "end time %s",
		    client->endTime ? ctime(&client->endTime) : "-\n");
	str2Buf(line, &buf, bufSize);

	if (detailed) {

	    snprintf(line, sizeof(line), "max mem '%zu'\n",
						client->data.maxRss * pageSize);
	    str2Buf(line, &buf, bufSize);

	    snprintf(line, sizeof(line), "max vmem '%zu'\n",
						client->data.maxVsize);
	    str2Buf(line, &buf, bufSize);

	    snprintf(line, sizeof(line), "cutime '%zu'\n", client->data.cutime);
	    str2Buf(line, &buf, bufSize);

	    snprintf(line, sizeof(line), "cstime '%zu'\n", client->data.cstime);
	    str2Buf(line, &buf, bufSize);

	    snprintf(line, sizeof(line), "cputime '%zu'\n",
			client->data.cputime);
	    str2Buf(line, &buf, bufSize);

	    snprintf(line, sizeof(line), "max threads '%zu'\n",
						client->data.maxThreads);
	    str2Buf(line, &buf, bufSize);
	}

	str2Buf("-\n", &buf, bufSize);
    }

    return buf;
}

/**
 * @brief Show current configuration.
 *
 * @param buf The buffer to write the information to.
 *
 * @param bufSize The size of the buffer.
 *
 * @return Returns the buffer with the updated configuration information.
 */
static char *showConfig(char *buf, size_t *bufSize)
{
    char empty[] = "";
    int i;

    str2Buf("\n", &buf, bufSize);

    for (i=0; i<configValueCount; i++) {
<<<<<<< HEAD
        char *name, *val;

        name = CONFIG_VALUES[i].name;
        if (!(val = getConfParamC(name))) {
            val = empty;
        }
        snprintf(line, sizeof(line), "%21s = %s\n", name, val);
        str2Buf(line, &buf, bufSize);
=======
	char *name, *val;

	name = CONFIG_VALUES[i].name;
	if (!(val = getConfParamC(name))) {
	    val = empty;
	}
	snprintf(line, sizeof(line), "%21s = %s\n", name, val);
	str2Buf(line, &buf, bufSize);
>>>>>>> 28e1afb3
    }

    return buf;
}

char *set(char *key, char *value)
{
    char *buf = NULL;
    size_t bufSize = 0;
    int ret;
    Config_t *conf;

    /* search in config for given key */
    if ((findConfigDef(key))) {

<<<<<<< HEAD
        if ((ret = verfiyConfOption(key, value)) != 0) {
            if (ret == 1) {
                str2Buf("\nInvalid key '", &buf, &bufSize);
                str2Buf(key, &buf, &bufSize);
                str2Buf("' for cmd set : use 'plugin help psaccount' "
                                "for help.\n", &buf, &bufSize);
            } else if (ret == 2) {
                str2Buf("\nThe key '", &buf, &bufSize);
                str2Buf(key, &buf, &bufSize);
                str2Buf("' for cmd set has to be numeric.\n", &buf,
                                &bufSize);
            }
            return buf;
        }

	if (!(strcmp(key, "DEBUG_MASK"))) {
	    int32_t mask;

	    if ((sscanf(value, "%i", &mask)) != 1) {
		return str2Buf("\nInvalid debug mask: not a number\n", &buf,
			&bufSize);
	    }
	    maskLogger(mask);
	}

        /* save new config value */
        if ((conf = getConfObject(key))) {
            if (conf->value) ufree(conf->value);
            conf->value = ustrdup(value);
        } else {
            addConfig(key, value);
        }

	snprintf(line, sizeof(line), "\nsaved '%s = %s'\n", key, value);
        str2Buf(line, &buf, &bufSize);
        return buf;
=======
	if ((ret = verfiyConfOption(key, value)) != 0) {
	    if (ret == 1) {
		str2Buf("\nInvalid key '", &buf, &bufSize);
		str2Buf(key, &buf, &bufSize);
		str2Buf("' for cmd set : use 'plugin help psaccount' "
			      "for help.\n", &buf, &bufSize);
	    } else if (ret == 2) {
		str2Buf("\nThe key '", &buf, &bufSize);
		str2Buf(key, &buf, &bufSize);
		str2Buf("' for cmd set has to be numeric.\n", &buf,
			      &bufSize);
	    }
	    return buf;
	}

	/* save new config value */
	if ((conf = getConfObject(key))) {
	    if (conf->value) ufree(conf->value);
	    conf->value = ustrdup(value);
	} else {
	    addConfig(key, value);
	}

	snprintf(line, sizeof(line), "\nsaved '%s = %s'\n", key, value);
	str2Buf(line, &buf, &bufSize);
	return buf;
>>>>>>> 28e1afb3
    }

    if (!(strcmp(key, "memdebug"))) {
	if (memoryDebug) fclose(memoryDebug);

	if ((memoryDebug = fopen(value, "w+"))) {
	    finalizePluginLogger();
	    initPluginLogger(NULL, memoryDebug);
	    maskPluginLogger(PLUGIN_LOG_MALLOC);
	    str2Buf("\nmemory logging to '", &buf, &bufSize);
	    str2Buf(value, &buf, &bufSize);
	    str2Buf("'\n", &buf, &bufSize);
	    return buf;
	} else {
	    str2Buf("\nopening file '", &buf, &bufSize);
	    str2Buf(value, &buf, &bufSize);
	    str2Buf("' for writing failed\n", &buf, &bufSize);
	    return buf;
	}
    }

    str2Buf("\nInvalid key '", &buf, &bufSize);
    str2Buf(key, &buf, &bufSize);
    str2Buf("' for cmd set : use 'plugin help psaccount' for help.\n",
<<<<<<< HEAD
		    &buf, &bufSize);
=======
	    &buf, &bufSize);
>>>>>>> 28e1afb3

    return buf;
}

char *unset(char *key)
{
    char *buf = NULL;
    size_t bufSize = 0;
    const ConfDef_t *confDef;
    Config_t *conf;

    /* search in config for given key */
    if ((conf = getConfObject(key))) {

	if ((confDef = findConfigDef(key)) && confDef->def) {
	    /* reset the config object to its default value */
	    if (conf->value) ufree(conf->value);
	    conf->value = ustrdup(confDef->def);
	} else {
	    /* delete the config object */
	    delConfig(conf);
	}
	return buf;
    }

    if (!(strcmp(key, "memdebug"))) {
	if (memoryDebug) {
	    finalizePluginLogger();
	    fclose(memoryDebug);
	    memoryDebug = NULL;
	    initPluginLogger(NULL, psaccountlogfile);
	}
	return str2Buf("Stopped memory debugging\n", &buf, &bufSize);
    }

    str2Buf("\nInvalid key '", &buf, &bufSize);
    str2Buf(key, &buf, &bufSize);
    str2Buf("' for cmd unset : use 'plugin help psaccount' for help.\n",
	    &buf, &bufSize);

    return buf;
}

char *help(void)
{
    char *buf = NULL;
    size_t bufSize = 0;
    int i;
    char type[10];

    str2Buf("\n# configuration options #\n\n", &buf, &bufSize);
    for (i=0; i<configValueCount; i++) {
	snprintf(type, sizeof(type), "<%s>", CONFIG_VALUES[i].type);
	snprintf(line, sizeof(line), "%21s\t%8s    %s\n", CONFIG_VALUES[i].name,
		type, CONFIG_VALUES[i].desc);
	str2Buf(line, &buf, &bufSize);
    }

    str2Buf("\nuse show [clients|dclients|jobs|config]\n", &buf, &bufSize);

    return buf;
}

char *show(char *key)
{
    char *buf = NULL;
    size_t bufSize = 0;

    if (!key) {
<<<<<<< HEAD
	str2Buf("use key [clients|dclients|jobs|config]\n",
			&buf, &bufSize);
        return buf;
=======
	str2Buf("use key [clients|dclients|jobs|config]\n", &buf, &bufSize);
	return buf;
>>>>>>> 28e1afb3
    }

    /* show current clients */
    if (!(strcmp(key, "clients"))) {
	return showClient(buf, &bufSize, 0);
    }

    /* show current clients in detail */
    if (!(strcmp(key, "dclients"))) {
	return showClient(buf, &bufSize, 1);
    }

    /* show current jobs */
    if (!(strcmp(key, "jobs"))) {
	return showJobs(buf, &bufSize);
    }

    /* show current config */
    if (!(strcmp(key, "config"))) {
	return showConfig(buf, &bufSize);
    }

    str2Buf("invalid key, use [clients|dclients|jobs|config]\n",
<<<<<<< HEAD
		    &buf, &bufSize);
=======
	    &buf, &bufSize);
>>>>>>> 28e1afb3
    return buf;
}<|MERGE_RESOLUTION|>--- conflicted
+++ resolved
@@ -1,7 +1,7 @@
 /*
  * ParaStation
  *
- * Copyright (C) 2012-2016 ParTec Cluster Competence Center GmbH, Munich
+ * Copyright (C) 2012 ParTec Cluster Competence Center GmbH, Munich
  *
  * This file may be distributed under the terms of the Q Public License
  * as defined in the file LICENSE.QPL included in the packaging of this
@@ -151,12 +151,9 @@
 	snprintf(line, sizeof(line), "gid '%i'\n", client->gid);
 	str2Buf(line, &buf, bufSize);
 
-<<<<<<< HEAD
 	snprintf(line, sizeof(line), "page size '%zu'\n",
 		    client->data.pageSize);
-=======
-	snprintf(line, sizeof(line), "page size '%zu'\n", client->pageSize);
->>>>>>> 28e1afb3
+
 	str2Buf(line, &buf, bufSize);
 
 	snprintf(line, sizeof(line), "start time %s",
@@ -215,16 +212,6 @@
     str2Buf("\n", &buf, bufSize);
 
     for (i=0; i<configValueCount; i++) {
-<<<<<<< HEAD
-        char *name, *val;
-
-        name = CONFIG_VALUES[i].name;
-        if (!(val = getConfParamC(name))) {
-            val = empty;
-        }
-        snprintf(line, sizeof(line), "%21s = %s\n", name, val);
-        str2Buf(line, &buf, bufSize);
-=======
 	char *name, *val;
 
 	name = CONFIG_VALUES[i].name;
@@ -233,7 +220,6 @@
 	}
 	snprintf(line, sizeof(line), "%21s = %s\n", name, val);
 	str2Buf(line, &buf, bufSize);
->>>>>>> 28e1afb3
     }
 
     return buf;
@@ -249,44 +235,6 @@
     /* search in config for given key */
     if ((findConfigDef(key))) {
 
-<<<<<<< HEAD
-        if ((ret = verfiyConfOption(key, value)) != 0) {
-            if (ret == 1) {
-                str2Buf("\nInvalid key '", &buf, &bufSize);
-                str2Buf(key, &buf, &bufSize);
-                str2Buf("' for cmd set : use 'plugin help psaccount' "
-                                "for help.\n", &buf, &bufSize);
-            } else if (ret == 2) {
-                str2Buf("\nThe key '", &buf, &bufSize);
-                str2Buf(key, &buf, &bufSize);
-                str2Buf("' for cmd set has to be numeric.\n", &buf,
-                                &bufSize);
-            }
-            return buf;
-        }
-
-	if (!(strcmp(key, "DEBUG_MASK"))) {
-	    int32_t mask;
-
-	    if ((sscanf(value, "%i", &mask)) != 1) {
-		return str2Buf("\nInvalid debug mask: not a number\n", &buf,
-			&bufSize);
-	    }
-	    maskLogger(mask);
-	}
-
-        /* save new config value */
-        if ((conf = getConfObject(key))) {
-            if (conf->value) ufree(conf->value);
-            conf->value = ustrdup(value);
-        } else {
-            addConfig(key, value);
-        }
-
-	snprintf(line, sizeof(line), "\nsaved '%s = %s'\n", key, value);
-        str2Buf(line, &buf, &bufSize);
-        return buf;
-=======
 	if ((ret = verfiyConfOption(key, value)) != 0) {
 	    if (ret == 1) {
 		str2Buf("\nInvalid key '", &buf, &bufSize);
@@ -313,7 +261,6 @@
 	snprintf(line, sizeof(line), "\nsaved '%s = %s'\n", key, value);
 	str2Buf(line, &buf, &bufSize);
 	return buf;
->>>>>>> 28e1afb3
     }
 
     if (!(strcmp(key, "memdebug"))) {
@@ -338,11 +285,7 @@
     str2Buf("\nInvalid key '", &buf, &bufSize);
     str2Buf(key, &buf, &bufSize);
     str2Buf("' for cmd set : use 'plugin help psaccount' for help.\n",
-<<<<<<< HEAD
-		    &buf, &bufSize);
-=======
 	    &buf, &bufSize);
->>>>>>> 28e1afb3
 
     return buf;
 }
@@ -412,14 +355,8 @@
     size_t bufSize = 0;
 
     if (!key) {
-<<<<<<< HEAD
-	str2Buf("use key [clients|dclients|jobs|config]\n",
-			&buf, &bufSize);
-        return buf;
-=======
 	str2Buf("use key [clients|dclients|jobs|config]\n", &buf, &bufSize);
 	return buf;
->>>>>>> 28e1afb3
     }
 
     /* show current clients */
@@ -443,10 +380,6 @@
     }
 
     str2Buf("invalid key, use [clients|dclients|jobs|config]\n",
-<<<<<<< HEAD
-		    &buf, &bufSize);
-=======
 	    &buf, &bufSize);
->>>>>>> 28e1afb3
     return buf;
 }