/*
 * ParaStation
 *
 * Copyright (C) 2010-2016 ParTec Cluster Competence Center GmbH, Munich
 *
 * This file may be distributed under the terms of the Q Public License
 * as defined in the file LICENSE.QPL included in the packaging of this
 * file.
 *
 * Authors:     Michael Rauh <rauh@par-tec.com>
 *
 */

#include <stdio.h>
#include <stdlib.h>
#include <stdbool.h>
#include <dirent.h>
#include <sys/types.h>
#include <ctype.h>
#include <string.h>
#include <sys/stat.h>
#include <signal.h>
#include <unistd.h>
#include <inttypes.h>
#include <errno.h>

#include "pluginmalloc.h"
#include "psaccountlog.h"
#include "psaccountlog.h"
#include "psaccountclient.h"

#include "psaccountproc.h"

#define PROC_CPU_INFO	"/proc/cpuinfo"
#define SYS_CPU_FREQ	"/sys/devices/system/cpu/cpu%d/cpufreq/cpuinfo_cur_freq"

typedef enum {
    INFO_MEM,
    INFO_VMEM,
} ProcInfoTypes;

<<<<<<< HEAD
int *cpuFreq = NULL;

int cpuCount = 0;

static int cpuGovEnabled = 0;

static int getCPUCount()
{
    int count = 0;
    char buf[256];
    FILE *fd;

    if (!(fd = fopen(PROC_CPU_INFO, "r"))) {
	mlog("%s: open '%s' failed\n", __func__, PROC_CPU_INFO);
	return 0;
    }

    while ((fgets(buf, sizeof(buf), fd))) {
	if (!(strncmp(buf, "processor", 9))) count++;
    }
    fclose(fd);

    return count;
}

static void initCpuFreq()
{
    FILE *fd;
    char buf[256], *tmp, *sfreq;
    struct stat sbuf;
    int freq, i;

    cpuFreq = umalloc(sizeof(int) * cpuCount);

    snprintf(buf, sizeof(buf), SYS_CPU_FREQ, 0);

    if ((stat(buf, &sbuf)) == -1) {
	if (!(fd = fopen(PROC_CPU_INFO, "r"))) {
	    cpuCount = 0;
	    ufree(cpuFreq);
	    return;
	}

	while ((fgets(buf, sizeof(buf), fd))) {
	    if (!(strncmp(buf, "cpu MHz", 7)) ||
		!(strncmp(buf, "cpu GHz", 7))) {
		break;
	    }
	}

	sfreq = strchr(buf, ':') + 2;
	tmp = sfreq;
	while (tmp++) {
	    if (tmp[0] == '.') {
		tmp[0] = '0';
		break;
	    }
	}
	i = strlen(sfreq);
	sfreq[i-2] = '\0';

	if ((sscanf(sfreq, "%d", &freq)) != 1) {
	    cpuCount = 0;
	    ufree(cpuFreq);
	    fclose(fd);
	    return;
	}

	for (i=0; i<cpuCount; i++) {
	    cpuFreq[i] = freq;
	}

	fclose(fd);
	cpuGovEnabled = 0;
    } else {
	cpuGovEnabled = 1;
    }
}

static void updateCpuFreq()
{
    FILE *fd;
    int i;
    char buf[256];

    for (i=0; i<cpuCount; i++) {
	snprintf(buf, sizeof(buf), SYS_CPU_FREQ, i);

	if (!(fd = fopen(buf, "r"))) {
	    mwarn(errno, "%s: fopen(%s) failed : ", __func__, buf);
	    continue;
	}

	if ((fscanf(fd, "%d", &cpuFreq[i])) != 1) {
	    mwarn(errno, "%s: fscanf(%s) failed : ", __func__, buf);
	}

	fclose(fd);
    }
}

void clearCpuFreq(void)
{
    if (cpuCount) {
	ufree(cpuFreq);
    }
}

void initProc(void)
=======
Proc_Snapshot_t ProcList;
Session_Info_t SessionList;

void initProcList()
>>>>>>> e661cabc
{
    INIT_LIST_HEAD(&ProcList.list);
    INIT_LIST_HEAD(&SessionList.list);

    if ((cpuCount = getCPUCount()) > 0) {
	initCpuFreq();
    }
}

Proc_Snapshot_t *findProcSnapshot(pid_t pid)
{
    struct list_head *pos;
    Proc_Snapshot_t *proc;

    list_for_each(pos, &ProcList.list) {
	if (!(proc = list_entry(pos, Proc_Snapshot_t, list))) break;
	if (proc->pid == pid) return proc;
    }

    return NULL;
}

/**
 * @brief Send the actual kill signal.
 *
 * @param child PID of child to kill.
 *
 * @param pgroup Pgroup of child to kill.
 *
 * @param sig Signal to send.
 *
 * @return No return value.
 */
static void doKill(pid_t child, pid_t pgroup, int sig)
{
    /*
    mlog("%s: killing child '%i' pgroup '%i' sig '%i'\n", __func__, child,
	    pgroup, sig);
    */
    if (pgroup > 0) killpg(pgroup, sig);
    kill(child, sig);
}

int sendSignal2AllChildren(pid_t mypid, pid_t child, pid_t pgroup, int sig)
{
    list_t *pos, *tmp;
    Proc_Snapshot_t *Childproc;
    int sendCount = 0;

    /* never send signal to myself */
    if (child == mypid) return 0;

    if (list_empty(&ProcList.list)) {
	doKill(child, pgroup, sig);
        return 1;
    }

    list_for_each_safe(pos, tmp, &ProcList.list) {
        if (!(Childproc = list_entry(pos, Proc_Snapshot_t, list))) break;

	if (pgroup > 0) {
	    if (Childproc->ppid == child) {
		sendCount += sendSignal2AllChildren(mypid, Childproc->pid,
							Childproc->pgroup, sig);
	    }
	} else {
	    if (Childproc->ppid == child) {
		sendCount += sendSignal2AllChildren(mypid, Childproc->pid,
							pgroup, sig);
	    }
	}
    }
    doKill(child, pgroup, sig);
    sendCount++;

    return sendCount;
}

int sendSignal2Session(pid_t session, int sig)
{
    struct list_head *pos;
    Proc_Snapshot_t *Childproc;
    pid_t mypid = getpid();
    pid_t child;
    int sendCount = 0;

    /* don't kill zombies */
    if (session < 1) return 0;

    /* we need up2date information */
    updateProcSnapshot(0);

    if (!list_empty(&ProcList.list)) {
	list_for_each(pos, &ProcList.list) {
	    if (!(Childproc = list_entry(pos, Proc_Snapshot_t, list))) {
		return 0;
	    }

	    child = Childproc->pid;
	    if (Childproc->session == session) {
		if (child != mypid && child > 0) {
		    /*
		    mlog("%s: send signal '%i' to pid '%i' pgroup '%i' "
			"sid '%i' and all its children\n",
			__func__, sig, child, Childproc->pgroup,
			Childproc->session);
		    */
		    sendCount += sendSignal2AllChildren(mypid, child,
							Childproc->pgroup, sig);
		}
	    }
	}
    }

    return sendCount;
}

void findDaemonProcesses(uid_t userId, int kill, int warn)
{
    struct list_head *pos;
    Proc_Snapshot_t *Childproc;
    pid_t mypid = getpid();
    char killMsg[] = "and killing ";

    /* we need up2date information */
    updateProcSnapshot(0);

    if (!list_empty(&ProcList.list)) {
	list_for_each(pos, &ProcList.list) {
	    if ((Childproc = list_entry(pos, Proc_Snapshot_t, list)) == NULL) {
		return;
	    }

	    if (Childproc->uid == userId && Childproc->ppid == 1) {
		if (warn) {
		    mlog("found %sdaemon process: pid '%i' uid '%i'\n",
			    kill ? killMsg : "", Childproc->pid, userId);
		}
		if (kill) {
		    sendSignal2AllChildren(mypid, Childproc->pid,
					    Childproc->pgroup, SIGKILL);
		}
	    }
	}
    }
}

static int isChildofParentSnap(pid_t parent, pid_t child)
{
    Proc_Snapshot_t *procChild;

    if (child == 0) return 0;

    if (!(procChild = findProcSnapshot(child))) {
	//mlog("%s: child %i  not found in snapshot\n", __func__, child);
	return 0;
    }

    if (procChild->ppid == parent) {
	return 1;
    }
    //mlog("%s: child(%i)->parent %i not parent %i\n", __func__,
    //		procChild->pid, procChild->ppid, parent);
    return isChildofParent(parent, procChild->ppid);
}

int readProcIO(pid_t pid, ProcIO_t *io)
{
    FILE *fd;
    char buf[200];
    struct stat sbuf;
    int ret;

    memset(io, 0, sizeof(ProcIO_t));

    /* format string of /proc/pid/io */
    static char io_format[] =
		    "%*[^:]: "
		    "%"PRIu64" "     /* rchar */
		    "%*[^:]: "
		    "%"PRIu64" "     /* wchar */
		    "%*[^:]: "
		    "%*"PRIu64" "    /* syscr */
		    "%*[^:]: "
		    "%*"PRIu64" "    /* syscw */
		    "%*[^:]: "
		    "%"PRIu64" "     /* read_bytes */
		    "%*[^:]: "
		    "%"PRIu64" ";    /* write_bytes */

    snprintf(buf, sizeof(buf), "/proc/%i/io", pid);

    if ((stat(buf, &sbuf)) == -1) return 0;

    if (!(fd = fopen(buf,"r"))) {
	mlog("%s: open '%s' failed\n", __func__, buf);
	return 0;
    }

    if ((ret = fscanf(fd, io_format, &io->rChar, &io->wChar, &io->readBytes,
			&io->writeBytes)) != 4) {
	fclose(fd);
	return 0;
    }

    /*
    mlog("%s: io stat: rChar '%zu' wChar '%zu' read_byes '%zu' writeBytes "
	    "'%zu'\n", __func__, io->rChar, io->wChar, io->readBytes,
	    io->writeBytes);
    */
    fclose(fd);
    return 1;
}

int readProcStatInfo(pid_t pid, ProcStat_t *pS)
{
    FILE *fd;
    char buf[200];
    struct stat sbuf;

    /* format string of /proc/pid/stat */
    static char stat_format[] =
		    "%*d "	    /* pid */
		    "(%*[^)]) "	    /* comm */
		    "%c "	    /* state */
		    "%u "	    /* ppid */
		    "%u "	    /* pgrp */
		    "%u "	    /* session */
		    "%*d "	    /* tty_nr */
		    "%*d "	    /* tpgid */
		    "%*u "	    /* flags */
		    "%*lu %*lu "    /* minflt cminflt */
		    "%lu %lu "      /* majflt cmajflt */
		    "%lu %lu "      /* utime stime */
		    "%lu %lu "      /* cutime cstime */
		    "%*d "	    /* priority */
		    "%*d "	    /* nice */
		    "%lu "	    /* num_threads */
		    "%*u "	    /* itrealvalue */
		    "%*u "	    /* starttime */
		    "%lu %lu "	    /* vsize rss*/
		    "%*u "	    /* rlim */
		    "%*u %*u "	    /* startcode endcode startstack */
		    "%*u "	    /* startstack */
		    "%*u %*u "	    /* kstkesp kstkeip */
		    "%*u %*u "	    /* signal blocked */
		    "%*u %*u "	    /* sigignore sigcatch */
		    "%*u "	    /* wchan */
		    "%*u %*u "	    /* nswap cnswap */
		    "%*d "	    /* exit_signal (kernel 2.1.22) */
		    "%d "	    /* processor  (kernel 2.2.8) */
		    "%*lu "	    /* rt_priority (kernel 2.5.19) */
		    "%*lu "	    /* policy (kernel 2.5.19) */
		    "%*llu";	    /* delayacct_blkio_ticks (kernel 2.6.18) */

    snprintf(buf, sizeof(buf), "/proc/%i/stat", pid);

    if ((stat(buf, &sbuf)) == -1) return 0;
    pS->uid = sbuf.st_uid;

    if (!(fd = fopen(buf,"r"))) {
	mlog("%s: open '%s' failed\n", __func__, buf);
	return 0;
    }

    pS->state[0] = '\0';
    if ((fscanf(fd, stat_format, pS->state, &pS->ppid, &pS->pgroup,
		&pS->session, &pS->majflt, &pS->cmajflt, &pS->utime,
		&pS->stime, &pS->cutime, &pS->cstime, &pS->threads,
		&pS->vmem, &pS->mem, &pS->cpu)) != 14) {

	fclose(fd);
	return 0;
    }

    fclose(fd);
    return 1;
}

/**
 * @brief Check if a child pid belongs to a parent pid.
 *
 * @param parent The parent pid.
 *
 * @param child The child pid.
 *
 * @return Returns 1 if the second pid is a child of the first pid or 0
 * otherwise.
 */
static int isChildofParentProc(pid_t parent, pid_t child)
{
    ProcStat_t pS;

    if (child <= 1) return 0;

    if (!(readProcStatInfo(child, &pS))) {
	return 0;
    }

    if (pS.ppid == parent) return 1;

    return isChildofParentProc(parent, pS.ppid);
}

int isChildofParent(pid_t parent, pid_t child)
{
    if (!list_empty(&ProcList.list)) {
	return isChildofParentSnap(parent, child);
    }

    return isChildofParentProc(parent,child);
}

/**
 * @brief Add a new proc snapshot.
 *
 * @return Returns the created proc snapshot.
 */
static Proc_Snapshot_t *addProc(pid_t pid, ProcStat_t *pS, char *cmdline)
{
    Proc_Snapshot_t *proc;

    proc = (Proc_Snapshot_t *) umalloc(sizeof(Proc_Snapshot_t));
    proc->uid = pS->uid;
    proc->pid = pid;
    proc->ppid = pS->ppid;
    proc->pgroup = pS->pgroup;
    proc->session = pS->session;
    proc->cutime = pS->utime + pS->cutime;
    proc->cstime = pS->stime + pS->cstime;
    proc->majflt = pS->majflt + pS->cmajflt;
    proc->threads = pS->threads;
    proc->mem = pS->mem;
    proc->vmem = pS->vmem;
    proc->cmdline = (cmdline) ? ustrdup(cmdline) : NULL;
    proc->cpu = pS->cpu;

    list_add_tail(&(proc->list), &ProcList.list);
    return proc;
}

/**
 * @brief Find a session info with the sid.
 *
 * @param session The sid of the session info to find.
 *
 * @return On success the found session info is returned,
 * otherwise NULL is returned.
 */
static Session_Info_t *findSession(pid_t session)
{
    struct list_head *pos;
    Session_Info_t *info;

    list_for_each(pos, &SessionList.list) {
	if (!(info = list_entry(pos, Session_Info_t, list))) break;
	if (info->session == session) return info;
    }
    return NULL;
}

/**
 * @brief Add a session info.
 *
 * Add a new session info. If a info with the same session ID
 * is found then no new session will be added.
 *
 * @return No return value.
 */
static void addSession(pid_t session, uid_t uid)
{
    Session_Info_t *info;

    if (uid == 0) return;
    if ((findSession(session)) != NULL) {
	return;
    }

    info = (Session_Info_t *) umalloc(sizeof(Session_Info_t));
    info->session = session;
    info->uid = uid;

    list_add_tail(&(info->list), &SessionList.list);
}

/**
 * @brief Delete all session infos.
 *
 * @return No return value.
 */
static void clearSessions(void)
{
    list_t *pos, *tmp;
    Session_Info_t *info;

    list_for_each_safe(pos, tmp, &SessionList.list) {
	if (!(info = list_entry(pos, Session_Info_t, list))) break;
	list_del(&info->list);
	ufree(info);
    }
}

void clearAllProcSnapshots(void)
{
    list_t *pos, *tmp;
    Proc_Snapshot_t *proc;

    clearSessions();

    list_for_each_safe(pos, tmp, &ProcList.list) {
	if (!(proc = list_entry(pos, Proc_Snapshot_t, list))) break;
	if (proc->cmdline) ufree(proc->cmdline);

	list_del(&proc->list);
	ufree(proc);
    }
}

void getSessionInformation(int *count, char *buf, size_t bufsize,
			    int *userCount)
{
    #define MAX_USER	300
    struct list_head *pos;
    Session_Info_t *info;
    char strSession[50];
    int i, ucount, ufound;
    uid_t users[MAX_USER];

    buf[0] = '\0';
    *count = 0;
    *userCount = ucount = 0;
    if (list_empty(&SessionList.list)) return;

    for (i=0; i<MAX_USER; i++) {
	users[i] = 0;
    }

    list_for_each(pos, &SessionList.list) {
	if (!(info = list_entry(pos, Session_Info_t, list))) return;

	if (info->uid == 0 || info->session == 0) continue;
	*count += 1;
	snprintf(strSession, sizeof(strSession), "%i ", info->session);
	strncat(buf, strSession, bufsize - strlen(buf));

	ufound = 0;
	for (i=0; i<MAX_USER; i++) {
	    if (users[i] == info->uid) {
		ufound = 1;
		break;
	    }
	}
	if (!ufound) users[ucount++] = info->uid;
    }
    buf[bufsize] = '\0';
    if (strlen(buf) > 0) buf[strlen(buf) - 1] = '\0';
    *userCount = ucount;
}

/**
 * @brief Get all memory for a proc snapshot.
 *
 * @proc The proc snapshot to calculate the information for.
 *
 * @flag_vmem If set to 1 the virtual memory is calulated, otherwise the
 * pyhsical memory is calculated.
 *
 * @return Returns the calculated memory information.
 */
static void getAllClientInfo(Proc_Snapshot_t *res, pid_t pid)
{
    struct list_head *pos;
    Proc_Snapshot_t *Childproc;

    list_for_each(pos, &ProcList.list) {
	if (!(Childproc = list_entry(pos, Proc_Snapshot_t, list))) return;

	if (Childproc->ppid == pid) {
	    res->mem += Childproc->mem;
	    res->vmem += Childproc->vmem;
	    res->cutime += Childproc->cutime;
	    res->cstime += Childproc->cstime;

	    mdbg(PSACC_LOG_PROC, "%s: cmd:%s pid:%i ppid:%i cutime:%lu "
		 "cstime:%lu mem:%lu vmem:%lu\n", __func__, Childproc->cmdline,
		 Childproc->pid, Childproc->ppid,
		 Childproc->cutime, Childproc->cstime,
		 Childproc->mem, Childproc->vmem);
	    getAllClientInfo(res, Childproc->pid);
	}
    }
}

Proc_Snapshot_t *getAllChildrenData(pid_t pid)
{
    Proc_Snapshot_t *proc;

    proc = (Proc_Snapshot_t *) umalloc(sizeof(Proc_Snapshot_t));
    proc->pid = pid;
    proc->ppid = 0;
    proc->session = 0;
    proc->mem = 0;
    proc->vmem = 0;
    proc->cutime = 0;
    proc->cstime = 0;
    proc->majflt = 0;
    proc->cpu = 0;

    getAllClientInfo(proc, pid);

    mdbg(PSACC_LOG_PROC, "%s: pid:%i mem:%lu vmem:%lu cutime:%lu cstime:%lu\n",
	    __func__, pid, proc->mem, proc->vmem, proc->cutime, proc->cstime);
    return proc;
}

void updateProcSnapshot(int extended)
{
    FILE *fd;
    DIR *dir;
    struct dirent *dent;
    pid_t pid = -1;
    char buf[201];
    ProcStat_t pS;

    /* clear all previous proc entrys */
    clearAllProcSnapshots();

    if (!(dir = opendir("/proc/"))) {
	mlog("%s: open /proc failed\n", __func__);
	return;
    }

    if (cpuGovEnabled) {
	updateCpuFreq();
    }

    rewinddir(dir);
    while ((dent = readdir(dir)) != NULL) {
	if ((pid = atoi(dent->d_name)) <= 0) {
	    mdbg(PSACC_LOG_PROC, "%s: pid '%i' too small for d_name '%s'\n",
		__func__, pid, dent->d_name);
	    continue;
	}

	if (!(readProcStatInfo(pid, &pS))) continue;

	/*
	mlog("pid '%i' state:%s ppid '%i' pgroup: %i session '%i' cutime: '%lu'"
		"cstime: '%lu' threads '%lu' vmem: '%lu' mem: '%lu'\n", pid,
		state, ppid, pgroup, session, cutime, cstime, threads, vmem,
		mem);
	*/

	if (extended) {
	    snprintf(buf, sizeof(buf), "/proc/%i/cmdline", pid);
	    if ((fd = fopen(buf,"r")) == NULL) {
		mlog("%s: open '%s' failed\n", __func__, buf);
		continue;
	    }
	    if ((fscanf(fd, "%200s", buf)) != 1) {
		snprintf(buf, sizeof(buf), "cmd not available");
	    }
	    fclose(fd);
	    addProc(pid, &pS, buf);
	    addSession(pS.session, pS.uid);
	    mdbg(PSACC_LOG_PROC, "%s: pid:%i ppid:%i session:%i, threads:%lu "
		"mem:%lu vmem:%lu cmd:%s\n", __func__, pid, pS.ppid, pS.session,
		pS.threads, pS.mem, pS.vmem, buf);
	    continue;
	}
	addProc(pid, &pS, NULL);
	addSession(pS.session, pS.uid);
    }
    closedir(dir);
}<|MERGE_RESOLUTION|>--- conflicted
+++ resolved
@@ -34,12 +34,14 @@
 #define PROC_CPU_INFO	"/proc/cpuinfo"
 #define SYS_CPU_FREQ	"/sys/devices/system/cpu/cpu%d/cpufreq/cpuinfo_cur_freq"
 
+Proc_Snapshot_t ProcList;
+Session_Info_t SessionList;
+
 typedef enum {
     INFO_MEM,
     INFO_VMEM,
 } ProcInfoTypes;
 
-<<<<<<< HEAD
 int *cpuFreq = NULL;
 
 int cpuCount = 0;
@@ -148,13 +150,7 @@
     }
 }
 
-void initProc(void)
-=======
-Proc_Snapshot_t ProcList;
-Session_Info_t SessionList;
-
-void initProcList()
->>>>>>> e661cabc
+void initProcList(void)
 {
     INIT_LIST_HEAD(&ProcList.list);
     INIT_LIST_HEAD(&SessionList.list);
