--- conflicted
+++ resolved
@@ -22,13 +22,9 @@
 
 #include "psaccountjob.h"
 
-<<<<<<< HEAD
-void initJobList(void)
-=======
 Job_t JobList;
 
-void initJobList()
->>>>>>> e661cabc
+void initJobList(void)
 {
     INIT_LIST_HEAD(&JobList.list);
 }
