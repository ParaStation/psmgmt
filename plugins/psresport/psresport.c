/*
 * ParaStation
 *
 * Copyright (C) 2012-2016 ParTec Cluster Competence Center GmbH, Munich
 *
 * This file may be distributed under the terms of the Q Public License
 * as defined in the file LICENSE.QPL included in the packaging of this
 * file.
 */

#include <stdio.h>
#include <stdlib.h>

#include "pscommon.h"
#include "pspartition.h"
#include "plugin.h"
#include "psidhook.h"

#include "pluginmalloc.h"
#include "pluginlog.h"

#include "psresportlog.h"
#include "psresportconfig.h"

#define RESPORT_CONFIG "psresport.conf"

/** psid plugin requirements */
char name[] = "psresport";
int version = 2;
int requiredAPI = 108;
plugin_dep_t dependencies[] = { { NULL, 0 } };

/** the start of the reserved port range */
static int pRangeMin = 0;

/** the end of the reserved port range */
static int pRangeMax = 0;

/** the last used port in a reservation request */
static int pRangeLast = 0;

/** the number of reserved ports */
static int pRangeCount = 0;

/** the number of nodes */
static int nrOfNodes = 0;

/** the main reservation bitfield */
static char **nodeBitField = NULL;

/** list of uniq nodes in the request */
static int *uniqNodeList = NULL;

/** number of uniq nodes */
static uint32_t uniqNodeCount = 0;

/** number of reservations */
static int reservationCount = 0;

<<<<<<< HEAD
void psresportStart(void)
{
    /* we have no dependencies */
    dependencies[0].name = NULL;
    dependencies[0].version = 0;
}

void psresportStop(void)
{
    /* nothing to do here */
}

=======
>>>>>>> 28e1afb3
/**
 * @brief Initialize the global node reservation bitfield.
 *
 * @return No return value.
 */
static void initNodeBitField(void)
{
    int i;

    /* setup node bitfield */
    if (nodeBitField == NULL) {
	nrOfNodes = PSC_getNrOfNodes();
	nodeBitField = umalloc(nrOfNodes * sizeof(char *));

	for (i=0; i<nrOfNodes; i++) {
	    nodeBitField[i] = NULL;
	}
    }
}

/**
 * @brief Free the uniq nodes list.
 *
 * @return No return value.
 */
static void freeUniqNodes(void)
{
    ufree(uniqNodeList);
    uniqNodeList = NULL;
    uniqNodeCount = 0;
}

/**
 * @brief Extract configured port informations.
 *
 * @param ports The port range to extract the information from.
 *
 * @return Returns 1 if the port range is valid. Otherwise 0 is returned.
 */
static int extractPortInfos(char *ports)
{
    if (!ports) return 0;
    if ((sscanf(ports, "%i-%i", &pRangeMin, &pRangeMax)) != 2) return 0;
    if (pRangeMin >= pRangeMax) return 0;
    if (pRangeMin <= 0 || pRangeMax <= 0) return 0;

    pRangeLast = pRangeMin;
    pRangeCount = pRangeMax - pRangeMin;

    return 1;
}

/**
 * @brief Parse a partition request.
 *
 * This function will extract the number of needed ports and build up a uniq
 * node array. The space for the node list will be dynamically allocated and
 * must be freed using ufree().
 *
 * @param request The request to parse.
 *
 * @return Returns the number of needed ports.
 */
static int parseSlots(uint32_t size, PSpart_slot_t *slots)
{
    int *slotsPerNode;
    int maxPorts = 0;
    unsigned int i, x;

    if (size < 1 || !slots) {
	mlog("%s: invalid slot list\n", __func__);
	return 0;
    }

    slotsPerNode = umalloc(size * sizeof(slotsPerNode));
    uniqNodeList = umalloc(size * sizeof(uniqNodeList));

    for (i=0; i<size; i++) slotsPerNode[i] = 0;
    for (i=0; i<size; i++) uniqNodeList[i] = -1;

    uniqNodeCount = 0;

    /* walk over slots, find max slots per node and build up a uniq node list */
    for (i=0; i<size; i++) {
	for (x=0; x<size; x++) {

	    if (uniqNodeList[x] == slots[i].node) {
		slotsPerNode[x]++;
		break;
	    }

	    if (uniqNodeList[x] == -1) {
		uniqNodeList[x] = slots[i].node;
		slotsPerNode[x]++;
		uniqNodeCount++;
		break;
	    }
	}
    }

    for (x=0; x<size; x++) {
	if (maxPorts < slotsPerNode[x]) {
	    maxPorts = slotsPerNode[x];
	}
    }

    ufree(slotsPerNode);

    return maxPorts + 1;
}

/**
 * @brief Get the next possible port.
 *
 * @param currentPort The last used port.
 *
 * @return Returns the next port candidate.
 */
static int getNextPort(int currentPort)
{
    int nextPort;

    if (currentPort + 1 >= pRangeMax) {
	nextPort = pRangeMin;
    } else {
	nextPort = currentPort + 1;
    }

    return nextPort;
}

/**
 * @brief Allocate and initialize a node bitfield.
 *
 * @param node The nodeID to use.
 *
 * @return No return value.
 */
static void allocNodeField(int node)
{
    int i;

    if (nodeBitField[node]) return;

    nodeBitField[node] = umalloc(pRangeCount);

    /* init slots */
    for (i=0; i<pRangeCount; i++) {
	nodeBitField[node][i] = 0;
    }
}

/**
 * @brief Check if a choosen port is avaiable.
 *
 * @param node The node to reserve to port for.
 *
 * @param index The index in the node bitfield of the port to reserve.
 *
 * @return Returns 1 if the port slot could be reserved. Otherwise 0 is
 * returned.
 */
static int isNodePortFree(int node, int index)
{
    if (node >= nrOfNodes || node < 0) {
	mlog("%s: invalid node index '%i' nrOfNodes '%i'\n", __func__,
		node, nrOfNodes);
	return 0;
    }

    if (index < 0 || index >= pRangeCount) {
	mlog("%s: invalid bit field index '%i' nrOfNodes '%i'\n",
		__func__, index, nrOfNodes);
	return 0;
    }

    if (nodeBitField[node] == NULL) {
	/* node has no reserved ports yet */
	mdbg(RP_LOG_DEBUG, "%s: found empty node %i\n", __func__, node);
	return 1;
    } else {
	/* port is already used, we need to find another one */
	if (nodeBitField[node][index] == 1) {
	    mdbg(RP_LOG_DEBUG, "%s: found used node-port %i\n", __func__, node);
	    return 0;
	} else {
	    return 1;
	}
    }

    return 0;
}

/**
 * @brief Change the state of reserved ports.
 *
 * @param resPorts The reserved port array.
 *
 * @param value The state to set.
 *
 * @return No return value.
 */
static void setPortState(uint16_t *resPorts, int value)
{
    int i = 0, node, port, index;
    uint32_t x;

    if (!resPorts) {
	mlog("%s: got invalid resPorts structure\n", __func__);
	return;
    }

    if (value) {
	reservationCount++;
    } else {
	reservationCount--;
    }

    /* no reservation to reset, we are done here */
    if (!nodeBitField && value == 0) return;

    if (!nodeBitField) initNodeBitField();

    if (uniqNodeCount < 1 || !uniqNodeCount) {
	mlog("%s: internal lists not proper initialized\n", __func__);
	return;
    }

    while (resPorts[i] != 0) {
	port = resPorts[i];
	index = port - pRangeMin;

	for (x=0; x<uniqNodeCount; x++) {
	    node = uniqNodeList[x];
	    if (node >= nrOfNodes || node < 0) {
		mlog("%s: skipping invalid node index '%i', nrOfNodes '%i'\n",
			__func__, node, nrOfNodes);
		continue;
	    }

	    if (index < 0 || index >= pRangeCount) {
		mlog("%s: skipping invalid bit field index '%i', nrOfNodes"
			" '%i'\n", __func__, index, nrOfNodes);
		continue;
	    }

	    if (!nodeBitField[node] && value == 0) continue;

	    if (!nodeBitField[node]) {
		allocNodeField(node);
	    }

	    nodeBitField[node][index] = value;
	    mdbg(RP_LOG_DEBUG, "%s: set node %i : port: %i to %i\n",
		    __func__, node, port, value);
	}
	i++;
    }
}

/**
 * @brief Build a port reservation field.
 *
 * Build a port reservation field which can be passed to @ref setPortState
 * to modify the global reservation bitfield.
 *
 * @param maxSlots The number of port slots to reserve.
 *
 * @param request The partition request to reserve the ports for.
 *
 * @param resPorts Pointer to a buffer which will receive the reserved ports.
 *
 * @return Returns 1 if all requested ports were successfully reserved.
 * Otherwise 0 is returned.
 */
static int reservePorts(int maxSlots, PSpart_request_t *request,
			    uint16_t *resPorts)
{
    int i, node, index = 0, portOK, nextPort = pRangeLast;
    int resCount = 0;
    uint32_t s;

    for (i=0; i<pRangeCount; i++) {
	portOK = 1;

	for (s=0; s<uniqNodeCount; s++) {
	    node = uniqNodeList[s];
	    index = nextPort - pRangeMin;

	    /* reserving port failed, try next one */
	    if (!(isNodePortFree(node, index))) {
		portOK = 0;
		break;
	    }
	}

	/* we can reserve port */
	if (portOK) {
	    resPorts[resCount++] = nextPort;

	    /* are we done? */
	    if (resCount == maxSlots) return 1;
	}

	nextPort = getNextPort(nextPort);

	/* no more ports to try, reservation failed */
	if (nextPort == pRangeLast) return 0;
    }

    if (resCount == maxSlots) return 1;

    return 0;
}

/**
 * @brief Add a new port reservation.
 *
 * @param req The partition request to add the reservation for.
 *
 * @return Always returns 0.
 */
static int addNewReservation(void *req)
{
    PSpart_request_t *request = req;
    int maxPorts, i;
    uint16_t *resPorts;

    if (!nodeBitField) initNodeBitField();

    mdbg(RP_LOG_DEBUG, "%s: min:%i max:%i last:%i count:%i req-size:%i\n",
	    __func__, pRangeMin, pRangeMax, pRangeLast, pRangeCount,
	    request->size);

    if (!(maxPorts = parseSlots(request->size, request->slots))) return 0;

    mdbg(RP_LOG_DEBUG, "%s: %i uniq Nodes, %i ports needed\n", __func__,
	    uniqNodeCount, maxPorts);

    /* init a new reservation array */
    resPorts = umalloc((maxPorts + 1) * sizeof(uint16_t));
    for (i=0; i<=maxPorts; i++) resPorts[i] = 0;

    if ((reservePorts(maxPorts, request, resPorts))) {
	mdbg(RP_LOG_DEBUG, "%s: port reservation was successful\n", __func__);

	/* set the new reservation in the node bitfield */
	setPortState(resPorts, 1);

	/* save reserved ports in request */
	request->resPorts = resPorts;

	/* set new start port to use for next reservation request */
	pRangeLast = resPorts[maxPorts -1];
	pRangeLast = getNextPort(pRangeLast);
    } else {
	mdbg(RP_LOG_DEBUG, "%s: port reservation failed\n", __func__);
	ufree(resPorts);
    }

    /* free uniq node list reserved by parseSlots() */
    freeUniqNodes();

    return 0;
}

/**
 * @brief Recover reserved ports when the psid master switches.
 *
 * @param taskPtr Pointer to the task structure holding the data to recover.
 *
 * @return Always return 0 on success and 1 on error.
 */
static int recoverReservedPorts(void *reqPtr)
{
    PSpart_request_t *req = reqPtr;

    if (!(parseSlots(req->size, req->slots))) return 1;

    setPortState(req->resPorts, 1);

    /* free uniq node list reserved by parseSlots() */
    freeUniqNodes();

    return 0;
}

/**
 * @brief Find empty node bitmasks and free the corresponding memory.
 *
 * @param uNodeList Uniq node list to find empy node bitmasks in.
 *
 * @param uNodeCount The number of elements in the uniq node list.
 *
 * @return No return value.
 */
static void freeEmptyNodeBitmasks(int *uNodeList, uint32_t uNodeCount)
{
    int i, node, isEmpty;
    unsigned int x;

    for (x=0; x<uNodeCount; x++) {
	node = uNodeList[x];

	if (node >= nrOfNodes || node < 0) {
	    mlog("%s: invalid node index '%i' nrOfNodes '%i'\n", __func__,
		    node, nrOfNodes);
	    continue;
	}

	if (!nodeBitField[node]) continue;

	isEmpty = 1;
	for (i=0; i<pRangeCount; i++) {
	    if (nodeBitField[node][i] == 1) {
		isEmpty = 0;
		break;
	    }
	}

	if (isEmpty) {
	    mdbg(RP_LOG_DEBUG, "%s: bitfield for node '%i' is empty, "
		    "freeing it\n", __func__, node);
	    ufree(nodeBitField[node]);
	    nodeBitField[node] = NULL;
	}
    }
}

/**
 * @brief Clear all reservations and free used resources.
 *
 * This functions is called when the local node is freed from the burden
 * of acting as a master. So all reservations are obsolete and should be freed.
 *
 * @return Always returns 0.
 */
static int clearAllReservations(void *info)
{
    ufree(nodeBitField);
    nodeBitField = NULL;

    reservationCount = 0;
    nrOfNodes = 0;

    return 0;
}

/**
 * @brief Release reserved ports.
 *
 * @param The request to release the ports for.
 *
 * @return Always returns 0 on success and 1 on error.
 */
static int releaseReservation(void *req)
{
    PSpart_request_t *request = req;

    if (!request->resPorts) return 0;

    if (!(parseSlots(request->size, request->slots))) return 1;

    setPortState(request->resPorts, 0);

    /* free empty node bitmasks */
    freeEmptyNodeBitmasks(uniqNodeList, uniqNodeCount);

    /* free uniq node list reserved by parseSlots() */
    freeUniqNodes();

    /* free reservation */
    ufree(request->resPorts);
    request->resPorts = NULL;

    return 0;
}


/**
 * @brief Unregister all hooks and message handler.
 *
 * @param verbose If set to true an error message will be displayed
 * when unregistering a hook or a message handle fails.
 *
 * @return No return value.
 */
static void unregisterHooks(int verbose)
{
    if (!(PSIDhook_del(PSIDHOOK_MASTER_GETPART, addNewReservation))) {
	if (verbose) mlog("removing PSIDHOOK_MASTER_GETPART failed\n");
    }

    if (!(PSIDhook_del(PSIDHOOK_MASTER_FINJOB, releaseReservation))) {
	if (verbose) mlog("removing PSIDHOOK_MASTER_FINJOB failed\n");
    }

    if (!(PSIDhook_del(PSIDHOOK_MASTER_RECPART, recoverReservedPorts))) {
	if (verbose) mlog("removing PSIDHOOK_MASTER_RECPART failed\n");
    }

    if (!(PSIDhook_del(PSIDHOOK_MASTER_EXITPART, clearAllReservations))) {
	if (verbose) mlog("removing PSIDHOOK_MASTER_EXITPART failed\n");
    }
}

int initialize(void)
{
    int debugMask;
    char *ports;
    char configfn[200];

    initLogger(NULL);
    initPluginLogger(NULL, NULL);

    /* init the config facility */
    snprintf(configfn, sizeof(configfn), "%s/%s", PLUGINDIR, RESPORT_CONFIG);

    initConfig(configfn);

    /* init logging facility */
    debugMask = getConfValueI(&psresportConfig, "DEBUG_MASK");
    maskLogger(debugMask);

    if (!(PSIDhook_add(PSIDHOOK_MASTER_GETPART, addNewReservation))) {
	mlog("%s: register PSIDHOOK_MASTER_GETPART failed\n", __func__);
	goto INIT_ERROR;
    }

    if (!(PSIDhook_add(PSIDHOOK_MASTER_FINJOB, releaseReservation))) {
	mlog("%s: register PSIDHOOK_MASTER_FINJOB failed\n", __func__);
	goto INIT_ERROR;
    }

    if (!(PSIDhook_add(PSIDHOOK_MASTER_RECPART, recoverReservedPorts))) {
	mlog("%s: register PSIDHOOK_MASTER_RECPART failed\n", __func__);
	goto INIT_ERROR;
    }

    if (!(PSIDhook_add(PSIDHOOK_MASTER_EXITPART, clearAllReservations))) {
	mlog("%s: register PSIDHOOK_MASTER_EXITPART failed\n", __func__);
	goto INIT_ERROR;
    }

    /* get reserved ports from config */
    ports = getConfValueC(&psresportConfig, "RESERVED_PORTS");

    if (!(extractPortInfos(ports))) {
	mlog("%s: invalid port range '%s'\n", __func__, ports);
	goto INIT_ERROR;
    }

    mlog("(%i) successfully started\n", version);

    return 0;


INIT_ERROR:
    unregisterHooks(0);
    return 1;
}

void cleanup(void)
{
    ufree(nodeBitField);
    unregisterHooks(1);
}

/**
 * @brief Show reservation information.

 * @param buf The buffer to write the information to.
 *
 * @param bufSize The size of the buffer.
 *
 * @return Returns the buffer with the requested information.
 */
static char *showReservationCount(char *buf, size_t *bufSize)
{
    char line[100];

    snprintf(line, sizeof(line), "\n%i reservation(s) in port range '%i-%i'\n",
		reservationCount, pRangeMin, pRangeMax);
    str2Buf(line, &buf, bufSize);
    return buf;
}

/**
 * @brief Print the node reservation bitmask.

 * @param buf The buffer to write the information to.
 *
 * @param bufSize The size of the buffer.
 *
 * @return Returns the buffer with the requested bitmask.
 */
static char *dumpNodeBitmask(char *buf, size_t *bufSize)
{
    char line[50], tmp[50];
    int i, node;

    buf = showReservationCount(buf, bufSize);

    for (node=0; node<nrOfNodes; node++) {

	if (!nodeBitField[node]) continue;

	snprintf(tmp, sizeof(tmp), "node[%i]", node);
	snprintf(line, sizeof(line), "%-12s:", tmp);
	str2Buf(line, &buf, bufSize);
	for (i=0; i<pRangeCount; i++) {
	    if (nodeBitField[node][i] == 1) {
		str2Buf("1", &buf, bufSize);
	    } else {
		str2Buf("0", &buf, bufSize);
	    }
	}
	str2Buf("\n", &buf, bufSize);
    }
    return buf;
}

char *show(char *key)
{
    char *buf = NULL;
    size_t bufSize = 0;

    if (!key) {
<<<<<<< HEAD
	str2Buf("\nuse 'reservations' or 'bitmask' as key\n",
			&buf, &bufSize);
=======
	str2Buf("\nuse 'reservations' or 'bitmask' as key\n", &buf, &bufSize);
>>>>>>> 28e1afb3
	return buf;
    }

    /* show reservation count */
    if (!(strcmp(key, "reservations"))) {
	return showReservationCount(buf, &bufSize);
    }

    /* dump node reservation bitmask */
    if (!(strcmp(key, "bitmask"))) {
	return dumpNodeBitmask(buf, &bufSize);
    }

    str2Buf("\nInvalid key '", &buf, &bufSize);
    str2Buf(key, &buf, &bufSize);
<<<<<<< HEAD
    str2Buf("' for cmd show : use 'plugin help psresport'.\n",
		    &buf, &bufSize);
=======
    str2Buf("' for cmd show : use 'plugin help psresport'.\n", &buf, &bufSize);
>>>>>>> 28e1afb3

    return buf;
}

char *help(void)
{
    char *buf = NULL;
    size_t bufSize = 0;

    str2Buf("\nThe psresport plugin is providing a port reservation "
<<<<<<< HEAD
		    "facility which is currently used\nby the startup mechanism"
		    " of OpenMPI since version 1.5.\n",
		    &buf, &bufSize);

    str2Buf("\nUse 'plugin show psresport [key reservation|bitmask]'.\n",
		    &buf, &bufSize);
=======
	    "facility which is currently used\nby the startup mechanism"
	    " of OpenMPI since version 1.5.\n",
	    &buf, &bufSize);

    str2Buf("\nUse 'plugin show psresport [key reservation|bitmask]'.\n",
	    &buf, &bufSize);
>>>>>>> 28e1afb3

    return buf;
}<|MERGE_RESOLUTION|>--- conflicted
+++ resolved
@@ -57,21 +57,6 @@
 /** number of reservations */
 static int reservationCount = 0;
 
-<<<<<<< HEAD
-void psresportStart(void)
-{
-    /* we have no dependencies */
-    dependencies[0].name = NULL;
-    dependencies[0].version = 0;
-}
-
-void psresportStop(void)
-{
-    /* nothing to do here */
-}
-
-=======
->>>>>>> 28e1afb3
 /**
  * @brief Initialize the global node reservation bitfield.
  *
@@ -700,12 +685,7 @@
     size_t bufSize = 0;
 
     if (!key) {
-<<<<<<< HEAD
-	str2Buf("\nuse 'reservations' or 'bitmask' as key\n",
-			&buf, &bufSize);
-=======
 	str2Buf("\nuse 'reservations' or 'bitmask' as key\n", &buf, &bufSize);
->>>>>>> 28e1afb3
 	return buf;
     }
 
@@ -721,12 +701,7 @@
 
     str2Buf("\nInvalid key '", &buf, &bufSize);
     str2Buf(key, &buf, &bufSize);
-<<<<<<< HEAD
-    str2Buf("' for cmd show : use 'plugin help psresport'.\n",
-		    &buf, &bufSize);
-=======
     str2Buf("' for cmd show : use 'plugin help psresport'.\n", &buf, &bufSize);
->>>>>>> 28e1afb3
 
     return buf;
 }
@@ -737,21 +712,12 @@
     size_t bufSize = 0;
 
     str2Buf("\nThe psresport plugin is providing a port reservation "
-<<<<<<< HEAD
-		    "facility which is currently used\nby the startup mechanism"
-		    " of OpenMPI since version 1.5.\n",
-		    &buf, &bufSize);
-
-    str2Buf("\nUse 'plugin show psresport [key reservation|bitmask]'.\n",
-		    &buf, &bufSize);
-=======
 	    "facility which is currently used\nby the startup mechanism"
 	    " of OpenMPI since version 1.5.\n",
 	    &buf, &bufSize);
 
     str2Buf("\nUse 'plugin show psresport [key reservation|bitmask]'.\n",
 	    &buf, &bufSize);
->>>>>>> 28e1afb3
 
     return buf;
 }